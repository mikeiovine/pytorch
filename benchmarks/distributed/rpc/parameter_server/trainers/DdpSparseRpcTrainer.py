<<<<<<< HEAD
import torch
import torch.distributed as c10d
import torch.nn as nn
from servers.AverageBatchParameterServer import AverageBatchParameterServer
from servers.AverageParameterServer import AverageParameterServer
from torch.nn.parallel import DistributedDataParallel as DDP

from .DdpTrainerBase import DdpTrainerBase
from .RpcTrainerBase import RpcTrainerBase


class DdpSparseRpcTrainer(DdpTrainerBase, RpcTrainerBase):

    PS_MAP = {
        "AverageParameterServer": AverageParameterServer,
        "AverageBatchParameterServer": AverageBatchParameterServer
    }

    class HookState:

        def __init__(self, cref, process_group):
            self.cref = cref
            self.process_group = process_group
            self.process_group_size = process_group.size()
            self.param_loc = 0
            self.batch_number = -1

        def get_key(self):
            return f"{self.batch_number},{self.param_loc}"

        def next_batch_state(self):
            self.param_loc = 0
            self.batch_number += 1

    def __init__(self, rank, trainer_count, ps_rref, ps_name, backend, use_cuda_rpc, epochs):
        super().__init__(rank)
        self.rank = rank
        self.trainer_count = trainer_count
        self.ps_rref = ps_rref
        self.ps = self.PS_MAP[ps_name]
        self.backend = backend
        self.use_cuda_rpc = use_cuda_rpc
        self.epochs = epochs

    @staticmethod
    def get_tensor_fut(bucket):
        fut = torch.futures.Future()
        fut.set_result([bucket.get_tensor()])
        return fut

    @staticmethod
    def process_bucket(state, bucket):
        cref = state.cref
        tensor = bucket.get_tensor()
        tensors_count = len(cref.bucket_to_parameters(bucket))
        sparse = tensor.is_sparse
        if not cref.use_cuda_rpc:
            tensor = tensor.cpu()
        if sparse:
            tensor = cref.sparse_tensor_to_rpc_format(tensor)
        ps = cref.ps
        ps_args = [
            cref.ps_rref,
            state.batch_number,
            state.param_loc,
            tensor
        ]
        fut = cref.send_async_request(
            state.get_key(),
            cref.ps_rref,
            ps.average_gradient,
            *ps_args
        )
        state.param_loc += tensors_count

        def callback(fut):
            tensor = fut.wait()
            if type(tensor) is list:
                tensor = cref.sparse_rpc_format_to_tensor(tensor)
            if not cref.use_cuda_rpc:
                tensor = tensor.cuda(cref.rank)
            return [tensor]

        return fut.then(callback)
=======
from .DdpRpcTrainer import DdpRpcTrainer
from .DdpTrainer import DdpTrainer


class DdpSparseRpcTrainer(DdpTrainer, DdpRpcTrainer):

    def __init__(self, rank, trainer_count, process_group, use_cuda_rpc, ps_rref, backend, epochs):
        r"""
        a trainer that implements a  DDP training algorithm using a server and process group
        allreduce. the trainer sends sparse gradients using RPC, and the server averages and
        returns the gradients. the process group uses the backend allreduce implementation
        to average the dense gradients.
        Args:
            rank (int): worker rank
            trainer_count (int): count of trainer in the world
            process_group (object): distributed process group
            use_cuda_rpc (bool): indicator to determine if this is a CUDA metric
            server_rref (object): remote reference to the server
            backend (string): distributed communication backend
            epochs (int): epoch count for training
        """
        super().__init__(rank, trainer_count, process_group, use_cuda_rpc, ps_rref, backend, epochs)
>>>>>>> 3ce5ec65

    @staticmethod
    def hook(state, bucket):
        r"""
        ddp communication hook that uses the current backend allreduce
        implementation for dense tensors and a server for sparse tensors.
        Args:
            state (object): maintains state during the training process
            bucket (object): gradient bucket
        """
        cref = state.cref
        tensor = bucket.get_tensor()
        if tensor.is_sparse:
            return cref.process_bucket(state, bucket)
        else:
            tensor = [tensor / state.process_group.size()]
            key = state.get_key(bucket.get_index())
            cref.record_hook_fut_start(key, f"{cref.backend}_dense_allreduce")
            fut = state.process_group.allreduce(tensor).get_future()

            def callback(fut):
                cref.record_hook_fut_end(key)
                return fut.wait()

            return fut.then(callback)

    def get_hook(self):
        r"""
        returns DdpSparseRpcTrainer.hook
        """
        return DdpSparseRpcTrainer.hook<|MERGE_RESOLUTION|>--- conflicted
+++ resolved
@@ -1,89 +1,3 @@
-<<<<<<< HEAD
-import torch
-import torch.distributed as c10d
-import torch.nn as nn
-from servers.AverageBatchParameterServer import AverageBatchParameterServer
-from servers.AverageParameterServer import AverageParameterServer
-from torch.nn.parallel import DistributedDataParallel as DDP
-
-from .DdpTrainerBase import DdpTrainerBase
-from .RpcTrainerBase import RpcTrainerBase
-
-
-class DdpSparseRpcTrainer(DdpTrainerBase, RpcTrainerBase):
-
-    PS_MAP = {
-        "AverageParameterServer": AverageParameterServer,
-        "AverageBatchParameterServer": AverageBatchParameterServer
-    }
-
-    class HookState:
-
-        def __init__(self, cref, process_group):
-            self.cref = cref
-            self.process_group = process_group
-            self.process_group_size = process_group.size()
-            self.param_loc = 0
-            self.batch_number = -1
-
-        def get_key(self):
-            return f"{self.batch_number},{self.param_loc}"
-
-        def next_batch_state(self):
-            self.param_loc = 0
-            self.batch_number += 1
-
-    def __init__(self, rank, trainer_count, ps_rref, ps_name, backend, use_cuda_rpc, epochs):
-        super().__init__(rank)
-        self.rank = rank
-        self.trainer_count = trainer_count
-        self.ps_rref = ps_rref
-        self.ps = self.PS_MAP[ps_name]
-        self.backend = backend
-        self.use_cuda_rpc = use_cuda_rpc
-        self.epochs = epochs
-
-    @staticmethod
-    def get_tensor_fut(bucket):
-        fut = torch.futures.Future()
-        fut.set_result([bucket.get_tensor()])
-        return fut
-
-    @staticmethod
-    def process_bucket(state, bucket):
-        cref = state.cref
-        tensor = bucket.get_tensor()
-        tensors_count = len(cref.bucket_to_parameters(bucket))
-        sparse = tensor.is_sparse
-        if not cref.use_cuda_rpc:
-            tensor = tensor.cpu()
-        if sparse:
-            tensor = cref.sparse_tensor_to_rpc_format(tensor)
-        ps = cref.ps
-        ps_args = [
-            cref.ps_rref,
-            state.batch_number,
-            state.param_loc,
-            tensor
-        ]
-        fut = cref.send_async_request(
-            state.get_key(),
-            cref.ps_rref,
-            ps.average_gradient,
-            *ps_args
-        )
-        state.param_loc += tensors_count
-
-        def callback(fut):
-            tensor = fut.wait()
-            if type(tensor) is list:
-                tensor = cref.sparse_rpc_format_to_tensor(tensor)
-            if not cref.use_cuda_rpc:
-                tensor = tensor.cuda(cref.rank)
-            return [tensor]
-
-        return fut.then(callback)
-=======
 from .DdpRpcTrainer import DdpRpcTrainer
 from .DdpTrainer import DdpTrainer
 
@@ -106,7 +20,6 @@
             epochs (int): epoch count for training
         """
         super().__init__(rank, trainer_count, process_group, use_cuda_rpc, ps_rref, backend, epochs)
->>>>>>> 3ce5ec65
 
     @staticmethod
     def hook(state, bucket):
