--- conflicted
+++ resolved
@@ -370,11 +370,7 @@
   const int64_t batch_size = input.size(0);
   at::parallel_for(
       0, batch_size, CONV3D_GRAIN_SALT, [&](int64_t start, int64_t end) {
-<<<<<<< HEAD
-        AutoDispatchBelowAutograd non_variable_type_mode;
-=======
         AutoDispatchBelowADInplaceOrView non_variable_type_mode;
->>>>>>> ec502873
         for (int64_t t = start; t < end; t++) {
           Tensor grad_input_t = grad_input[t];
           Tensor grad_output_t = grad_output_contiguous[t];
@@ -602,11 +598,7 @@
 
   at::parallel_for(
       0, batch_size, CONV3D_GRAIN_SALT, [&](int64_t start, int64_t end) {
-<<<<<<< HEAD
-        AutoDispatchBelowAutograd non_variable_type_mode;
-=======
         AutoDispatchBelowADInplaceOrView non_variable_type_mode;
->>>>>>> ec502873
         for (int64_t t = start; t < end; t++) {
           Tensor input_t = input[t];
           Tensor output_t = output[t];
