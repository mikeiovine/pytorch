--- conflicted
+++ resolved
@@ -1280,12 +1280,9 @@
 - func: cov(Tensor self, *, int correction=1, Tensor? fweights=None, Tensor? aweights=None) -> Tensor
   variants: function, method
 
-<<<<<<< HEAD
 - func: corrcoef(Tensor self) -> Tensor
   variants: function, method
 
-=======
->>>>>>> af66356d
 - func: cudnn_affine_grid_generator(Tensor theta, int N, int C, int H, int W) -> Tensor grid
   dispatch:
     CUDA: cudnn_affine_grid_generator_forward
