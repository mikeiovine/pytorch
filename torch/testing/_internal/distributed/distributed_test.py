import copy
from collections import namedtuple
import itertools
import random
import math
import os
import sys
import time
import tempfile
import unittest
from contextlib import contextmanager, suppress
from datetime import timedelta
from functools import reduce
from typing import Union, NamedTuple
<<<<<<< HEAD
from torch.testing._internal.common_utils import IS_MACOS, IS_WINDOWS, FILE_SCHEMA
=======
from torch.testing._internal.common_utils import (
    IS_MACOS, IS_WINDOWS, FILE_SCHEMA, IS_FBCODE
)
>>>>>>> ea75b1ee

import torch
import torch.cuda
import torch.distributed as dist
import torch.distributed.algorithms.ddp_comm_hooks.powerSGD_hook as powerSGD
from torch.distributed.algorithms.ddp_comm_hooks import quantization as quantization_hooks
from torch.distributed.algorithms.ddp_comm_hooks import default_hooks as default
from torch.utils.data.distributed import DistributedSampler
from torch.nn.parallel.distributed import _dump_DDP_relevant_env_vars
import torch.nn as nn
import torch.nn.functional as F
<<<<<<< HEAD
from torch.distributed.distributed_c10d import _get_default_group, AllreduceOptions, GroupMember
=======
from torch.nn.parallel import DistributedDataParallel
from torch.distributed.distributed_c10d import get_world_size, _get_default_group, AllreduceOptions, GroupMember
>>>>>>> ea75b1ee
from torch.testing._internal.common_distributed import (
    MultiProcessTestCase,
    TEST_SKIPS,
    initialize_temp_directories,
    cleanup_temp_dir,
    simple_sparse_reduce_tests,
    skip_if_rocm,
    skip_if_small_worldsize,
    skip_if_lt_x_gpu,
    nccl_skip_if_lt_x_gpu,
    skip_if_no_gpu,
    require_n_gpus_for_nccl_backend,
    requires_nccl_version,
    captured_output,
    with_nccl_blocking_wait,
    with_dist_debug_levels,
)
from torch._utils_internal import TEST_MASTER_ADDR as MASTER_ADDR
from torch._utils_internal import TEST_MASTER_PORT as MASTER_PORT
from torch.cuda.amp import GradScaler, autocast

try:
    import torchvision
    HAS_TORCHVISION = True
except ImportError:
    HAS_TORCHVISION = False

if sys.platform == 'win32':
    import msvcrt
else:
    import fcntl

class Foo:
    def __init__(self, x):
        # Can be tensor or int
        self.x = x

    def __eq__(self, other):
        def eq(value, other):
            if isinstance(value, torch.Tensor):
                return torch.equal(value, other)
            return value == other

        for attr, value in self.__dict__.items():
            other_value = other.__dict__[attr]
            if not eq(value, other_value):
                return False
        return True

f = Foo(10)
f.bar = 1

foo_cpu_tensor = Foo(torch.randn(3, 3))


COLLECTIVES_OBJECT_TEST_LIST = [
    {"key1": 3, "key2": 4, "key3": {"nested": True}},
    f,
    foo_cpu_tensor,
    "foo",
    [1, 2, True, "string", [4, 5, "nested"]],
]

# Allowlist of distributed backends where profiling collectives is supported.
PROFILING_SUPPORTED_BACKENDS = [
    dist.Backend.NCCL,
    dist.Backend.GLOO,
    dist.Backend.MPI,
]

# Allowlist of distributed backends where profiling is supported with use_cuda=True
CUDA_PROFILING_SUPPORTED_BACKENDS = [
    dist.Backend.GLOO,
    dist.Backend.MPI,
    dist.Backend.NCCL,
]

# Allowlist of distributed backends where profiling is supported for p2p ops
SEND_RECV_PROFILING_SUPPORTED_BACKENDS = [
    dist.Backend.MPI,
    dist.Backend.GLOO,
    dist.Backend.NCCL,
]

# Dummy NamedTuple data structures to test DDP support for NamedTuple types.
EXPECTED_FIELDS = ("a", "b")
TestNamedTupleInput_0 = namedtuple("NamedTuple", EXPECTED_FIELDS)

class TestNamedTupleInput_1(NamedTuple):
    a: torch.tensor
    b: torch.tensor

skipIfNoTorchVision = unittest.skipIf(not HAS_TORCHVISION, "no torchvision")

BACKEND = os.environ["BACKEND"]
INIT_METHOD = os.getenv("INIT_METHOD", "env://")

DEFAULT_TIMEOUT = 300
CUSTOMIZED_TIMEOUT = {"test_DistributedDataParallel": 500}

def get_profiling_event(postfix, profiler):
    event_list = (
        profiler.events()
        if isinstance(profiler, torch.profiler.profile)
        else profiler.function_events
    )
    return [
        event for event in event_list if event.name.endswith(postfix)
    ]

# Base error message substring on unfinished reductions.
ddp_prev_reduction_unfinished_str = "Expected to have finished reduction in the prior iteration"
# Error message substring when find_unused_parameters=True has not been passed
ddp_recommend_find_unused_params_str = "passing the keyword argument `find_unused_parameters=True`"
# Error message substring when find_unused_parameters=True is enabled
ddp_find_unused_params_enabled_str = "Since `find_unused_parameters=True` is enabled"
# Error message substring for possibility of not all model outputs being used
# in loss computation
ddp_outputs_not_used_in_loss_str = "`forward` function outputs participate in calculating loss"
# Error message substring suggesting to use TORCH_DISTRIBUTED_DEBUG
ddp_suggest_debug_mode_str = "set the environment variable TORCH_DISTRIBUTED_DEBUG to either INFO or DETAIL"


class DDPUnevenTestInput(NamedTuple):
    name: str
    model: nn.Module
    inp: Union[torch.tensor, tuple]
    sync_interval: int
    throw_on_early_termination: bool = False


class _FC2(nn.Module):
    def __init__(self):
        super(_FC2, self).__init__()
        self.fc = nn.Linear(10, 50, bias=True)
        self.fc.bias.requires_grad = False

    def forward(self, x):
        x = self.fc(x)
        return x


class Net(nn.Module):
    def __init__(self):
        super(Net, self).__init__()
        self.fc1 = nn.Linear(2, 10, bias=False)
        self.fc2 = _FC2()
        self.fc3 = nn.Linear(50, 4, bias=False)
        self.relu = nn.ReLU()
        self.no_grad_param = nn.Parameter(torch.tensor([2, 2]).long(),
                                          requires_grad=False)

    def forward(self, x):
        x = self.relu(self.fc1(x))
        x = self.relu(self.fc2(x))
        x = self.fc3(x)
        return F.softmax(x, dim=1)

class LargeNet(nn.Module):
    def __init__(self):
        super(LargeNet, self).__init__()
        self.fc1 = nn.Linear(1000, 2000, bias=False)
        self.fc2 = nn.Linear(2000, 500, bias=False)

    def forward(self, x):
        x = self.fc1(x)
        x = self.fc2(x)
        return x

class Task(nn.Module):
    def __init__(self):
        super().__init__()
        self.p = nn.Parameter(torch.ones(2, 2))

    def forward(self, x):
        return self.p + x


class BatchNormNet(nn.Module):

    def __init__(self, affine=True):
        super(BatchNormNet, self).__init__()
        self.fc1 = nn.Linear(2, 40, bias=False)
        self.bn = nn.BatchNorm1d(4, affine=affine)
        self.fc2 = nn.Linear(40, 4, bias=False)

    def forward(self, x):
        x = torch.reshape(self.fc1(x), (-1, 4, 10))
        x = self.bn(x)
        x = torch.reshape(x, (-1, 40))
        x = self.fc2(x)
        return F.softmax(x, dim=1)

class TwoLinLayerNet(nn.Module):

    def __init__(self):
        super().__init__()
        self.a = nn.Linear(10, 10, bias=False)
        self.b = nn.Linear(10, 10, bias=False)

    def forward(self, x):
        a = self.a(x)
        b = self.b(x)
        return (a, b)

class EmbeddingNet(nn.Module):

    def __init__(self, rank):
        super().__init__()
        embedding_dim = 500 if rank == 0 else 50
        self.embedding = nn.Embedding(
            num_embeddings=10,
            embedding_dim=embedding_dim
        )
        self.lin = nn.Linear(embedding_dim, 1)

    def forward(self, x):
        x = self.embedding(x)
        return self.lin(x)


DDP_NET = Net()
BN_NET = BatchNormNet()
BN_NET_NO_AFFINE = BatchNormNet(affine=False)
ONLY_SBN_NET = nn.SyncBatchNorm(2, momentum=0.99)

def get_timeout(test_id):
    test_name = test_id.split(".")[-1]
    if test_name in CUSTOMIZED_TIMEOUT:
        return CUSTOMIZED_TIMEOUT[test_name]
    else:
        return DEFAULT_TIMEOUT

default_pg_timeout = 60

CUSTOM_PG_TIMEOUT = {
    # This test runs slowly and needs additional time to complete, otherwise can
    # be taken down by NCCL_ASYNC_ERROR_HANDLING
    "test_ddp_uneven_inputs": 300,
    # This test has a short timeout since it tests being taken down by
    # NCCL_ASYNC_ERROR_HANDLING which we want to happen quickly.
    "test_ddp_model_diff_across_ranks": 5,
}


def require_backend(backends):
    if BACKEND not in backends:
        return unittest.skip("Test requires backend to be one of %s" % backends)
    return lambda func: func


def require_backends_available(backends):
    def check(backend):
        if backend == dist.Backend.GLOO:
            return dist.is_gloo_available()
        if backend == dist.Backend.NCCL:
            return dist.is_nccl_available()
        if backend == dist.Backend.MPI:
            return dist.is_mpi_available()
        return False
    if not all(check(dist.Backend(backend)) for backend in backends):
        return unittest.skip(
            "Test requires backends to be available %s" % backends)
    return lambda func: func


def require_world_size(world_size):
    if int(os.environ["WORLD_SIZE"]) < world_size:
        return unittest.skip("Test requires world size of %d" % world_size)
    return lambda func: func


def apply_hack_for_nccl():
    # This is a hack for a known NCCL issue using multiprocess
    # in conjunction with multiple threads to manage different GPUs which
    # may cause ncclCommInitRank to fail.
    # http://docs.nvidia.com/deeplearning/sdk/nccl-release-notes/rel_2.1.4.html#rel_2.1.4
    # It slows down the performance of collective operations.
    # Without this setting NCCL might throw unhandled error.
    os.environ["NCCL_MAX_NRINGS"] = "1"


@contextmanager
def _lock():
    TEMP_DIR = os.environ["TEMP_DIR"]
    lockfile = os.path.join(TEMP_DIR, "lockfile")
    with open(lockfile, "w") as lf:
        try:
            if sys.platform == 'win32':
                msvcrt.locking(lf.fileno(), msvcrt.LK_RLCK, 1)
                yield
            else:
                fcntl.flock(lf.fileno(), fcntl.LOCK_EX)
                yield
        finally:
            if sys.platform == 'win32':
                msvcrt.locking(lf.fileno(), msvcrt.LK_UNLCK, 1)
            else:
                fcntl.flock(lf.fileno(), fcntl.LOCK_UN)
            lf.close()


def _build_tensor(size, value=None, dtype=torch.float, device_id=None):
    if value is None:
        value = size
    if device_id is None:
        return torch.empty(size, size, size, dtype=dtype).fill_(value)
    else:
        return torch.empty(size, size, size, dtype=dtype).fill_(value).cuda(device_id)


def _build_multidim_tensor(dim, dim_size, value=None, dtype=torch.float):
    if value is None:
        value = size
    return torch.empty(size=[dim_size for _ in range(dim)], dtype=dtype).fill_(value)

<<<<<<< HEAD
def _create_autograd_profiler(enable_profiling):
    return (
        torch.autograd.profiler.profile(record_shapes=True)
        if enable_profiling else
        suppress()
    )

=======
def _create_autograd_profiler():
    return torch.autograd.profiler.profile(record_shapes=True)

def _create_torch_profiler():
    return torch.profiler.profile(
        activities=[
            torch.profiler.ProfilerActivity.CPU,
        ],
        record_shapes=True
    )
>>>>>>> ea75b1ee

class Barrier(object):
    barrier_id = 0

    @classmethod
    def init(cls):
        cls.barrier_id = 0
        barrier_dir = os.path.join(os.environ["TEMP_DIR"], "barrier")
        for f_name in os.listdir(barrier_dir):
            os.unlink(os.path.join(barrier_dir, f_name))

    @classmethod
    def sync(cls, wait_for=None, timeout=10):
        if wait_for is None:
            wait_for = dist.get_world_size()
        cls.barrier_id += 1
        barrier_dir = os.path.join(os.environ["TEMP_DIR"], "barrier")
        pid = str(os.getpid())
        barrier_file = os.path.join(barrier_dir, pid)
        with _lock():
            with open(barrier_file, "w") as f:
                f.write(str(cls.barrier_id))

        start_time = time.time()
        while True:
            arrived = 0
            with _lock():
                for f_name in os.listdir(barrier_dir):
                    with open(os.path.join(barrier_dir, f_name), "r") as f:
                        data = f.read()
                        if int(data) >= cls.barrier_id:
                            arrived += 1
            if arrived == wait_for:
                break

            if time.time() - start_time > timeout:
                raise RuntimeError("barrier timeout")
            time.sleep(0.1)


class TestDistBackend(MultiProcessTestCase):
    @classmethod
    def setUpClass(cls):
        os.environ["MASTER_ADDR"] = str(MASTER_ADDR)
        os.environ["MASTER_PORT"] = str(MASTER_PORT)
        # NCCL_BLOCKING_WAIT overrides NCCL_ASYNC_ERROR_HANDLING hence tests
        # such as test_batch_isend_irecv_nccl will test NCCL_BLOCKING_WAIT as
        # expected.
        os.environ["NCCL_ASYNC_ERROR_HANDLING"] = "1"
        super().setUpClass()

    def setUp(self):
        super().setUp()
        # initialize temp directories
        initialize_temp_directories()
        # initialize Barrier
        Barrier.init()
        # Skip return code checking for following tests as they are expected to
        # crash a process due to NCCL_ASYNC_ERROR_HANDLING.
        self.skip_return_code_checks = [
            self.test_ddp_model_diff_across_ranks.__wrapped__,
        ]

    def tearDown(self):
        cleanup_temp_dir()
        super().tearDown()

    @property
    def init_method(self):
        return "{}{file_name}".format(FILE_SCHEMA, file_name=self.file_name)

    @classmethod
    def _run(cls, rank, test_name, file_name, pipe):
        if BACKEND == 'nccl' and not torch.cuda.is_available():
            sys.exit(TEST_SKIPS['no_cuda'].exit_code)
        self = cls(test_name)
        self.rank = rank
        self.file_name = file_name

        if torch.cuda.is_available() and torch.cuda.device_count() < int(self.world_size):
            sys.exit(TEST_SKIPS['multi-gpu'].exit_code)
        try:
            pg_timeout_seconds = CUSTOM_PG_TIMEOUT.get(
                test_name, default_pg_timeout
            )
            timeout = timedelta(seconds=pg_timeout_seconds)
            dist.init_process_group(
                init_method=self.init_method,
                backend=BACKEND,
                world_size=int(self.world_size),
                rank=self.rank,
                timeout=timeout,
            )
        except RuntimeError as e:
            if "recompile" in e.args[0]:
                sys.exit(TEST_SKIPS["backend_unavailable"].exit_code)

            raise

        # Execute barrier prior to running test to ensure that every process
        # has finished initialization and that the following test
        # immediately exiting due to a skip doesn't cause flakiness.
        self._barrier()

        self.run_test(test_name, pipe)
        self._barrier()
        dist.destroy_process_group()
        sys.exit(0)

    # Needed since MultiProcessTestCase assumes a world_size of 4, but we
    # run these tests under other various world_sizes.
    @property
    def world_size(self):
        return os.environ["WORLD_SIZE"]


class DistributedTest:
    class _DistTestBase:
        def _barrier(self, *args, **kwargs):
            Barrier.sync(*args, **kwargs)

        def _init_group_test(self, **kwargs):
            group = [1, 2]
            group_id = dist.new_group(group, **kwargs)
            rank = dist.get_rank()
            if rank not in group:
                return ([], None, rank)

            return (group, group_id, rank)

        def _init_full_group_test(self, **kwargs):
            group = list(range(0, dist.get_world_size()))
            group_id = dist.new_group(**kwargs)
            rank = dist.get_rank()
            return (group, group_id, rank)

        def _init_global_test(self):
            group = list(range(0, dist.get_world_size()))
            group_id = dist.group.WORLD
            rank = dist.get_rank()
            return (group, group_id, rank)

        # HELPER FOR MULTIGPU TESTS
        def _init_multigpu_helper(self):
            """Multigpu tests are designed to simulate the multi nodes with multi
            GPUs on each node. Nccl backend requires equal #GPUs in each process.
            On a single node, all visible GPUs are evenly
            divided to subsets, each process only uses a subset.
            """
            nGPUs = torch.cuda.device_count()
            world_size = dist.get_world_size()
            visible_devices = range(nGPUs)

            if BACKEND == "nccl":
                apply_hack_for_nccl()

            # If rank is lesser than or equal to number of available GPU's
            # then each rank can be mapped to corresponding GPU.
            nGPUs_per_process = 1
            if world_size > nGPUs:
                nGPUs_per_process = nGPUs // world_size
            rank_to_GPU = {
                i: list(
                    visible_devices[i * nGPUs_per_process: (i + 1) * nGPUs_per_process]
                )
                for i in range(world_size)
            }
            return rank_to_GPU

        def test_dump_DDP_relevant_env_vars(self):
            with captured_output() as (out, _):
                _dump_DDP_relevant_env_vars()
                lines = out.getvalue().splitlines()

            def format_line(var):
                return "env:%s=%s" % (var, os.environ[var] if var in os.environ else "N/A")

            # Check relevant env vars
            vars = [
                "MASTER_ADDR",
                "MASTER_PORT",
                "WORLD_SIZE",
                "NCCL_TOPO_DUMP_FILE",  # N/A
            ]
            for var in vars:
                line = format_line(var)
                self.assertIn(line, lines)
            # Check irrelevant env vars
            vars = [
                "xxx",
                "yyy",
                "zzz",
            ]
            for var in vars:
                line = format_line(var)
                self.assertNotIn(line, lines)

        # GET RANK
        def test_get_rank(self):
            test_dir = os.path.join(os.environ["TEMP_DIR"], "test_dir")
            pid = str(os.getpid())
            num_processes = dist.get_world_size()
            with open(os.path.join(test_dir, pid), "w") as f:
                f.write(str(dist.get_rank()))

            self._barrier()

            all_ranks = set()
            for f_name in os.listdir(test_dir):
                with open(os.path.join(test_dir, f_name), "r") as f:
                    all_ranks.add(int(f.read()))
            self.assertEqual(len(all_ranks), num_processes)

            self._barrier()

            if dist.get_rank() == 0:
                for f_name in os.listdir(test_dir):
                    os.unlink(os.path.join(test_dir, f_name))

            self._barrier()

        def test_get_backend(self):
            if dist.get_world_size() > 2:
                group = [1, 2]
            else:
                group = [0, 1]
            group_id = dist.new_group(group)
            backend_str = BACKEND.lower()
            self.assertEqual(dist.get_backend(), backend_str)
            if dist.get_rank() in group:
                self.assertEqual(dist.get_backend(group_id), backend_str)
            else:
                with self.assertRaisesRegex(RuntimeError, "Invalid process group specified"):
                    dist.get_backend(group_id)

        def test_Backend_enum_class(self):
            # test parsing
            backend = BACKEND.lower()
            self.assertEqual(dist.Backend(BACKEND.upper()), backend)
            self.assertEqual(dist.Backend(BACKEND), backend)
            with self.assertRaisesRegex(ValueError, "Invalid backend: 'undefined'"):
                dist.Backend("undefined")
            with self.assertRaisesRegex(ValueError, "Invalid backend: 'xYz'"):
                dist.Backend("xYz")
            with self.assertRaises(ValueError):
                dist.Backend(None)
            with self.assertRaises(ValueError):
                dist.Backend(3)
            with self.assertRaises(ValueError):
                dist.Backend(["gloo"])

        # Test destroy
        def test_destroy_group(self):
            if dist.get_world_size() > 2:
                group = [1, 2]
            else:
                group = [0, 1]
            group_id = dist.new_group(group)
            self._barrier()
            dist.destroy_process_group(group_id)

        # Test get rank and size of group
        def test_get_rank_size_group(self):
            if dist.get_world_size() > 2:
                group = [1, 2]
            else:
                group = [0, 1]
            group_id = dist.new_group(group)
            if dist.get_rank() in group:
                self.assertEqual(dist.get_world_size(group_id), 2)
                self.assertTrue(dist.get_rank(group_id) in list(range(2)))
            else:
                self.assertEqual(dist.get_world_size(group_id), -1)
                self.assertEqual(dist.get_rank(group_id), -1)

        # Test destroy full groups
        def test_destroy_full_group(self):
            _, group_id, _ = self._init_full_group_test()
            self._barrier()
            dist.destroy_process_group(group_id)

        # Test get rank and size of full group
        def test_get_rank_size_full_group(self):
            _, group_id, _ = self._init_full_group_test()
            self.assertEqual(dist.get_world_size(group_id), dist.get_world_size())
            self.assertEqual(dist.get_rank(group_id), dist.get_rank())

        def _test_barrier_timeout(self, group_id, timeout):
            local_rank = dist.get_rank(group_id)

            # Only execute barrier on rank == 0, causing it to timeout
            if local_rank == 0:
                expected_time = time.time() + timeout.total_seconds()
                with self.assertRaisesRegex(Exception, " (Timed out|closed|timeout) "):
                    dist.barrier(group_id)
<<<<<<< HEAD
                self.assertGreaterAlmostEqual(time.time(), expected_time, delta=0.05)
=======
                self.assertGreaterAlmostEqual(time.time(), expected_time, delta=0.1)
>>>>>>> ea75b1ee
            else:
                pass

        @unittest.skipIf(BACKEND != "gloo", "Only gloo backend supports timeouts")
        @unittest.skipIf(
            not INIT_METHOD.startswith("file://"),
            "Requires file:// initialization method. " +
            "Both tcp:// and env:// rely on the TCP store for which "
            "reinitialization has proven racy."
        )
        def test_barrier_timeout_global(self):
            dist.destroy_process_group()

            # Explicitly pass world size to the barrier because we've
            # just destroyed any state in torch.distributed.
            self._barrier(wait_for=int(os.environ["WORLD_SIZE"]))

            # Reinitialize global process group
            timeout = timedelta(seconds=1)
            dist.init_process_group(
                init_method=INIT_METHOD,
                backend=BACKEND,
                world_size=int(os.environ["WORLD_SIZE"]),
                rank=self.rank,
                timeout=timeout,
            )
            self._test_barrier_timeout(dist.group.WORLD, timeout)

        @skip_if_small_worldsize
        @unittest.skipIf(BACKEND != "gloo", "Only gloo backend supports timeouts")
        def test_barrier_timeout_group(self):
            timeout = timedelta(seconds=5)
            _, group_id, _ = self._init_group_test(timeout=timeout)
            if group_id is not None:
                self._test_barrier_timeout(group_id, timeout)

        @unittest.skipIf(BACKEND != "gloo", "Only gloo backend supports timeouts")
        def test_barrier_timeout_full_group(self):
            timeout = timedelta(seconds=1)
            _, group_id, _ = self._init_full_group_test(timeout=timeout)
            if group_id is not None:
                self._test_barrier_timeout(group_id, timeout)

        # This test helper can only be used when using the Gloo or NCCL backend
        # **and** both the Gloo and NCCL backends are available.
        # See the @skip annotations below.
        def _test_group_override_backend(self, initializer):
            if BACKEND == "gloo":
                new_backend = "nccl"
            if BACKEND == "nccl":
                new_backend = "gloo"

            group, group_id, rank = initializer(backend=new_backend)
            if group_id is None:
                return

            if new_backend == "gloo":
                self.assertTrue(isinstance(group_id, dist.ProcessGroupGloo))
            if new_backend == "nccl":
                self.assertTrue(isinstance(group_id, dist.ProcessGroupNCCL))

            self.assertEqual(rank, group[dist.get_rank(group_id)])
            self.assertEqual(len(group), dist.get_world_size(group_id))

            # Pin device (so we avoid NCCL race conditions/deadlocks).
            group_rank = dist.get_rank(group_id)
            torch.cuda.set_device(group_rank)

            # Run broadcast of CUDA tensor (so it works for both Gloo and NCCL).
            tensor = _build_tensor(2, value=group_rank).cuda()
            dist.broadcast(tensor, src=group[0], group=group_id)
            self.assertEqual(_build_tensor(2, value=0), tensor.to("cpu"))

        @require_backend({"gloo", "nccl"})
        @require_backends_available({"gloo", "nccl"})
        @require_world_size(3)
        @skip_if_lt_x_gpu(2)
        def test_backend_group(self):
            self._test_group_override_backend(self._init_group_test)

        @require_backend({"gloo", "nccl"})
        @require_backends_available({"gloo", "nccl"})
        @skip_if_lt_x_gpu(3)
        def test_backend_full_group(self):
            self._test_group_override_backend(self._init_full_group_test)

        # NCCL Batch SEND RECV
        @skip_if_no_gpu
        @unittest.skipIf(BACKEND != "nccl", "NCCL Batch Send Recv Only")
        @requires_nccl_version(2700, "Need NCCL 2.7+ for send/recv")
        def test_batch_isend_irecv_nccl(self):
            self._barrier()
            rank = dist.get_rank()
            rank_to_GPU = self._init_multigpu_helper()
            device_id = rank_to_GPU[rank][0]
            torch.cuda.set_device(device_id)
            p2p_op_list = []

            for val in ["1", "0"]:
                os.environ["NCCL_BLOCKING_WAIT"] = val
                for src in range(0, dist.get_world_size()):
                    send_tensor = _build_tensor(rank + 1, device_id=device_id)
                    recv_tensor = _build_tensor(src + 1, value=-1, device_id=device_id)
                    recv_op = dist.P2POp(dist.irecv, recv_tensor, src)
                    p2p_op_list.append(recv_op)
                    send_op = dist.P2POp(dist.isend, send_tensor, src)
                    p2p_op_list.append(send_op)

                reqs = dist.batch_isend_irecv(p2p_op_list)
                for req in reqs:
                    req.wait()

            self._barrier()

        @skip_if_no_gpu
        @unittest.skipIf(BACKEND != "nccl", "NCCL Batch Send Recv Only")
        @requires_nccl_version(2700, "Need NCCL 2.7+ for send/recv")
        def test_batch_isend_irecv_self_nccl(self):
            self._barrier()
            rank = dist.get_rank()
            rank_to_GPU = self._init_multigpu_helper()
            device_id = rank_to_GPU[rank][0]
            p2p_op_list = []

            if rank == 0:
                send_tensor = _build_tensor(rank + 1, device_id=device_id)
                recv_tensor = _build_tensor(rank + 1, value=-1, device_id=device_id)
                recv_op = dist.P2POp(dist.irecv, recv_tensor, 0)
                p2p_op_list.append(recv_op)
                send_op = dist.P2POp(dist.isend, send_tensor, 0)
                p2p_op_list.append(send_op)

                reqs = dist.batch_isend_irecv(p2p_op_list)
                for req in reqs:
                    req.wait()

            self._barrier()

        @skip_if_no_gpu
        @skip_if_small_worldsize
        @unittest.skipIf(BACKEND != "nccl", "NCCL Batch Send Recv Only")
        @requires_nccl_version(2700, "Need NCCL 2.7+ for send/recv")
        def test_batch_isend_irecv_no_rank_zero_nccl(self):
            self._barrier()
            rank = dist.get_rank()
            rank_to_GPU = self._init_multigpu_helper()
            device_id = rank_to_GPU[rank][0]
            torch.cuda.set_device(device_id)
            p2p_op_list = []

            if rank == 1:
                peer = 2
            elif rank == 2:
                peer = 1

            if rank in [1, 2]:
                send_tensor = _build_tensor(rank + 1, device_id=device_id)
                recv_tensor = _build_tensor(peer + 1, value=-1, device_id=device_id)
                recv_op = dist.P2POp(dist.irecv, recv_tensor, peer)
                p2p_op_list.append(recv_op)
                send_op = dist.P2POp(dist.isend, send_tensor, peer)
                p2p_op_list.append(send_op)

                reqs = dist.batch_isend_irecv(p2p_op_list)
                for req in reqs:
                    req.wait()


            self._barrier()

        # GLOO Batch SEND RECV CPU
        @unittest.skipIf(BACKEND != "gloo", "GLOO Batch Send Recv CPU")
        def test_batch_isend_irecv_gloo(self):
            self._barrier()
            rank = dist.get_rank()
            p2p_op_list = []

            for src in range(0, dist.get_world_size()):
                if src == rank:
                    continue
                send_tensor = _build_tensor(rank + 1)
                recv_tensor = _build_tensor(src + 1, value=-1)
                recv_op = dist.P2POp(dist.irecv, recv_tensor, src)
                p2p_op_list.append(recv_op)
                send_op = dist.P2POp(dist.isend, send_tensor, src)
                p2p_op_list.append(send_op)

            reqs = dist.batch_isend_irecv(p2p_op_list)
            for req in reqs:
                req.wait()

            self._barrier()

        # GLOO Batch SEND RECV CPU with provided tags
        @unittest.skipIf(BACKEND != "gloo", "GLOO Batch Send Recv CPU")
        def test_batch_isend_irecv_gloo_tags(self):
            self._barrier()
            rank = dist.get_rank()
            p2p_op_list = []

            for src in range(0, dist.get_world_size()):
                if src == rank:
                    continue
                send_tensor = _build_tensor(rank + 1)
                recv_tensor = _build_tensor(src + 1, value=-1)
                recv_op = dist.P2POp(dist.irecv, recv_tensor, src, tag=src)
                p2p_op_list.append(recv_op)
                send_op = dist.P2POp(dist.isend, send_tensor, src, tag=rank)
                p2p_op_list.append(send_op)

            reqs = dist.batch_isend_irecv(p2p_op_list)
            for req in reqs:
                req.wait()

            self._barrier()

        # NCCL Batch SEND RECV Tensor Error
        @unittest.skipIf(BACKEND != "nccl", "NCCL Batch Send Recv Only")
        @requires_nccl_version(2700, "Need NCCL 2.7+ for send/recv")
        def test_batch_isend_irecv_tensor_err(self):
            self._barrier()
            rank = dist.get_rank()
            if rank == 0:
                rank_to_GPU = self._init_multigpu_helper()
                device_id = rank_to_GPU[rank][0]
                with self.assertRaisesRegex(
                    RuntimeError, "Tensors must be CUDA and dense"
                ):
                    send_tensor = _build_tensor(rank + 1)
                    send_op = dist.P2POp(dist.isend, send_tensor, 1)
                    req = dist.batch_isend_irecv([send_op])
                    req.wait()

        # NCCL Batch SEND RECV Op Error
        @unittest.skipIf(BACKEND != "nccl", "NCCL Batch Send Recv Only")
        @requires_nccl_version(2700, "Need NCCL 2.7+ for send/recv")
        def test_batch_isend_irecv_op_err(self):
            self._barrier()
            rank = dist.get_rank()
            if rank == 0:
                rank_to_GPU = self._init_multigpu_helper()
                device_id = rank_to_GPU[rank][0]
                with self.assertRaisesRegex(
                    RuntimeError, "^Invalid ``op``"
                ):
                    send_tensor = _build_tensor(rank + 1, device_id=device_id)
                    send_op = dist.P2POp(dist.broadcast, send_tensor, 1)
                    req = dist.batch_isend_irecv([send_op])
                    req.wait()

        # NCCL Batch SEND RECV p2p_op_list Error
        @unittest.skipIf(BACKEND != "nccl", "NCCL Batch Send Recv Only")
        @requires_nccl_version(2700, "Need NCCL 2.7+ for send/recv")
        def test_batch_isend_irecv_op_list_err(self):
            self._barrier()
            rank = dist.get_rank()
            if rank == 0:
                rank_to_GPU = self._init_multigpu_helper()
                device_id = rank_to_GPU[rank][0]
                with self.assertRaisesRegex(
                    RuntimeError, "^Invalid ``p2p_op_list``"
                ):
                    send_tensor = _build_tensor(rank + 1)
                    req = dist.batch_isend_irecv([1, 2])
                    req.wait()

        # NCCL Batch SEND RECV Mixed Backend Error
        @unittest.skipIf(BACKEND != "nccl", "NCCL Batch Send Recv Only")
        @requires_nccl_version(2700, "Need NCCL 2.7+ for send/recv")
        def test_batch_isend_irecv_mixed_backend_err(self):
            self._barrier()
            rank = dist.get_rank()
            rank_to_GPU = self._init_multigpu_helper()
            device_id = rank_to_GPU[rank][0]
            group_gloo = dist.new_group(ranks=[0, 1], backend="gloo")
            group_nccl = dist.new_group(ranks=[0, 1], backend="nccl")
            if rank == 0:
                with self.assertRaisesRegex(
                    RuntimeError, "All groups need to use the same backend"
                ):
                    send_tensor = _build_tensor(rank + 1)
                    send_op_gloo = dist.P2POp(dist.isend, send_tensor, 1, group_gloo)
                    send_op_nccl = dist.P2POp(dist.isend, send_tensor, 1, group_nccl)
                    req = dist.batch_isend_irecv([send_op_gloo, send_op_nccl])
                    req.wait()

        # NCCL SEND RECV
        @skip_if_no_gpu
        @unittest.skipIf(BACKEND != "nccl", "NCCL Send Recv Only")
        @requires_nccl_version(2700, "Need NCCL 2.7+ for send/recv")
        def _test_send_recv_nccl(self, profiler_ctx=None):
            # TODO: now that nccl send/recv is supported, there does not seem to
            # be a need to have nccl send/recv be tested separately.
            rank = dist.get_rank()
            rank_to_GPU = self._init_multigpu_helper()
            device_id = rank_to_GPU[rank][0]
            torch.cuda.set_device(device_id)

            tensor = _build_tensor(rank + 1, device_id=device_id)
            profiler_cls = profiler_ctx if profiler_ctx is not None else suppress()
            with profiler_cls as prof:
                for src in range(0, dist.get_world_size()):
                    if src == rank:
                        # Send mode
                        for dst in range(0, dist.get_world_size()):
                            if dst == rank:
                                continue
                            dist.send(tensor, dst)
                    else:
                        # Recv mode
                        expected_tensor = _build_tensor(src + 1)
                        output_tensor = _build_tensor(src + 1, value=-1, device_id=device_id)
                        dist.recv(output_tensor, src)
                        self.assertEqual(output_tensor, expected_tensor)

                self._barrier()

            if profiler_ctx is not None:
                backend = dist.get_backend()
                if backend in SEND_RECV_PROFILING_SUPPORTED_BACKENDS:
                    for event_name in [f"{backend}:send", f"{backend}:recv"]:
                        events = get_profiling_event(event_name, prof)
                        self.assertTrue(events)
                        # Event order is not deterministic, so simply assert their shape
                        # is found in the following list.
                        expected_shapes = [
                            [[rank + 1] * 3] for rank in range(dist.get_world_size())
                        ]
                        for event in events:
                            self.assertTrue(event.input_shapes in expected_shapes)

        @skip_if_no_gpu
        @unittest.skipIf(BACKEND != "nccl", "NCCL Send Recv Only")
        @requires_nccl_version(2700, "Need NCCL 2.7+ for send/recv")
        def test_send_recv_nccl(self):
            self._test_send_recv_nccl()

        @skip_if_no_gpu
        @unittest.skipIf(BACKEND != "nccl", "NCCL Send Recv Only")
        @requires_nccl_version(2700, "Need NCCL 2.7+ for send/recv")
        def test_send_recv_nccl_autograd_profiler(self):
            profiler_ctx = torch.autograd.profiler.profile(record_shapes=True)
            self._test_send_recv_nccl(profiler_ctx)

        @skip_if_no_gpu
        @unittest.skipIf(BACKEND != "nccl", "NCCL Send Recv Only")
        @requires_nccl_version(2700, "Need NCCL 2.7+ for send/recv")
        @unittest.skipIf(IS_FBCODE, "Kineto in fbcode causes hang")
        @unittest.skipIf(
            IS_MACOS or IS_WINDOWS,
            "torch.profiler not enabled for mac/windows: https://github.com/pytorch/pytorch/pull/56124"
        )
        def test_send_recv_nccl_torch_profiler(self):
            profiler_ctx = torch.profiler.profile(
                activities=[
                    torch.profiler.ProfilerActivity.CPU,
                    torch.profiler.ProfilerActivity.CUDA,
                ],
                record_shapes=True
            )
            self._test_send_recv_nccl(profiler_ctx)

        # SEND RECV
<<<<<<< HEAD
        def _test_send_recv(self, enable_profiling):
            rank = dist.get_rank()
            send_size = rank + 1
            tensor = _build_tensor(send_size)
            profiler_ctx = _create_autograd_profiler(enable_profiling)
            with profiler_ctx as prof:
=======
        def _test_send_recv(self, profiler_ctx):
            rank = dist.get_rank()
            send_size = rank + 1
            tensor = _build_tensor(send_size)
            ctx = profiler_ctx if profiler_ctx is not None else suppress()
            with ctx as prof:
>>>>>>> ea75b1ee
                for src in range(0, dist.get_world_size()):
                    if src == rank:
                        # Send mode
                        for dst in range(0, dist.get_world_size()):
                            if dst == rank:
                                continue
                            dist.send(tensor, dst)
                    else:
                        # Recv mode
                        recv_size = src + 1
                        expected_tensor = _build_tensor(recv_size)
                        output_tensor = _build_tensor(recv_size, value=-1)
                        dist.recv(output_tensor, src)
                        self.assertEqual(output_tensor, expected_tensor)

<<<<<<< HEAD
            if enable_profiling:
=======
            if profiler_ctx is not None:
>>>>>>> ea75b1ee
                backend = dist.get_backend()
                if backend in SEND_RECV_PROFILING_SUPPORTED_BACKENDS:
                    for event_name in [f"{backend}:send", f"{backend}:recv"]:
                        events = get_profiling_event(event_name, prof)
                        # Each rank sends/recvs from all other ranks.
                        event_count = sum(e.count for e in events)
                        expected_event_count = dist.get_world_size() - 1
                        self.assertEqual(event_count, expected_event_count)
                        # Event order is not deterministic, so simply assert their shape
                        # is found in the following list.
                        expected_shapes = [
                            [[rank + 1] * 3] for rank in range(dist.get_world_size())
                        ]
                        for event in events:
<<<<<<< HEAD
=======
                            self.assertTrue(event.is_async)
>>>>>>> ea75b1ee
                            self.assertTrue(event.input_shapes in expected_shapes)

        @unittest.skipIf(BACKEND == "nccl", "Nccl send/recv tested by test_send_recv_nccl")
        def test_send_recv(self):
<<<<<<< HEAD
            self._test_send_recv(enable_profiling=False)

        @unittest.skipIf(BACKEND == "nccl", "Nccl send/recv tested by test_send_recv_nccl")
        def test_send_recv_autograd_profiler(self):
            self._test_send_recv(enable_profiling=True)

        # SEND RECV ANY SOURCE
        def _test_send_recv_any_source(self, enable_profiling):
=======
            self._test_send_recv(profiler_ctx=None)

        @unittest.skipIf(BACKEND == "nccl", "NCCL send/recv tested by test_send_recv_nccl")
        def test_send_recv_autograd_profiler(self):
            autograd_profiler_ctx = _create_autograd_profiler()
            self._test_send_recv(profiler_ctx=autograd_profiler_ctx)

        @unittest.skipIf(BACKEND == "nccl", "NCCL send/recv tested by test_send_recv_nccl")
        @unittest.skipIf(IS_FBCODE, "Kineto in fbcode causes hang")
        @unittest.skipIf(
            IS_MACOS or IS_WINDOWS,
            "torch.profiler not enabled for mac/windows: https://github.com/pytorch/pytorch/pull/56124"
        )
        def test_send_recv_torch_profiler(self):
            torch_profiler_ctx = _create_torch_profiler()
            return self._test_send_recv(profiler_ctx=torch_profiler_ctx)

        # SEND RECV ANY SOURCE
        def _test_send_recv_any_source(self, profiler_ctx):
>>>>>>> ea75b1ee
            rank = dist.get_rank()
            send_recv_size = 10
            tensor = _build_tensor(send_recv_size, value=rank)
            recv_ranks = list()
            irecv_ranks = list()

<<<<<<< HEAD
            profiler_ctx = _create_autograd_profiler(enable_profiling)
            with profiler_ctx as prof:
=======
            ctx = profiler_ctx if profiler_ctx is not None else suppress()
            with ctx as prof:
>>>>>>> ea75b1ee
                for dst in range(0, dist.get_world_size()):
                    if dst == rank:
                        # Recv mode
                        for dst in range(0, dist.get_world_size()):
                            if dst == rank:
                                continue

                            for recv in ["recv", "irecv"]:
                                output_tensor = _build_tensor(send_recv_size, value=-1)

                                if recv == "recv":
                                    sender = dist.recv(output_tensor)
                                    recv_ranks.append(sender)
                                elif recv == "irecv":
                                    work = dist.irecv(output_tensor)
                                    work.wait()
                                    sender = work._source_rank()
                                    irecv_ranks.append(sender)

                                # Assert the scalar value "sender" that should be
                                # equal to the rank of the sender is equal to all
                                # values in the received tensor.
                                self.assertTrue(output_tensor.eq(sender).all())
                    else:
                        # Send mode
                        dist.send(tensor, dst)  # recv
                        dist.send(tensor, dst)  # irecv

<<<<<<< HEAD
            if enable_profiling:
=======
            if profiler_ctx is not None:
>>>>>>> ea75b1ee
                backend = dist.get_backend()
                if backend in SEND_RECV_PROFILING_SUPPORTED_BACKENDS:
                    for event_name in [f"{backend}:send", f"{backend}:recvAnySource"]:
                        events = get_profiling_event(event_name, prof)
                        # Each rank sends/recvs from other rank twice.
                        self.assertEqual(sum(event.count for event in events), 2 * (dist.get_world_size() - 1))
                        for event in events:
<<<<<<< HEAD
=======
                            self.assertTrue(event.is_async)
>>>>>>> ea75b1ee
                            self.assertEqual(event.input_shapes, [[send_recv_size] * 3])

                # Each rank would have 2 * (world_size - 1) sends, verify that
                # globally we receive the same amount on the other end.
                recv_ranks_tensor = torch.cat((torch.tensor(recv_ranks), torch.tensor(irecv_ranks)), 0)
                global_recv_ranks = [torch.empty_like(recv_ranks_tensor) for _ in range(dist.get_world_size())]
                dist.all_gather(global_recv_ranks, recv_ranks_tensor)
                global_recv_ranks_list = []
                for tensor in global_recv_ranks:
                    global_recv_ranks_list += tensor.tolist()

                from itertools import groupby
                global_recv_ranks_list.sort()
                frequency = [len(list(group)) for key, group in groupby(global_recv_ranks_list)]
                self.assertEqual(dist.get_world_size(), len(frequency))
                self.assertEqual([2 * (dist.get_world_size() - 1)] * dist.get_world_size(), frequency)
                self._barrier()

        @unittest.skipIf(
            BACKEND == "nccl", "Nccl does not support send/recv from any source"
        )
        def test_send_recv_any_source(self):
<<<<<<< HEAD
            self._test_send_recv_any_source(enable_profiling=False)
=======
            self._test_send_recv_any_source(profiler_ctx=None)
>>>>>>> ea75b1ee

        @unittest.skipIf(
            BACKEND == "nccl", "Nccl does not support send/recv from any source"
        )
        def test_send_recv_any_source_autograd_profiler(self):
<<<<<<< HEAD
            self._test_send_recv_any_source(enable_profiling=True)

        # SEND RECV WITH TAG
        def _test_send_recv_with_tag(self, enable_profiling):
=======
            autograd_profiler_ctx = _create_autograd_profiler()
            self._test_send_recv_any_source(profiler_ctx=autograd_profiler_ctx)

        @unittest.skipIf(
            BACKEND == "nccl", "Nccl does not support send/recv from any source"
        )
        @unittest.skipIf(IS_FBCODE, "Kineto in fbcode code causes hang")
        @unittest.skipIf(
            IS_MACOS or IS_WINDOWS,
            "torch.profiler not enabled for mac/windows: https://github.com/pytorch/pytorch/pull/56124"
        )
        def test_send_recv_any_source_torch_profiler(self):
            torch_profiler_ctx = _create_torch_profiler()
            return self._test_send_recv_any_source(profiler_ctx=torch_profiler_ctx)

        # SEND RECV WITH TAG
        def _test_send_recv_with_tag(self, profiler_ctx):
>>>>>>> ea75b1ee
            rank = dist.get_rank()
            world_size = dist.get_world_size()
            send_recv_size = 10
            tensor = _build_tensor(send_recv_size, value=rank)
<<<<<<< HEAD
            profiler_ctx = _create_autograd_profiler(enable_profiling)
            with profiler_ctx as prof:
=======
            ctx = profiler_ctx if profiler_ctx is not None else suppress()
            with ctx as prof:
>>>>>>> ea75b1ee
                for dst in range(0, world_size):
                    if dst == rank:
                        # Recv mode
                        for src in range(0, world_size):
                            if src == rank:
                                continue
                            output_tensor = _build_tensor(send_recv_size, value=-1)
                            dist.recv(output_tensor, src, tag=src)
                            self.assertTrue(output_tensor.eq(src).all())
                    else:
                        # Send mode
                        dist.send(tensor, dst, tag=rank)

<<<<<<< HEAD
            if enable_profiling:
=======
            if profiler_ctx is not None:
>>>>>>> ea75b1ee
                backend = dist.get_backend()
                if backend in SEND_RECV_PROFILING_SUPPORTED_BACKENDS:
                    for event_name in [f"{backend}:send", f"{backend}:recv"]:
                        events = get_profiling_event(event_name, prof)
                        # Each rank sends/recvs from all other ranks
                        event_count = sum(e.count for e in events)
                        expected_event_count = dist.get_world_size() - 1
                        self.assertEqual(event_count, expected_event_count)
                        for event in events:
<<<<<<< HEAD
=======
                            self.assertTrue(event.is_async)
>>>>>>> ea75b1ee
                            self.assertEqual(event.name, event_name)
                            self.assertEqual(event.input_shapes, [[send_recv_size] * 3])

        @unittest.skipIf(BACKEND == "nccl", "NCCL send/recv tested by test_send_recv_nccl")
        def test_send_recv_with_tag(self):
<<<<<<< HEAD
            self._test_send_recv_with_tag(enable_profiling=False)

        @unittest.skipIf(BACKEND == "nccl", "NCCL send/recv tested by test_send_recv_nccl")
        def test_send_recv_with_tag_autograd_profiler(self):
            self._test_send_recv_with_tag(enable_profiling=True)

        # ISEND
        def _test_isend(self, enable_profiling):
            rank = dist.get_rank()
            world_size = dist.get_world_size()
            profiler_ctx = _create_autograd_profiler(enable_profiling)
            with profiler_ctx as prof:
=======
            self._test_send_recv_with_tag(profiler_ctx=None)

        @unittest.skipIf(BACKEND == "nccl", "NCCL send/recv tested by test_send_recv_nccl")
        def test_send_recv_with_tag_autograd_profiler(self):
            autograd_profiler_ctx = _create_autograd_profiler()
            return self._test_send_recv_with_tag(profiler_ctx=autograd_profiler_ctx)

        @unittest.skipIf(BACKEND == "nccl", "NCCL send/recv tested by test_send_recv_nccl")
        @unittest.skipIf(IS_FBCODE, "Kineto in fbcode code causes hang")
        @unittest.skipIf(
            IS_MACOS or IS_WINDOWS,
            "torch.profiler not enabled for mac/windows: https://github.com/pytorch/pytorch/pull/56124"
        )
        def test_send_recv_with_tag_torch_profiler(self):
            torch_profiler_ctx = _create_torch_profiler()
            return self._test_send_recv_with_tag(profiler_ctx=torch_profiler_ctx)

        # ISEND
        def _test_isend(self, profiler_ctx):
            rank = dist.get_rank()
            world_size = dist.get_world_size()
            ctx = profiler_ctx if profiler_ctx is not None else suppress()
            with ctx as prof:
>>>>>>> ea75b1ee
                if rank == 0:
                    requests = [
                        dist.isend(_build_tensor(dest, 10), dest)
                        for dest in range(1, world_size)
                    ]
                    for request in requests:
                        request.wait()
                        self.assertTrue(request.is_completed())
                else:
                    tensor = _build_tensor(rank, -1)
                    dist.recv(tensor, 0)
                    self.assertEqual(tensor, _build_tensor(rank, 10))

                self._barrier()

<<<<<<< HEAD
            if enable_profiling:
=======
            if profiler_ctx is not None:
>>>>>>> ea75b1ee
                backend = dist.get_backend()
                if backend in SEND_RECV_PROFILING_SUPPORTED_BACKENDS:
                    expected_event_name = f"{backend}:send" if rank == 0 else f"{backend}:recv"
                    events = get_profiling_event(expected_event_name, prof)
                    event_count = sum(e.count for e in events)
                    expected_count = dist.get_world_size() - 1 if rank == 0 else 1
                    self.assertEqual(expected_count, event_count)
                    # Event ordering is not guaranteed, so simply ensure the shapes are
                    # found in the following map.
                    expected_shapes = {
                        r: [[r] * 3] for r in range(1, dist.get_world_size())
                    }
                    for event in events:
<<<<<<< HEAD
=======
                        self.assertTrue(event.is_async)
>>>>>>> ea75b1ee
                        self.assertEqual(event.name, expected_event_name)
                        if rank == 0:
                            self.assertTrue(event.input_shapes in expected_shapes.values())
                        else:
                            self.assertEqual(event.input_shapes, expected_shapes[rank])

        @unittest.skipIf(BACKEND == "nccl", "Nccl does not support isend")
        def test_isend(self):
<<<<<<< HEAD
            self._test_isend(enable_profiling=False)

        @unittest.skipIf(BACKEND == "nccl", "Nccl does not support isend")
        def test_isend_autograd_profiler(self):
            self._test_isend(enable_profiling=True)
=======
            self._test_isend(profiler_ctx=None)

        @unittest.skipIf(BACKEND == "nccl", "Nccl does not support isend")
        def test_isend_autograd_profiler(self):
            autograd_profiler_ctx = _create_autograd_profiler()
            self._test_isend(profiler_ctx=autograd_profiler_ctx)

        @unittest.skipIf(BACKEND == "nccl", "Nccl does not support isend")
        @unittest.skipIf(IS_FBCODE, "Kineto in fbcode code causes hang")
        @unittest.skipIf(
            IS_MACOS or IS_WINDOWS,
            "torch.profiler not enabled for mac/windows: https://github.com/pytorch/pytorch/pull/56124"
        )
        def test_isend_torch_profiler(self):
            torch_profiler_ctx = _create_torch_profiler()
            self._test_isend(profiler_ctx=torch_profiler_ctx)
>>>>>>> ea75b1ee

        # IRECV
        @unittest.skipIf(BACKEND == "nccl", "Nccl does not support irecv")
        def test_irecv(self):
            rank = dist.get_rank()
            world_size = dist.get_world_size()

            if rank == 0:
                expected_tensors = [_build_tensor(src, -1) for src in range(1, world_size)]
                requests = [
                    dist.irecv(expected_tensors[src - 1], src)
                    for src in range(1, world_size)
                ]

                for src in range(1, world_size):
                    requests[src - 1].wait()
                    self.assertTrue(requests[src - 1].is_completed())
                    self.assertEqual(expected_tensors[src - 1], _build_tensor(src, 10))
            else:
                tensor = _build_tensor(rank, 10)
                dist.send(tensor, 0)

            self._barrier()

        # BROADCAST
        def _test_broadcast_helper(
            self, group, group_id, rank, cuda=False, rank_to_GPU=None, with_options=False
        ):
            for dtype, value, requires_cuda in [
                (torch.float, -1e-10, False),
                (torch.double, -1e-100, False),
                (torch.half, -0.1, True),
                (torch.int8, -2, False),
                (torch.uint8, 129, False),
                (torch.int, -1e5, False),
                (torch.long, -1e15, False),
            ]:
                if requires_cuda and not cuda:
                    continue
                for src in group:
                    expected_tensor = _build_tensor(src + 1, value, dtype)
                    if cuda:
                        expected_tensor = expected_tensor.cuda(rank_to_GPU[rank][0])
                    if rank == src:
                        if with_options:
                            opts = dist.BroadcastOptions()
                            opts.rootTensor = 0
                            opts.rootRank = src
                            self.call_dist_op(":broadcast", True, group_id.broadcast, [expected_tensor], opts)
                        else:
                            self.call_dist_op(":broadcast", False, dist.broadcast, expected_tensor, src, group_id)
                    else:
                        tensor = _build_tensor(src + 1, -1, dtype)
                        if cuda:
                            tensor = tensor.cuda(rank_to_GPU[rank][0])
                        if with_options:
                            opts = dist.BroadcastOptions()
                            opts.rootTensor = 0
                            opts.rootRank = src
                            self.call_dist_op(":broadcast", True, group_id.broadcast, [tensor], opts)
                        else:
                            self.call_dist_op(":broadcast", False, dist.broadcast, tensor, src, group_id)
                        self.assertEqual(tensor.size(), expected_tensor.size())
                        self.assertEqual(tensor.ne(expected_tensor).max(), torch.tensor(False))

            self._barrier()

        @unittest.skipIf(BACKEND == "nccl", "Nccl does not support CPU tensors")
        def test_broadcast(self):
            group, group_id, rank = self._init_global_test()
            self._test_broadcast_helper(group, group_id, rank)

        @unittest.skipIf(
            BACKEND != "gloo" and BACKEND != "nccl",
            "Only Gloo and Nccl backend supports CUDA allReduce",
        )
        @skip_if_no_gpu
        def test_broadcast_cuda(self):
            group, group_id, rank = self._init_global_test()
            rank_to_GPU = self._init_multigpu_helper()
            device_id = rank_to_GPU[rank][0]
            torch.cuda.set_device(device_id)
            self._test_broadcast_helper(group, group_id, rank, True, rank_to_GPU)

        @skip_if_small_worldsize
        @unittest.skipIf(BACKEND == "nccl", "Nccl does not support CPU tensors")
        def test_broadcast_group(self):
            group, group_id, rank = self._init_group_test()
            self._test_broadcast_helper(group, group_id, rank)

        @unittest.skipIf(BACKEND == "nccl", "Nccl does not support CPU tensors")
        def test_broadcast_full_group(self):
            group, group_id, rank = self._init_full_group_test()
            self._test_broadcast_helper(group, group_id, rank)

        @unittest.skipIf(
            BACKEND != "nccl",
            "Only NCCL backend supports high priority stream",
        )
        @skip_if_no_gpu
        def test_nccl_high_priority_stream(self):
            group, _, rank = self._init_global_test()
            rank_to_GPU = self._init_multigpu_helper()
            device_id = rank_to_GPU[rank][0]
            torch.cuda.set_device(device_id)

            new_port = str(MASTER_PORT + 1)
            os.environ['MASTER_PORT'] = new_port
            gen_iterator = dist.rendezvous('env://', rank, dist.get_world_size())
            store, rank, size = next(gen_iterator)
            store = dist.PrefixStore(new_port, store)

            opts = dist.ProcessGroupNCCL.Options()
            opts.is_high_priority_stream = False
            group_id = dist.ProcessGroupNCCL(store, rank, size, opts)

            self._test_broadcast_helper(group, group_id, rank, True, rank_to_GPU, True)

        # REDUCE
        def _test_reduce_helper(
            self,
            group,
            group_id,
            rank,
            op,
            master_value,
            worker_value,
            expected_value,
            cuda=False,
            rank_to_GPU=None,
        ):
            for src in group:
                tensor = _build_tensor(src + 1).fill_(master_value if rank == src else worker_value)
                if cuda:
                    tensor = tensor.cuda(rank_to_GPU[rank][0])
                self.call_dist_op(":reduce", False, dist.reduce, tensor, src, op, group_id, tensor_shapes=[tensor.shape])
                if rank == src:
                    self.assertEqual(tensor, _build_tensor(src + 1, expected_value))

            self._barrier()

        @unittest.skipIf(BACKEND == "nccl", "Nccl does not support CPU tensors")
        def test_reduce_sum(self):
            group, group_id, rank = self._init_global_test()
            self._test_reduce_helper(
                group,
                group_id,
                rank,
                dist.ReduceOp.SUM,
                2,
                10,
                2 + (10 * (len(group) - 1)),
            )

        @unittest.skipIf(BACKEND != "nccl", "Only Nccl supports CUDA reduce")
        @skip_if_no_gpu
        def test_reduce_sum_cuda(self):
            group, group_id, rank = self._init_global_test()
            rank_to_GPU = self._init_multigpu_helper()
            device_id = rank_to_GPU[rank][0]
            torch.cuda.set_device(device_id)
            self._test_reduce_helper(
                group,
                group_id,
                rank,
                dist.ReduceOp.SUM,
                2,
                10,
                2 + 10 * (len(group) - 1),
                True,
                rank_to_GPU,
            )

        @unittest.skipIf(BACKEND == "nccl", "Nccl does not support CPU tensors")
        def test_reduce_product(self):
            group, group_id, rank = self._init_global_test()
            self._test_reduce_helper(
                group,
                group_id,
                rank,
                dist.ReduceOp.PRODUCT,
                2,
                10,
                reduce((lambda x, y: x * y), [10] * (len(group) - 1), 2),
            )

        @unittest.skipIf(BACKEND == "nccl", "Nccl does not support CPU tensors")
        def test_reduce_min(self):
            group, group_id, rank = self._init_global_test()
            self._test_reduce_helper(group, group_id, rank, dist.ReduceOp.MIN, 1010, 1, 1)

        @unittest.skipIf(BACKEND == "nccl", "Nccl does not support CPU tensors")
        def test_reduce_max(self):
            group, group_id, rank = self._init_global_test()
            self._test_reduce_helper(group, group_id, rank, dist.ReduceOp.MAX, -1, 10, 10)

        @unittest.skipIf(BACKEND == "nccl", "Nccl does not support CPU tensors")
        @skip_if_small_worldsize
        def test_reduce_group_sum(self):
            group, group_id, rank = self._init_group_test()
            self._test_reduce_helper(
                group,
                group_id,
                rank,
                dist.ReduceOp.SUM,
                2,
                10,
                2 + (10 * (len(group) - 1)),
            )

        @unittest.skipIf(BACKEND == "nccl", "Nccl does not support CPU tensors")
        @skip_if_small_worldsize
        def test_reduce_group_product(self):
            group, group_id, rank = self._init_group_test()
            self._test_reduce_helper(
                group,
                group_id,
                rank,
                dist.ReduceOp.PRODUCT,
                2,
                10,
                reduce((lambda x, y: x * y), [10] * (len(group) - 1), 2),
            )

        @unittest.skipIf(BACKEND == "nccl", "Nccl does not support CPU tensors")
        @skip_if_small_worldsize
        def test_reduce_group_min(self):
            group, group_id, rank = self._init_group_test()
            self._test_reduce_helper(group, group_id, rank, dist.ReduceOp.MIN, 1010, 1, 1)

        @unittest.skipIf(BACKEND == "nccl", "Nccl does not support CPU tensors")
        @skip_if_small_worldsize
        def test_reduce_group_max(self):
            group, group_id, rank = self._init_group_test()
            self._test_reduce_helper(group, group_id, rank, dist.ReduceOp.MAX, -1, 10, 10)

        @unittest.skipIf(BACKEND == "nccl", "Nccl does not support CPU tensors")
        def test_reduce_full_group_sum(self):
            group, group_id, rank = self._init_full_group_test()
            self._test_reduce_helper(
                group,
                group_id,
                rank,
                dist.ReduceOp.SUM,
                2,
                10,
                2 + (10 * (len(group) - 1)),
            )

        @unittest.skipIf(BACKEND == "nccl", "Nccl does not support CPU tensors")
        def test_reduce_full_group_product(self):
            group, group_id, rank = self._init_full_group_test()
            self._test_reduce_helper(
                group,
                group_id,
                rank,
                dist.ReduceOp.PRODUCT,
                2,
                10,
                reduce((lambda x, y: x * y), [10] * (len(group) - 1), 2),
            )

        @unittest.skipIf(BACKEND == "nccl", "Nccl does not support CPU tensors")
        def test_reduce_full_group_min(self):
            group, group_id, rank = self._init_full_group_test()
            self._test_reduce_helper(group, group_id, rank, dist.ReduceOp.MIN, 1010, 1, 1)

        @unittest.skipIf(BACKEND == "nccl", "Nccl does not support CPU tensors")
        def test_reduce_full_group_max(self):
            group, group_id, rank = self._init_full_group_test()
            self._test_reduce_helper(group, group_id, rank, dist.ReduceOp.MAX, -1, 10, 10)

        # REDUCE TWICE
        def _test_reduce_twice_helper(
            self,
            group,
            group_id,
            rank,
            op,
            master_value,
            worker_value,
            expected_value,
            cuda=False,
            rank_to_GPU=None,
        ):
            for src in group:
                tensors = [_build_tensor(src + 1).fill_(master_value if rank == src else worker_value) for i in range(2)]
                if cuda:
                    for i in range(2):
                        tensors[i] = tensors[i].cuda(rank_to_GPU[rank][0])
                self.call_dist_op(
                    ":reduce",
                    False,
                    dist.reduce,
                    tensors[0],
                    src,
                    op,
                    group_id,
                    secondary_op_call=lambda: dist.reduce(tensors[1], src, op, group_id),
                    tensor_shapes=[tensors[0].shape]
                )
                if rank == src:
                    for tensor in tensors:
                        self.assertEqual(tensor, _build_tensor(src + 1, expected_value))

            self._barrier()

        @unittest.skipIf(BACKEND == "nccl", "Nccl does not support CPU tensors")
        def test_reduce_sum_twice(self):
            group, group_id, rank = self._init_global_test()
            self._test_reduce_twice_helper(
                group,
                group_id,
                rank,
                dist.ReduceOp.SUM,
                2,
                10,
                2 + (10 * (len(group) - 1)),
            )

        @unittest.skipIf(BACKEND != "nccl", "Only Nccl supports CUDA reduce")
        @skip_if_no_gpu
        def test_reduce_sum_cuda_twice(self):
            group, group_id, rank = self._init_global_test()
            rank_to_GPU = self._init_multigpu_helper()
            device_id = rank_to_GPU[rank][0]
            torch.cuda.set_device(device_id)
            self._test_reduce_twice_helper(
                group,
                group_id,
                rank,
                dist.ReduceOp.SUM,
                2,
                10,
                2 + 10 * (len(group) - 1),
                True,
                rank_to_GPU,
            )


        @skip_if_no_gpu
        @require_backend({"gloo", "nccl"})
        def test_all_reduce_result_cuda(self):
            group, group_id, rank = self._init_global_test()
            rank_to_GPU = self._init_multigpu_helper()
            for src in group:
                if rank == src:
                    tensor = _build_tensor(src + 1, 2)
                else:
                    tensor = _build_tensor(src + 1, 10)
                tensor = tensor.cuda(rank_to_GPU[rank][0])

                opts = AllreduceOptions()
                opts.reduceOp = dist.ReduceOp.SUM

                if group_id == GroupMember.WORLD:
                    work = _get_default_group().allreduce([tensor], opts)
                else:
                    work = group_id.allreduce([tensor], opts)


                if BACKEND == "gloo":
                    # Calling result right the work is finished should throw exception.
                    # Here we have a race condition, we may not assume the work is not
                    # finished by the time we run next lines.
                    try:
                        with self.assertRaisesRegex(
                                RuntimeError,
                                "Work needs to be completed before calling result"):
                            work.result()
                    except AssertionError:
                        # Exception was not raised, ensure is_completed()
                        self.assertTrue(work.is_completed())

                    work.wait()
                    result = work.result()
                else:
                    # In case of NCCL we should be able to retrieve pointer to the result
                    # even before work is finished.
                    result = work.result()
                    work.wait()

                expected_value = 2 + (10 * (len(group) - 1))
                self.assertEqual(result, [_build_tensor(src + 1, expected_value)])
            self._barrier()

        def call_dist_op(
            self,
            profiling_title_postfix,
            is_async,
            op,
            *args,
            expect_event=True,
            secondary_op_call=None,
            profile_cuda=False,
            tensor_shapes=None,
            **kwargs,
        ):
            op_calls = [lambda: op(*args, **kwargs)]
            if secondary_op_call is not None:
                op_calls.append(secondary_op_call)

            autograd_profiler_ctx = torch.autograd.profiler.profile(
                use_cuda=profile_cuda,
                record_shapes=True
            )

            # TODO: move this test to use torch.profiler once kineto issues are
            # fixed internally.
            with autograd_profiler_ctx as prof:
                works = [op_call() for op_call in op_calls]
                if is_async:
                    for work in works:
                        work.wait()

            if expect_event and dist.get_backend() in PROFILING_SUPPORTED_BACKENDS:
<<<<<<< HEAD
                events = get_event(profiling_title_postfix)
=======
                events = get_profiling_event(profiling_title_postfix, autograd_profiler_ctx)
>>>>>>> ea75b1ee
                print(f'profiling title postfix: {profiling_title_postfix}')
                print(f'all events: {prof.function_events}')
                print(f'events: {events}')
                print(f'op_calls: {op_calls}')
                self.assertEqual(len(events), len(op_calls))
                for e in events:
                    self.assertTrue(e.is_async)
                    self.assertEqual(e.count, 1)
                    self.assertGreaterEqual(e.cpu_time, 0)
                    # Verify tensor shapes if given
                    if tensor_shapes is not None:
                        self.assertEqual(e.input_shapes, tensor_shapes, f"event shape: {e.input_shapes} vs tensor {tensor_shapes}")

        # ALL REDUCE
        def _test_all_reduce_helper(
            self,
            group,
            group_id,
            rank,
            op,
            master_value,
            worker_value,
            expected_value,
            cuda=False,
            rank_to_GPU=None,
            dtype=torch.float,
            async_op=False,
        ):
            for src in group:
                curr_value = master_value if rank == src else worker_value

                tensor = _build_tensor(src + 1, dtype=dtype).fill_(curr_value)
                if cuda:
                    tensor = tensor.cuda(rank_to_GPU[rank][0])
                if tensor.dtype == torch.complex64:
                    tensor_shapes = [torch.view_as_real(tensor).shape]
                else:
                    tensor_shapes = [tensor.shape]
                self.call_dist_op(
                    ":all_reduce",
                    async_op,
                    dist.all_reduce,
                    tensor,
                    op,
                    group_id,
                    async_op=async_op,
                    tensor_shapes=tensor_shapes
                )
                # Currently, only Gloo backend has profiling tested with CUDA enabled.
                # Only run cuda profiling test for one rank to speed up since
                # running with different src_rank does not affect the correctness.
                if (
                    src == 0
                    and cuda
                    and dist.get_backend() in CUDA_PROFILING_SUPPORTED_BACKENDS
                ):
                    self.call_dist_op(
                        ":all_reduce",
                        async_op,
                        dist.all_reduce,
                        tensor,
                        op,
                        group_id,
                        async_op=async_op,
                        profile_cuda=True,
                        tensor_shapes=tensor_shapes,
                    )

            self._barrier()

        @unittest.skipIf(BACKEND == "nccl", "Nccl does not support CPU tensors")
        def test_all_reduce_sum(self):
            group, group_id, rank = self._init_global_test()
            self._test_all_reduce_helper(
                group,
                group_id,
                rank,
                dist.ReduceOp.SUM,
                2,
                10,
                2 + (10 * (len(group) - 1)),
            )

        @unittest.skipIf(BACKEND == "nccl", "Nccl does not support CPU tensors")
        def test_all_reduce_sum_async(self):
            group, group_id, rank = self._init_global_test()
            self._test_all_reduce_helper(
                group,
                group_id,
                rank,
                dist.ReduceOp.SUM,
                2,
                10,
                2 + (10 * (len(group) - 1)),
                async_op=True
            )

        @unittest.skipIf(
            BACKEND != "gloo" and BACKEND != "nccl",
            "Only Gloo and NCCL backends will have CUDA allReduce tested",
        )
        @skip_if_no_gpu
        def test_all_reduce_sum_cuda(self):
            torch.cuda.set_device(self.rank)
            group, group_id, rank = self._init_global_test()
            rank_to_GPU = self._init_multigpu_helper()
            self._test_all_reduce_helper(
                group,
                group_id,
                rank,
                dist.ReduceOp.SUM,
                2,
                10,
                2 + (10 * (len(group) - 1)),
                True,
                rank_to_GPU,
            )

        @unittest.skipIf(
            BACKEND != "gloo" and BACKEND != "nccl",
            "Only Gloo and NCCL backends will have CUDA allReduce tested",
        )
        @skip_if_no_gpu
        def test_all_reduce_sum_cuda_async(self):
            torch.cuda.set_device(self.rank)
            group, group_id, rank = self._init_global_test()
            rank_to_GPU = self._init_multigpu_helper()
            self._test_all_reduce_helper(
                group,
                group_id,
                rank,
                dist.ReduceOp.SUM,
                2,
                10,
                2 + (10 * (len(group) - 1)),
                True,
                rank_to_GPU,
                async_op=True
            )

        @unittest.skipIf(BACKEND == "nccl", "Nccl does not support CPU tensors")
        def test_all_reduce_sum_complex(self):
            group, group_id, rank = self._init_global_test()
            self._test_all_reduce_helper(
                group,
                group_id,
                rank,
                dist.ReduceOp.SUM,
                complex(2, 3),
                complex(10, 11),
                complex(2, 3) + (complex(10, 11) * (len(group) - 1)),
                dtype=torch.cfloat,
            )

        @unittest.skipIf(BACKEND == "nccl", "Nccl does not support CPU tensors")
        def test_all_reduce_complex_unsupported_ops(self):
            unsupported_ops = [dist.ReduceOp.MAX, dist.ReduceOp.MIN, dist.ReduceOp.PRODUCT,
                               dist.ReduceOp.BAND, dist.ReduceOp.BOR, dist.ReduceOp.BXOR]
            group, group_id, rank = self._init_global_test()
            for unsupported_op in unsupported_ops:
                with self.assertRaisesRegex(RuntimeError, "all_reduce does not support"):
                    dist.all_reduce(_build_tensor(1, dtype=torch.cfloat), unsupported_op, group_id)

        @unittest.skipIf(
            BACKEND != "gloo" and BACKEND != "nccl",
            "Only Gloo and NCCL backends will have CUDA allReduce tested",
        )
        @skip_if_no_gpu
        def test_all_reduce_sum_cuda_complex(self):
            torch.cuda.set_device(self.rank)
            group, group_id, rank = self._init_global_test()
            rank_to_GPU = self._init_multigpu_helper()
            self._test_all_reduce_helper(
                group,
                group_id,
                rank,
                dist.ReduceOp.SUM,
                complex(2, 3),
                complex(10, 11),
                complex(2, 3) + (complex(10, 11) * (len(group) - 1)),
                True,
                rank_to_GPU,
                dtype=torch.cfloat,
            )

        @unittest.skipIf(BACKEND == "nccl", "Nccl does not support CPU tensors")
        def test_all_reduce_product(self):
            group, group_id, rank = self._init_global_test()
            self._test_all_reduce_helper(
                group,
                group_id,
                rank,
                dist.ReduceOp.PRODUCT,
                2,
                10,
                reduce((lambda x, y: x * y), [10] * (len(group) - 1), 2),
            )

        @unittest.skipIf(BACKEND == "nccl", "Nccl does not support CPU tensors")
        def test_all_reduce_min(self):
            group, group_id, rank = self._init_global_test()
            self._test_all_reduce_helper(
                group, group_id, rank, dist.ReduceOp.MIN, 1010, 1, 1
            )

        @unittest.skipIf(BACKEND == "nccl", "Nccl does not support CPU tensors")
        def test_all_reduce_max(self):
            group, group_id, rank = self._init_global_test()
            self._test_all_reduce_helper(
                group, group_id, rank, dist.ReduceOp.MAX, -1, 10, 10
            )

        @skip_if_small_worldsize
        @unittest.skipIf(BACKEND == "nccl", "Nccl does not support CPU tensors")
        def test_all_reduce_group_sum(self):
            group, group_id, rank = self._init_group_test()
            self._test_all_reduce_helper(
                group,
                group_id,
                rank,
                dist.ReduceOp.SUM,
                2,
                10,
                2 + (10 * (len(group) - 1)),
            )

        @skip_if_small_worldsize
        @unittest.skipIf(BACKEND == "nccl", "Nccl does not support CPU tensors")
        def test_all_reduce_group_product(self):
            group, group_id, rank = self._init_group_test()
            self._test_all_reduce_helper(
                group,
                group_id,
                rank,
                dist.ReduceOp.PRODUCT,
                2,
                10,
                reduce((lambda x, y: x * y), [10] * (len(group) - 1), 2),
            )

        @skip_if_small_worldsize
        @unittest.skipIf(BACKEND == "nccl", "Nccl does not support CPU tensors")
        def test_all_reduce_group_min(self):
            group, group_id, rank = self._init_group_test()
            self._test_all_reduce_helper(
                group, group_id, rank, dist.ReduceOp.MIN, 1010, 1, 1
            )

        @skip_if_small_worldsize
        @unittest.skipIf(BACKEND == "nccl", "Nccl does not support CPU tensors")
        def test_all_reduce_group_max(self):
            group, group_id, rank = self._init_group_test()
            self._test_all_reduce_helper(
                group, group_id, rank, dist.ReduceOp.MAX, -1, 10, 10
            )

        @unittest.skipIf(BACKEND == "nccl", "Nccl does not support CPU tensors")
        def test_all_reduce_full_group_sum(self):
            group, group_id, rank = self._init_full_group_test()
            self._test_all_reduce_helper(
                group,
                group_id,
                rank,
                dist.ReduceOp.SUM,
                2,
                10,
                2 + (10 * (len(group) - 1)),
            )

        @unittest.skipIf(BACKEND == "nccl", "Nccl does not support CPU tensors")
        def test_all_reduce_full_group_product(self):
            group, group_id, rank = self._init_full_group_test()
            self._test_all_reduce_helper(
                group,
                group_id,
                rank,
                dist.ReduceOp.PRODUCT,
                2,
                10,
                reduce((lambda x, y: x * y), [10] * (len(group) - 1), 2),
            )

        @unittest.skipIf(BACKEND == "nccl", "Nccl does not support CPU tensors")
        def test_all_reduce_full_group_min(self):
            group, group_id, rank = self._init_full_group_test()
            self._test_all_reduce_helper(
                group, group_id, rank, dist.ReduceOp.MIN, 1010, 1, 1
            )

        @unittest.skipIf(BACKEND == "nccl", "Nccl does not support CPU tensors")
        def test_all_reduce_full_group_max(self):
            group, group_id, rank = self._init_full_group_test()
            self._test_all_reduce_helper(
                group, group_id, rank, dist.ReduceOp.MAX, -1, 10, 10
            )

        # SPARSE ALL REDUCE
        def _test_sparse_all_reduce_sum(self, fn):
            group, group_id, rank = self._init_global_test()

            tests = simple_sparse_reduce_tests(
                rank,
                dist.get_world_size(),
                num_inputs=1)
            for (inputs, outputs) in tests:
                tensors = [fn(input) for input in inputs]
                dist.all_reduce(tensors[0], dist.ReduceOp.SUM, group_id)
                self.assertEqual(tensors[0], outputs[0])

        @unittest.skipIf(BACKEND != "gloo", "Only Gloo backend support sparse all reduce")
        def test_sparse_all_reduce_sum(self):
            self._test_sparse_all_reduce_sum(lambda t: t)

        @unittest.skipIf(BACKEND != "gloo", "Only Gloo backend support sparse all reduce")
        @skip_if_no_gpu
        def test_sparse_all_reduce_sum_cuda(self):
            self._test_sparse_all_reduce_sum(lambda t: t.clone().cuda())

        # ALL REDUCE - COALESCED
        @staticmethod
        def _all_reduce_coalesced_sum_test_cases(group_size):
            return (
                [2, 3, complex(2, 3)],
                [10, 11, complex(10, 11)],
                [2 + 10 * (group_size - 1), 3 + 11 * (group_size - 1), complex(2, 3) + complex(10, 11) * (group_size - 1)],
                [torch.float, torch.float, torch.cfloat],
            )

        @staticmethod
        def _all_reduce_coalesced_product_test_cases(group_size):
            return (
                [1, 2],
                [3, 4],
                [1 * 3 ** (group_size - 1), 2 * 4 ** (group_size - 1)],
                [torch.float, torch.float],
            )

        @staticmethod
        def _all_reduce_coalesced_min_test_cases(group_size):
            return (
                [1, 4],
                [2, 3],
                [1, 3],
                [torch.float, torch.float],
            )

        @staticmethod
        def _all_reduce_coalesced_max_test_cases(group_size):
            return (
                [1, 4],
                [2, 3],
                [2, 4],
                [torch.float, torch.float],
            )

        @unittest.skipIf(BACKEND == "nccl", "Nccl does not support CPU tensors")
        def test_all_reduce_coalesced_max_complex_unsupported(self):
            group, group_id, rank = self._init_global_test()
            with self.assertRaisesRegex(RuntimeError, "all_reduce does not support"):
                dist.all_reduce_coalesced([_build_tensor(1, dtype=torch.cfloat)], dist.ReduceOp.MAX, group_id)

        def _test_all_reduce_coalesced_helper(
            self,
            group,
            group_id,
            rank,
            op,
            cuda=False,
            rank_to_GPU=None,
        ):
            test_case_func = {
                dist.ReduceOp.SUM: self._all_reduce_coalesced_sum_test_cases,
                dist.ReduceOp.PRODUCT: self._all_reduce_coalesced_product_test_cases,
                dist.ReduceOp.MIN: self._all_reduce_coalesced_min_test_cases,
                dist.ReduceOp.MAX: self._all_reduce_coalesced_max_test_cases
            }[op]

            master_values, worker_values, expected_values, dtypes = test_case_func(len(group))

            for src in group:
                curr_values = master_values if rank == src else worker_values
                tensors = [
                    _build_tensor(src + 1, val, dtype=dtype)
                    for dtype, val in zip(dtypes, curr_values)
                ]
                if cuda:
                    tensors = [t.cuda(rank_to_GPU[rank][0]) for t in tensors]
                tensor_shapes = []
                for tensor in tensors:
                    if tensor.dtype == torch.complex64:
                        tensor_shapes.append(torch.view_as_real(tensor).shape)
                    else:
                        tensor_shapes.append(tensor.shape)
                self.call_dist_op(
                    ":all_reduce",
                    False,
                    dist.all_reduce_coalesced,
                    tensors,
                    op,
                    group_id,
                    tensor_shapes=tensor_shapes
                )
                expected_tensors = [
                    _build_tensor(src + 1, expected_value, dtype=dtype)
                    for dtype, expected_value in zip(dtypes, expected_values)
                ]
                self.assertEqual(
                    tensors,
                    expected_tensors
                )

            self._barrier()

        @require_backend({"gloo"})
        def test_all_reduce_coalesced_sum(self):
            group, group_id, rank = self._init_global_test()
            self._test_all_reduce_coalesced_helper(
                group,
                group_id,
                rank,
                dist.ReduceOp.SUM,
                cuda=False,
                rank_to_GPU=None,
            )

        @require_backend({"gloo"})
        def test_all_reduce_coalesced_product(self):
            group, group_id, rank = self._init_global_test()
            self._test_all_reduce_coalesced_helper(
                group,
                group_id,
                rank,
                dist.ReduceOp.PRODUCT,
                cuda=False,
                rank_to_GPU=None,
            )

        @require_backend({"gloo"})
        def test_all_reduce_coalesced_min(self):
            group, group_id, rank = self._init_global_test()
            self._test_all_reduce_coalesced_helper(
                group,
                group_id,
                rank,
                dist.ReduceOp.MIN,
                cuda=False,
                rank_to_GPU=None,
            )

        @require_backend({"gloo"})
        def test_all_reduce_coalesced_max(self):
            group, group_id, rank = self._init_global_test()
            self._test_all_reduce_coalesced_helper(
                group,
                group_id,
                rank,
                dist.ReduceOp.MAX,
                cuda=False,
                rank_to_GPU=None
            )

        @skip_if_small_worldsize
        @require_backend({"gloo"})
        def test_all_reduce_coalesced_group_sum(self):
            group, group_id, rank = self._init_group_test()
            self._test_all_reduce_coalesced_helper(
                group,
                group_id,
                rank,
                dist.ReduceOp.SUM,
                cuda=False,
                rank_to_GPU=None
            )

        @skip_if_small_worldsize
        @require_backend({"gloo"})
        def test_all_reduce_coalesced_group_product(self):
            group, group_id, rank = self._init_group_test()
            self._test_all_reduce_coalesced_helper(
                group,
                group_id,
                rank,
                dist.ReduceOp.PRODUCT,
                cuda=False,
                rank_to_GPU=None
            )

        @skip_if_small_worldsize
        @require_backend({"gloo"})
        def test_all_reduce_coalesced_group_min(self):
            group, group_id, rank = self._init_group_test()
            self._test_all_reduce_coalesced_helper(
                group,
                group_id,
                rank,
                dist.ReduceOp.MIN,
                cuda=False,
                rank_to_GPU=None
            )

        @skip_if_small_worldsize
        @require_backend({"gloo"})
        def test_all_reduce_coalesced_group_max(self):
            group, group_id, rank = self._init_group_test()
            self._test_all_reduce_coalesced_helper(
                group,
                group_id,
                rank,
                dist.ReduceOp.MAX,
                cuda=False,
                rank_to_GPU=None
            )

        @require_backend({"gloo"})
        def test_all_reduce_coalesced_full_group_sum(self):
            group, group_id, rank = self._init_full_group_test()
            self._test_all_reduce_coalesced_helper(
                group,
                group_id,
                rank,
                dist.ReduceOp.SUM,
                cuda=False,
                rank_to_GPU=None
            )

        @require_backend({"gloo"})
        def test_all_reduce_coalesced_full_group_product(self):
            group, group_id, rank = self._init_full_group_test()
            self._test_all_reduce_coalesced_helper(
                group,
                group_id,
                rank,
                dist.ReduceOp.PRODUCT,
                cuda=False,
                rank_to_GPU=None
            )

        @require_backend({"gloo"})
        def test_all_reduce_coalesced_full_group_min(self):
            group, group_id, rank = self._init_full_group_test()
            self._test_all_reduce_coalesced_helper(
                group,
                group_id,
                rank,
                dist.ReduceOp.MIN,
                cuda=False,
                rank_to_GPU=None,
            )

        @require_backend({"gloo"})
        def test_all_reduce_coalesced_full_group_max(self):
            group, group_id, rank = self._init_full_group_test()
            self._test_all_reduce_coalesced_helper(
                group,
                group_id,
                rank,
                dist.ReduceOp.MAX,
                cuda=False,
                rank_to_GPU=None
            )

        # SCATTER
        def _test_scatter_helper(self, group, group_id, rank):
            for dest in group:
                tensor = _build_tensor(dest + 1, -1)
                expected_tensor = _build_tensor(dest + 1, rank)
                tensors = (
                    [_build_tensor(dest + 1, i) for i in group] if rank == dest else []
                )
                self.call_dist_op(
                    ":scatter",
                    False,
                    dist.scatter,
                    tensor,
                    src=dest,
                    scatter_list=tensors,
                    group=group_id,
                    tensor_shapes=[t.shape for t in tensors]
                )
                self.assertEqual(tensor, expected_tensor)

            self._barrier()

        @unittest.skipIf(BACKEND == "nccl", "Nccl does not support CPU tensors")
        def test_scatter_checks(self):
            group, group_id, rank = self._init_global_test()
            one = torch.ones([1])

            # Specify scatter_list argument only on source rank.
            output = one.clone() * -1
            if rank == 0:
                scatter_list = [one.clone() * i for i in group]
                dist.scatter(output, src=0, scatter_list=scatter_list)
            else:
                dist.scatter(output, src=0)
            self.assertEqual(output, one * rank)

            # Don't specify src argument.
            output = one.clone() * -1
            if rank == 0:
                scatter_list = [one.clone() * i for i in group]
                dist.scatter(output, scatter_list=scatter_list)
            else:
                dist.scatter(output)
            self.assertEqual(output, one * rank)

        @unittest.skipIf(BACKEND == "nccl", "Nccl does not support scatter")
        def test_scatter(self):
            group, group_id, rank = self._init_global_test()
            self._test_scatter_helper(group, group_id, rank)

        @unittest.skipIf(BACKEND == "nccl", "Nccl does not support scatter")
        @skip_if_small_worldsize
        def test_scatter_group(self):
            group, group_id, rank = self._init_group_test()
            self._test_scatter_helper(group, group_id, rank)

        @unittest.skipIf(BACKEND == "nccl", "Nccl does not support scatter")
        def test_scatter_full_group(self):
            group, group_id, rank = self._init_full_group_test()
            self._test_scatter_helper(group, group_id, rank)

        # GATHER
        def _test_gather_helper(self, group, group_id, rank):
            for dest in group:
                tensor = _build_tensor(dest + 1, rank)
                tensors = (
                    [_build_tensor(dest + 1, -1) for i in group] if rank == dest else []
                )
                self.call_dist_op(
                    ":gather",
                    False,
                    dist.gather,
                    tensor,
                    dst=dest,
                    gather_list=tensors,
                    group=group_id,
                    tensor_shapes=[tensors[0].shape] if len(tensors) > 0 else None
                )
                if rank == dest:
                    expected_tensors = [_build_tensor(dest + 1, i) for i in group]
                    for t1, t2 in zip(tensors, expected_tensors):
                        self.assertEqual(t1, t2)

            self._barrier()

        @unittest.skipIf(BACKEND == "nccl", "Nccl does not support CPU tensors")
        def test_gather_checks(self):
            group, group_id, rank = self._init_global_test()
            one = torch.ones([1])

            # Specify gather_list argument only on destination rank.
            if rank == 0:
                gather_list = [one.clone() for _ in group]
                dist.gather(one * rank, dst=0, gather_list=gather_list)
                for i in group:
                    self.assertEqual(gather_list[i], one * i)
            else:
                dist.gather(one * rank, dst=0)

            # Don't specify dst argument.
            if rank == 0:
                gather_list = [one.clone() for _ in group]
                dist.gather(one * rank, gather_list=gather_list)
                for i in group:
                    self.assertEqual(gather_list[i], one * i)
            else:
                dist.gather(one * rank)

        @unittest.skipIf(BACKEND == "nccl", "Nccl does not support CPU tensors")
        def test_gather(self):
            group, group_id, rank = self._init_global_test()
            self._test_gather_helper(group, group_id, rank)

        @unittest.skipIf(BACKEND == "nccl", "Nccl does not support CPU tensors")
        @skip_if_small_worldsize
        def test_gather_group(self):
            group, group_id, rank = self._init_group_test()
            self._test_gather_helper(group, group_id, rank)

        @unittest.skipIf(BACKEND == "nccl", "Nccl does not support CPU tensors")
        def test_gather_full_group(self):
            group, group_id, rank = self._init_full_group_test()
            self._test_gather_helper(group, group_id, rank)

        # ALL GATHER
        def _test_all_gather_helper(
            self, group, group_id, rank, cuda=False, rank_to_GPU=None, dtype=torch.float
        ):
            for dest in group:
                tensor = _build_tensor(dest + 1, rank, dtype=dtype)
                tensors = [_build_tensor(dest + 1, -1, dtype=dtype) for i in group]
                if cuda:
                    tensor = tensor.cuda(rank_to_GPU[rank][0])
                    tensors = [t.cuda(rank_to_GPU[rank][0]) for t in tensors]
                if tensors[0].dtype == torch.complex64:
                    tensor_shapes = [torch.view_as_real(tensors[0]).shape]
                else:
                    tensor_shapes = [tensors[0].shape]
                self.call_dist_op(":all_gather", False, dist.all_gather, tensors, tensor, group_id, tensor_shapes=tensor_shapes)

                expected_tensors = [_build_tensor(dest + 1, i, dtype=dtype) for i in group]
                for t1, t2 in zip(tensors, expected_tensors):
                    self.assertEqual(t1, t2)

            self._barrier()

        @unittest.skipIf(BACKEND == "nccl", "Nccl does not support CPU tensors")
        def test_all_gather(self):
            group, group_id, rank = self._init_global_test()
            self._test_all_gather_helper(group, group_id, rank)

        @unittest.skipIf(BACKEND != "nccl", "Only Nccl supports CUDA all gather")
        @unittest.skipIf(BACKEND == "nccl", "CUDA all gather skipped for NCCL")
        @skip_if_no_gpu
        def test_all_gather_cuda(self):
            group, group_id, rank = self._init_global_test()
            rank_to_GPU = self._init_multigpu_helper()
            self._test_all_gather_helper(group, group_id, rank, True, rank_to_GPU)

        @unittest.skipIf(BACKEND == "nccl", "Nccl does not support CPU tensors")
        def test_all_gather_complex(self):
            group, group_id, rank = self._init_global_test()
            self._test_all_gather_helper(group, group_id, rank, dtype=torch.cfloat)

        @unittest.skipIf(BACKEND != "nccl", "Only Nccl supports CUDA all gather")
        @unittest.skipIf(BACKEND == "nccl", "CUDA all gather skipped for NCCL")
        @skip_if_no_gpu
        def test_all_gather_cuda_complex(self):
            group, group_id, rank = self._init_global_test()
            rank_to_GPU = self._init_multigpu_helper()
            self._test_all_gather_helper(group, group_id, rank, True, rank_to_GPU, dtype=torch.cfloat)

        @skip_if_small_worldsize
        @unittest.skipIf(BACKEND == "nccl", "Nccl does not support CPU tensors")
        def test_all_gather_group(self):
            group, group_id, rank = self._init_group_test()
            self._test_all_gather_helper(group, group_id, rank)

        @unittest.skipIf(BACKEND == "nccl", "Nccl does not support CPU tensors")
        def test_all_gather_full_group(self):
            group, group_id, rank = self._init_full_group_test()
            self._test_all_gather_helper(group, group_id, rank)

        def _run_all_gather_coalesced_and_verify(
            self, output_tensor_lists, input_tensors, expected_tensors, group_id
        ):
            """
            Helper that runs all_gather_coalesced and returns true if output
            matches expectations.
            """
            tensor_shapes = []
            for input_tensor in input_tensors:
                if input_tensor.dtype == torch.complex64:
                    tensor_shapes.append(torch.view_as_real(input_tensor).shape)
                else:
                    tensor_shapes.append(input_tensor.shape)
            self.call_dist_op(":all_gather", False, dist.all_gather_coalesced,
                              output_tensor_lists, input_tensors, group_id, tensor_shapes=tensor_shapes)

            for l1, l2 in zip(output_tensor_lists, expected_tensors):
                for t1, t2 in zip(l1, l2):
                    if not torch.equal(t1, t2):
                        return False
            return True

        def _test_all_gather_coalesced_helper(
            self, group, group_id, rank, dtype=torch.float
        ):
            # TODO: Instead we should probably go through _rank_not_in_group
            # mechanism to disable sending tensors
            if group_id is not None:
                for test_case_id in range(2, 5):
                    # Make sure we create tensors of incompatible sizes, e.g.
                    # [1], [2x2], [3x3x3] ... to be sent in one batch
                    input_tensors = [
                        _build_multidim_tensor(
                            tensor_id,
                            tensor_id,
                            rank + tensor_id,
                            dtype=dtype) for tensor_id in range(
                                1, test_case_id)
                    ]
                    output_tensor_lists = [
                        [
                            _build_multidim_tensor(
                                tensor_id, tensor_id, -1, dtype=dtype) for tensor_id in range(
                                    1, test_case_id)
                        ] for _ in group
                    ]
                    expected_tensors = [
                        [
                            _build_multidim_tensor(
                                tensor_id,
                                tensor_id,
                                rank_iter + tensor_id,
                                dtype=dtype) for tensor_id in range(
                                    1, test_case_id)
                        ] for rank_iter in group
                    ]
                    assert self._run_all_gather_coalesced_and_verify(
                        output_tensor_lists, input_tensors,
                        expected_tensors, group_id
                    ), "output tensors do not match expected ouputs"

            self._barrier()

        @unittest.skipIf(BACKEND == "nccl", "all_gather_coalesced does not support NCCL")
        @unittest.skipIf(BACKEND == "mpi", "all_gather_coalesced does not support MPI")
        def test_all_gather_coalesced_simple(self):
            group, group_id, rank = self._init_global_test()
            self._test_all_gather_coalesced_helper(group, group_id, rank)

        @unittest.skipIf(BACKEND == "nccl", "all_gather_coalesced does not support NCCL")
        @unittest.skipIf(BACKEND == "mpi", "all_gather_coalesced does not support MPI")
        def test_all_gather_coalesced_complex(self):
            group, group_id, rank = self._init_global_test()
            self._test_all_gather_coalesced_helper(group, group_id, rank, dtype=torch.cfloat)

        @skip_if_small_worldsize
        @unittest.skipIf(BACKEND == "nccl", "all_gather_coalesced does not support NCCL")
        @unittest.skipIf(BACKEND == "mpi", "all_gather_coalesced does not support MPI")
        def test_all_gather_coalesced_group(self):
            group, group_id, rank = self._init_group_test()
            self._test_all_gather_coalesced_helper(group, group_id, rank)

        @unittest.skipIf(BACKEND == "nccl", "all_gather_coalesced does not support NCCL")
        @unittest.skipIf(BACKEND == "mpi", "all_gather_coalesced does not support MPI")
        def test_all_gather_coalesced_full_group(self):
            group, group_id, rank = self._init_full_group_test()
            self._test_all_gather_coalesced_helper(group, group_id, rank)

        @unittest.skipIf(BACKEND == "nccl", "all_gather_coalesced does not support NCCL")
        @unittest.skipIf(BACKEND == "mpi", "all_gather_coalesced does not support MPI")
        def test_all_gather_coalesced_with_empty(self):
            group, group_id, rank = self._init_global_test()
            input_tensors = [
                rank * torch.ones([2, 2]),
                torch.ones([0]),
                (rank + 1) * torch.ones([3, 3]),
                torch.ones([0]),
                torch.ones([0])
            ]
            output_tensors_lists = [
                [
                    -1 * torch.ones([2, 2]),
                    -1 * torch.ones([0]),
                    -1 * torch.ones([3, 3]),
                    -1 * torch.ones([0]),
                    -1 * torch.ones([0])
                ] for _ in group
            ]
            expected_tensors = [
                [
                    r * torch.ones([2, 2]),
                    torch.ones([0]),
                    (r + 1) * torch.ones([3, 3]),
                    torch.ones([0]),
                    torch.ones([0])
                ] for r in group
            ]
            assert self._run_all_gather_coalesced_and_verify(
                output_tensors_lists, input_tensors, expected_tensors, group_id)
            self._barrier()

        # AllToAll
        def _test_all_to_all_single_equal_split_helper(
            self,
            group,
            group_id,
            rank,
            cuda=False,
            rank_to_GPU=None,
        ):
            if group_id is not None:
                size = len(group)
                in_tensor = torch.ones([size, size]) * rank
                expected_tensor = torch.cat([torch.ones([1, size]) * i for i in group])
                out_tensor = torch.ones([size, size]) * -1
                if cuda:
                    in_tensor = in_tensor.cuda(rank_to_GPU[rank][0])
                    expected_tensor = expected_tensor.cuda(rank_to_GPU[rank][0])
                    out_tensor = out_tensor.cuda(rank_to_GPU[rank][0])
                self.call_dist_op(
                    ":all_to_all",
                    False,
                    dist.all_to_all_single,
                    out_tensor,
                    in_tensor,
                    group=group_id,
                    tensor_shapes=[in_tensor.shape]
                )
                self.assertEqual(out_tensor, expected_tensor)
            self._barrier()

        def _test_all_to_all_single_unequal_split_helper(
            self,
            group,
            group_id,
            rank,
            cuda=False,
            rank_to_GPU=None,
        ):
            if group_id is not None:
                size = len(group)
                in_splits = [i + 1 for i in group]
                out_splits = [rank + 1 for _ in group]
                in_tensor = torch.ones([sum(in_splits), size]) * rank
                out_tensor = torch.ones([(rank + 1) * size, size])
                expected_tensor = torch.cat([torch.ones([rank + 1, size]) * i for i in group])
                if cuda:
                    in_tensor = in_tensor.cuda(rank_to_GPU[rank][0])
                    expected_tensor = expected_tensor.cuda(rank_to_GPU[rank][0])
                    out_tensor = out_tensor.cuda(rank_to_GPU[rank][0])
                dist.all_to_all_single(
                    out_tensor, in_tensor, out_splits, in_splits, group=group_id)
                self.assertEqual(out_tensor, expected_tensor)
            self._barrier()

        def _test_all_to_all_helper(
            self,
            group,
            group_id,
            rank,
            cuda=False,
            rank_to_GPU=None,
        ):
            if group_id is not None:
                size = len(group)
                in_splits = [i + 1 for i in group]
                in_tensors = [
                    torch.ones([in_splits[i], size]) * rank for i, _ in enumerate(group)
                ]
                out_tensors = [torch.ones([(rank + 1), size]) for _ in group]
                expected_tensors = [torch.ones([rank + 1, size]) * i for i in group]
                if cuda:
                    in_tensors = [t.cuda(rank_to_GPU[rank][0]) for t in in_tensors]
                    expected_tensors = [t.cuda(rank_to_GPU[rank][0]) for t in expected_tensors]
                    out_tensors = [t.cuda(rank_to_GPU[rank][0]) for t in out_tensors]
                dist.all_to_all(out_tensors, in_tensors, group=group_id)
                for t1, t2 in zip(out_tensors, expected_tensors):
                    self.assertEqual(t1, t2)
            self._barrier()

        @unittest.skipIf(
            BACKEND != "mpi", "Only MPI supports CPU all_to_all_single"
        )
        def test_all_to_all_single_equal_split(self):
            group, group_id, rank = self._init_global_test()
            self._test_all_to_all_single_equal_split_helper(group, group_id, rank)

        @unittest.skipIf(
            BACKEND != "nccl", "Only Nccl supports CUDA all_to_all_single"
        )
        @skip_if_no_gpu
        def test_all_to_all_single_equal_split_cuda(self):
            group, group_id, rank = self._init_global_test()
            rank_to_GPU = self._init_multigpu_helper()
            self._test_all_to_all_single_equal_split_helper(
                group,
                group_id,
                rank,
                True,
                rank_to_GPU,
            )

        @unittest.skipIf(
            BACKEND != "mpi", "Only MPI supports CPU all_to_all_single"
        )
        def test_all_to_all_single_unequal_split(self):
            group, group_id, rank = self._init_global_test()
            self._test_all_to_all_single_unequal_split_helper(group, group_id, rank)

        @unittest.skipIf(
            BACKEND != "nccl", "Only Nccl supports CUDA all_to_all_single"
        )
        @skip_if_no_gpu
        def test_all_to_all_single_unequal_split_cuda(self):
            group, group_id, rank = self._init_global_test()
            rank_to_GPU = self._init_multigpu_helper()
            self._test_all_to_all_single_unequal_split_helper(
                group,
                group_id,
                rank,
                True,
                rank_to_GPU,
            )

        @unittest.skipIf(BACKEND != "mpi", "Only MPI supports all_to_all")
        def test_all_to_all(self):
            group, group_id, rank = self._init_global_test()
            self._test_all_to_all_helper(group, group_id, rank)

        @unittest.skipIf(BACKEND != "nccl", "Only NCCL supports CUDA all_to_all")
        @skip_if_rocm
        def test_all_to_all_cuda(self):
            group, group_id, rank = self._init_global_test()
            rank_to_GPU = self._init_multigpu_helper()
            self._test_all_to_all_helper(group, group_id, rank, True, rank_to_GPU)

        @unittest.skipIf(
            BACKEND != "mpi", "Only MPI supports CPU all_to_all_single"
        )
        @skip_if_small_worldsize
        def test_all_to_all_single_equal_split_group(self):
            group, group_id, rank = self._init_group_test()
            self._test_all_to_all_single_equal_split_helper(group, group_id, rank)

        @unittest.skipIf(
            BACKEND != "nccl", "Only Nccl supports CUDA all_to_all_single"
        )
        @skip_if_no_gpu
        @skip_if_small_worldsize
        def test_all_to_all_single_equal_split_group_cuda(self):
            group, group_id, rank = self._init_group_test()
            rank_to_GPU = self._init_multigpu_helper()
            self._test_all_to_all_single_equal_split_helper(
                group,
                group_id,
                rank,
                True,
                rank_to_GPU,
            )

        @unittest.skipIf(
            BACKEND != "mpi", "Only MPI supports CPU all_to_all_single"
        )
        @skip_if_small_worldsize
        def test_all_to_all_single_unequal_split_group(self):
            group, group_id, rank = self._init_group_test()
            self._test_all_to_all_single_unequal_split_helper(group, group_id, rank)

        @unittest.skipIf(
            BACKEND != "nccl", "Only Nccl supports CUDA all_to_all_single"
        )
        @skip_if_no_gpu
        @skip_if_small_worldsize
        def test_all_to_all_single_unequal_split_group_cuda(self):
            group, group_id, rank = self._init_global_test()
            rank_to_GPU = self._init_multigpu_helper()
            self._test_all_to_all_single_unequal_split_helper(
                group,
                group_id,
                rank,
                True,
                rank_to_GPU,
            )

        @unittest.skipIf(BACKEND != "mpi", "Only MPI supports all_to_all")
        @skip_if_small_worldsize
        def test_all_to_all_group(self):
            group, group_id, rank = self._init_group_test()
            self._test_all_to_all_helper(group, group_id, rank)

        @unittest.skipIf(
            BACKEND != "nccl", "Only Nccl supports CUDA all_to_all_single"
        )
        @skip_if_small_worldsize
        @skip_if_rocm
        def test_all_to_all_group_cuda(self):
            group, group_id, rank = self._init_group_test()
            rank_to_GPU = self._init_multigpu_helper()
            self._test_all_to_all_helper(
                group,
                group_id,
                rank,
                True,
                rank_to_GPU)

        @unittest.skipIf(
            BACKEND != "mpi", "Only MPI supports CPU all_to_all_single"
        )
        def test_all_to_all_single_equal_split_full_group(self):
            group, group_id, rank = self._init_full_group_test()
            self._test_all_to_all_single_equal_split_helper(group, group_id, rank)

        @unittest.skipIf(
            BACKEND != "nccl", "Only Nccl supports CUDA all_to_all_single"
        )
        @skip_if_no_gpu
        def test_all_to_all_single_equal_split_full_group_cuda(self):
            group, group_id, rank = self._init_full_group_test()
            rank_to_GPU = self._init_multigpu_helper()
            self._test_all_to_all_single_equal_split_helper(
                group,
                group_id,
                rank,
                True,
                rank_to_GPU,
            )

        @unittest.skipIf(
            BACKEND != "mpi", "Only MPI supports CPU all_to_all_single"
        )
        def test_all_to_all_single_unequal_split_full_group(self):
            group, group_id, rank = self._init_full_group_test()
            self._test_all_to_all_single_unequal_split_helper(group, group_id, rank)

        @unittest.skipIf(
            BACKEND != "nccl", "Only Nccl supports CUDA all_to_all_single"
        )
        @skip_if_no_gpu
        def test_all_to_all_single_unequal_split_full_group_cuda(self):
            group, group_id, rank = self._init_full_group_test()
            rank_to_GPU = self._init_multigpu_helper()
            self._test_all_to_all_single_unequal_split_helper(
                group,
                group_id,
                rank,
                True,
                rank_to_GPU,
            )

        @unittest.skipIf(BACKEND != "mpi", "Only MPI supports all_to_all")
        def test_all_to_all_full_group(self):
            group, group_id, rank = self._init_full_group_test()
            self._test_all_to_all_helper(group, group_id, rank)

        @unittest.skipIf(BACKEND != "nccl", "Only NCCL supports CUDA all_to_all")
        @skip_if_rocm
        def test_all_to_all_full_group_cuda(self):
            group, group_id, rank = self._init_full_group_test()
            rank_to_GPU = self._init_multigpu_helper()
            self._test_all_to_all_helper(group, group_id, rank, True, rank_to_GPU)

        # BARRIER
        def _test_barrier_helper(
                self, group, group_id, rank, cuda=False, rank_to_GPU=None):
            WAIT_TIME = 0.3  # seconds

            for dest in group:
                expected_time = torch.DoubleTensor(1).fill_(0.0)
                if cuda:
                    expected_time = expected_time.cuda(rank_to_GPU[rank][0])
                if dest == rank:
                    expected_time.fill_(time.time() + WAIT_TIME)
                    dist.broadcast(expected_time, dest, group_id)
                    time.sleep(WAIT_TIME + 0.1)  # sleep a little bit longer
                    dist.barrier(group_id)
                else:
                    dist.broadcast(expected_time, dest, group_id)
                    dist.barrier(group_id)
                    self.assertGreaterAlmostEqual(
                        float(time.time()),
                        float(expected_time[0]),
                        "destination rank: %d, my rank: %d" % (dest, rank) +
                        " (if you see this failure, please report in #14554)")

            # Use higher timeout for the instance where the test runs
            # against a subgroup and uses a CUDA tensor for expected time.
            # The CUDA initialization for the participating processes can
            # take long enough for the barrier timeout to trigger on the
            # process that doesn't participate in the group.
            self._barrier(timeout=20)

        @skip_if_no_gpu
        @unittest.skipIf(BACKEND == "mpi", "MPI doesn't supports GPU barrier")
        def test_barrier_cuda(self):
            group, group_id, rank = self._init_global_test()
            rank_to_GPU = self._init_multigpu_helper()
            self._test_barrier_helper(group, group_id, rank, True, rank_to_GPU)

        @skip_if_small_worldsize
        @skip_if_no_gpu
        @unittest.skipIf(BACKEND == "mpi", "MPI doesn't supports GPU barrier")
        def test_barrier_group_cuda(self):
            group, group_id, rank = self._init_group_test()
            rank_to_GPU = self._init_multigpu_helper()
            self._test_barrier_helper(group, group_id, rank, True, rank_to_GPU)

        @skip_if_small_worldsize
        @skip_if_no_gpu
        @unittest.skipIf(BACKEND == "mpi", "MPI doesn't supports GPU barrier")
        def test_barrier_full_group_cuda(self):
            group, group_id, rank = self._init_full_group_test()
            rank_to_GPU = self._init_multigpu_helper()
            self._test_barrier_helper(group, group_id, rank, True, rank_to_GPU)

        @unittest.skipIf(BACKEND == "nccl", "NCCL does not support CPU barrier")
        def test_barrier(self):
            group, group_id, rank = self._init_global_test()
            self._test_barrier_helper(group, group_id, rank)

        @skip_if_small_worldsize
        @unittest.skipIf(BACKEND == "nccl", "NCCL does not support CPU barrier")
        def test_barrier_group(self):
            group, group_id, rank = self._init_group_test()
            self._test_barrier_helper(group, group_id, rank)

        @unittest.skipIf(BACKEND == "nccl", "NCCL does not support CPU barrier")
        def test_barrier_full_group(self):
            group, group_id, rank = self._init_full_group_test()
            self._test_barrier_helper(group, group_id, rank)

        def _test_broadcast_multigpu_helper(self, group, group_id, rank, rank_to_GPU):
            for src in group:
                expected_tensor = _build_tensor(src + 1)
                tensors = [
                    _build_tensor(src + 1, -1).cuda(device=i) for i in rank_to_GPU[rank]
                ]
                if rank == src:
                    tensors[0] = expected_tensor.cuda(device=rank_to_GPU[rank][0])

                dist.broadcast_multigpu(tensors, src, group_id)
                for tensor in tensors:
                    self.assertEqual(tensor, expected_tensor)
            self._barrier()

        @unittest.skipIf(BACKEND == "mpi", "MPI doesn't support broadcast multigpu")
        @unittest.skipIf(BACKEND == "nccl", "NCCL broadcast multigpu skipped")
        @skip_if_no_gpu
        def test_broadcast_multigpu(self):
            group, group_id, rank = self._init_global_test()
            rank_to_GPU = self._init_multigpu_helper()
            self._test_broadcast_multigpu_helper(group, group_id, rank, rank_to_GPU)

        def _test_all_reduce_multigpu_helper(
            self,
            group,
            group_id,
            rank,
            rank_to_GPU,
            op,
            master_value,
            worker_value,
            expected_value,
            dtype=torch.float,
        ):
            for src in group:
                curr_value = master_value if rank == src else worker_value
                tensors = [
                    _build_tensor(src + 1, curr_value, dtype=dtype).cuda(device=i)
                    for i in rank_to_GPU[rank]
                ]
                self.call_dist_op(":all_reduce", False, dist.all_reduce_multigpu, tensors, op, group_id)
                expected_tensor = _build_tensor(src + 1, expected_value, dtype=dtype)
                for tensor in tensors:
                    self.assertEqual(tensor, expected_tensor)

            self._barrier()

        @unittest.skipIf(BACKEND == "mpi", "MPI doesn't support broadcast multigpu")
        @unittest.skipIf(BACKEND == "nccl", "CUDA all_reduce multigpu skipped for NCCL")
        @skip_if_no_gpu
        def test_all_reduce_multigpu(self):
            group, group_id, rank = self._init_global_test()
            rank_to_GPU = self._init_multigpu_helper()
            self._test_all_reduce_multigpu_helper(
                group,
                group_id,
                rank,
                rank_to_GPU,
                dist.ReduceOp.SUM,
                2,
                10,
                (2 + 10 * (len(group) - 1)) * len(rank_to_GPU[0]),
            )

        @unittest.skipIf(BACKEND == "mpi", "MPI doesn't support broadcast multigpu")
        @unittest.skipIf(BACKEND == "nccl", "CUDA all_reduce multigpu skipped for NCCL")
        @skip_if_no_gpu
        def test_all_reduce_multigpu_complex(self):
            group, group_id, rank = self._init_global_test()
            rank_to_GPU = self._init_multigpu_helper()
            self._test_all_reduce_multigpu_helper(
                group,
                group_id,
                rank,
                rank_to_GPU,
                dist.ReduceOp.SUM,
                complex(2, 3),
                complex(10, 11),
                (complex(2, 3) + complex(10, 11) * (len(group) - 1)) * len(rank_to_GPU[0]),
                dtype=torch.cfloat,
            )

        def _test_reduce_multigpu_helper(
            self,
            group,
            group_id,
            rank,
            rank_to_GPU,
            op,
            master_value,
            worker_value,
            expected_value,
        ):
            for src in group:
                tensor_value = master_value if rank == src else worker_value
                tensors = [
                    _build_tensor(src + 1, tensor_value).cuda(device=i)
                    for i in rank_to_GPU[rank]
                ]
                self.call_dist_op(
                    "reduce", False, dist.reduce_multigpu, tensors, src, op, group_id,
                    expect_event=len(tensors) == 1, tensor_shapes=[tensors[0].shape])
                if rank == src:
                    expected_tensor = _build_tensor(src + 1, expected_value)
                    self.assertEqual(tensors[0], expected_tensor)

            self._barrier()

        @unittest.skipIf(BACKEND != "nccl", "Only Nccl backend supports reduce multigpu")
        @skip_if_no_gpu
        def test_reduce_multigpu(self):
            group, group_id, rank = self._init_global_test()
            rank_to_GPU = self._init_multigpu_helper()
            device_id = rank_to_GPU[rank][0]
            torch.cuda.set_device(device_id)
            self._test_reduce_multigpu_helper(
                group,
                group_id,
                rank,
                rank_to_GPU,
                dist.ReduceOp.SUM,
                2,
                10,
                (2 + 10 * (len(group) - 1)) * len(rank_to_GPU[0]),
            )

        def _test_all_gather_multigpu_helper(self, group, group_id, rank, rank_to_GPU, dtype=torch.float):
            for dest in group:
                tensors = [
                    _build_tensor(dest + 1, dtype=dtype).cuda(device=i) for i in rank_to_GPU[rank]
                ]

                # construct expected output along with
                # a place holder to receive all gather results
                output_tensors = []
                expected_output = []
                output_per_gpu = (
                    [_build_tensor(dest + 1, -1, dtype=dtype)] * len(rank_to_GPU[0]) * len(group)
                )
                expected_per_gpu = (
                    [_build_tensor(dest + 1, dtype=dtype)] * len(rank_to_GPU[0]) * len(group)
                )
                for gpu in rank_to_GPU[rank]:
                    output_tensors.append([t.cuda(device=gpu) for t in output_per_gpu])
                    expected_output.append([t.cuda(device=gpu) for t in expected_per_gpu])
                self.call_dist_op(
                    "all_gather", False,
                    dist.all_gather_multigpu, output_tensors, tensors, group_id,
                    expect_event=len(expected_output) == 1)
                self.assertEqual(output_tensors, expected_output)

            self._barrier()

        @unittest.skipIf(BACKEND != "nccl", "Only Nccl backend supports allgather multigpu")
        @skip_if_no_gpu
        def test_all_gather_multigpu(self):
            group, group_id, rank = self._init_global_test()
            rank_to_GPU = self._init_multigpu_helper()
            device_id = rank_to_GPU[rank][0]
            torch.cuda.set_device(device_id)
            self._test_all_gather_multigpu_helper(group, group_id, rank, rank_to_GPU)

        @unittest.skipIf(BACKEND != "nccl", "Only Nccl backend supports allgather multigpu")
        @skip_if_no_gpu
        def test_all_gather_multigpu_complex(self):
            group, group_id, rank = self._init_global_test()
            rank_to_GPU = self._init_multigpu_helper()
            device_id = rank_to_GPU[rank][0]
            torch.cuda.set_device(device_id)
            self._test_all_gather_multigpu_helper(group, group_id, rank, rank_to_GPU, dtype=torch.cfloat)

        def _model_step(self, model):
            for param in model.parameters():
                if param.grad is not None:
                    with torch.no_grad():
                        param += param.grad
                    param.grad = None

        def _model_step_with_zero_grad(self, model):
            for param in model.parameters():
                if param.grad is not None:
                    with torch.no_grad():
                        param += param.grad
                    param.grad.requires_grad_(False)
                    param.grad.zero_()

        def _prepare_dummy_data(self, local_bs):
            # global_bs for DDP should be divisible by WORLD_SIZE
            world_size = int(os.environ["WORLD_SIZE"])
            global_bs = world_size * local_bs
            input_cpu = torch.randn(global_bs, 2)
            target = torch.randn(global_bs, 4)
            loss = nn.MSELoss()
            return global_bs, input_cpu, target, loss

        # END TO END TEST FOR DISTRIBUTEDDATAPARALLEL
        def _test_DDP_helper(self, model, input_var, target, loss, scale_factor=1.0, memory_format=None):
            model.train()
            output = model(input_var)
            l = loss(output, target) * scale_factor
            l.backward()
            if memory_format is not None:
                self.assertTrue(output.is_contiguous(memory_format=memory_format))

        def _assert_equal_param(self, param_gpu, param_DDP):
            self.assertEqual(len(param_gpu), len(param_DDP))
            for p_gpu, p_DDP in zip(param_gpu, param_DDP):
                self.assertEqual(p_gpu, p_DDP)

        def _test_DDP_niter(
            self, model_base, model_DDP, input, target, loss, local_bs, rank, batch_size, test_save,
            offset=None, world_size=0, zero_grad=False, memory_format=None, n_iter=5,
        ):
            for idx in range(n_iter):
                # single cpu/gpu training
                self._test_DDP_helper(model_base, input, target, loss, memory_format=memory_format)

                if offset is None:
                    offset = rank * local_bs

                # DDP training, DDP scatters subsets of input_cpu to nodes/GPUs
                self._test_DDP_helper(
                    model_DDP,
                    input[offset: offset + local_bs],
                    target[offset: offset + local_bs],
                    loss,
                    world_size * local_bs / batch_size if world_size != 0 else 1,
                    memory_format=memory_format
                )

                # Update weights and run a second iteration to shake out errors
                if zero_grad:
                    self._model_step_with_zero_grad(model_base)
                    self._model_step_with_zero_grad(model_DDP)
                else:
                    self._model_step(model_base)
                    self._model_step(model_DDP)
                self._assert_equal_param(
                    list(model_base.parameters()), list(model_DDP.module.parameters())
                )

                # Shuffle the input so that DDP input is different
                input = input[torch.randperm(batch_size)]

                # save the model in the middle and reload
                if test_save and idx == 2 and INIT_METHOD.startswith("file://"):
                    with tempfile.NamedTemporaryFile() as tmp:
                        if sys.platform == 'win32':
                            torch.save(model_DDP, tmp)
                            tmp.seek(0)
                            model_DDP = torch.load(tmp)
                        else:
                            torch.save(model_DDP, tmp.name)
                            model_DDP = torch.load(tmp.name)

            with tempfile.TemporaryFile() as tmp_file:
                torch.save(model_DDP, tmp_file)
                tmp_file.seek(0)
                saved_model = torch.load(tmp_file)
            for k in model_DDP.state_dict():
                self.assertEqual(model_DDP.state_dict()[k], saved_model.state_dict()[k])

        def _test_DistributedDataParallel(self, gpu_subset, rank, output_device=None, gradient_as_bucket_view=False):
            # Run a simple end to end DDP model, use result of single node model
            # as baseline

            # cpu training setup
            model = DDP_NET

            # single gpu training setup
            model_gpu = copy.deepcopy(model)
            model_gpu.cuda(gpu_subset[0])

            # DDP training setup
            model_DDP = copy.deepcopy(model)
            model_DDP.cuda(gpu_subset[0])
            model_DDP = nn.parallel.DistributedDataParallel(
                model_DDP, device_ids=gpu_subset, gradient_as_bucket_view=gradient_as_bucket_view
            )

            # test serializable/unserializable
            with tempfile.NamedTemporaryFile() as tmp:
                if sys.platform == 'win32':
                    torch.save(model_DDP, tmp)
                    tmp.seek(0)
                    model_DDP = torch.load(tmp)
                else:
                    torch.save(model_DDP, tmp.name)
                    model_DDP = torch.load(tmp.name)

            # dummy data initialization
            local_bs = len(gpu_subset)
            global_bs, input_cpu, target, loss = self._prepare_dummy_data(local_bs)

            # check two model parameters over 5 iterations
            self._test_DDP_niter(
                model_gpu,
                model_DDP,
                input_cpu.cuda(gpu_subset[0]),
                target.cuda(gpu_subset[0]),
                loss,
                local_bs,
                rank,
                global_bs,
                True
            )
            self._barrier()

        def _test_DistributedDataParallelCPU(self, gradient_as_bucket_view=False):
            # Run a simple end to end DDP-CPU model, use result of single node
            # model as baseline
            group, group_id, rank = self._init_global_test()

            # cpu training setup
            model_base = DDP_NET

            # DDP-CPU training setup
            model_DDP = copy.deepcopy(model_base)
            model_DDP = nn.parallel.DistributedDataParallel(
                model_DDP, gradient_as_bucket_view=gradient_as_bucket_view)

            # dummy data initialization
            local_bs = 2
            global_bs, input_cpu, target, loss = self._prepare_dummy_data(local_bs)

            # check two model parameters over 5 iterations
            self._test_DDP_niter(
                model_base,
                model_DDP,
                input_cpu,
                target,
                loss,
                local_bs,
                rank,
                global_bs,
                False,
                zero_grad=True
            )
            self._barrier()

            return model_DDP

        @unittest.skipIf(
            BACKEND == "nccl", "nccl does not support DDP on CPU models"
        )
        def test_DistributedDataParallelCPU(self):
            self._test_DistributedDataParallelCPU()

        @unittest.skipIf(
            BACKEND == "nccl", "nccl does not support DDP on CPU models"
        )
        def test_DistributedDataParallelCPU_grad_is_view(self):
            self._test_DistributedDataParallelCPU(gradient_as_bucket_view=True)

        @unittest.skipIf(BACKEND != 'nccl' and BACKEND != 'gloo',
                         "Only Nccl & Gloo backend support DistributedDataParallel")
        def test_DistributedDataParallel_requires_grad(self):
            # a module without gradients shouldn't be accepted
            self.assertRaises(AssertionError, lambda: nn.parallel.DistributedDataParallel(nn.Module()))
            self._barrier()

        @unittest.skipIf(
            BACKEND != "nccl" and BACKEND != "gloo",
            "Only NCCL and GLOO backend support DistributedDataParallel",
        )
        @skip_if_lt_x_gpu(int(os.environ["WORLD_SIZE"]))
        def test_DistributedDataParallel_non_default_stream(self):
            stream = torch.cuda.Stream(self.rank)
            rank = self.rank
            with torch.cuda.stream(stream):
                net = torch.nn.parallel.DistributedDataParallel(
                    torch.nn.Linear(1, 1, bias=False).cuda(rank), device_ids=[rank]
                )
                for i in range(1000):
                    # Clear gradients manually
                    grad = net.module.weight.grad
                    if grad is not None:
                        grad.requires_grad_(False)
                        grad.zero_()
                    # Forward + BW
                    batch = torch.tensor([rank]).float().cuda(rank)
                    loss = net(batch).sum()
                    loss.backward()
                    # For each worker, the gradient on the weight should be worker_rank.
                    grad = net.module.weight.grad
                    avg = grad.clone()
                    # All-reducing the gradient averages should give us the gradient
                    # average. If not, then one of the workers has not correctly
                    # written back the averaged gradient before this all-reduce call.
                    dist.all_reduce(avg)
                    world_size = int(os.environ["WORLD_SIZE"])
                    avg.div_(world_size)
                    expected_grad = sum(i for i in range(world_size)) / world_size
                    self.assertEqual(
                        avg[0, 0],
                        expected_grad,
                        msg=f"Expected gradient of {expected_grad} but got {avg} on rank {self.rank}",
                    )

        @unittest.skipIf(
            BACKEND != "nccl",
            "Only NCCL backend supports DDP communication hook",
        )
        @skip_if_lt_x_gpu(int(os.environ["WORLD_SIZE"]))
        @skip_if_rocm
        def test_ddp_comm_hook_logging(self):
            hooks = [
                default.allreduce_hook,
                default.fp16_compress_hook,
                powerSGD.powerSGD_hook,
                powerSGD.batched_powerSGD_hook,
                quantization_hooks.quantization_pertensor_hook,
                quantization_hooks.quantization_perchannel_hook,
            ]

            cpp_builtin_hooks = [
                dist.BuiltinCommHookType.ALLREDUCE,
                dist.BuiltinCommHookType.FP16_COMPRESS,
            ]

            for hook in hooks:
                ddp_model = torch.nn.parallel.DistributedDataParallel(
                    torch.nn.Linear(1, 1, bias=False).cuda(self.rank),
                    device_ids=[self.rank]
                )
                ddp_logging_data = ddp_model.get_ddp_logging_data()
                # Hook not registered yet, so should be empty
                self.assertEqual(ddp_logging_data.get("comm_hook"), None)
                ddp_model.register_comm_hook(None, hook)
                ddp_logging_data = ddp_model.get_ddp_logging_data()
                self.assertEqual(ddp_logging_data.get("comm_hook"), hook.__qualname__)

            for hook in cpp_builtin_hooks:
                ddp_model = torch.nn.parallel.DistributedDataParallel(
                    torch.nn.Linear(1, 1, bias=False).cuda(self.rank),
                    device_ids=[self.rank]
                )
                ddp_logging_data = ddp_model.get_ddp_logging_data()
                # Hook not registered yet, so should be empty
                self.assertEqual(ddp_logging_data.get("comm_hook"), None)
                ddp_model._register_builtin_comm_hook(hook)
                ddp_logging_data = ddp_model.get_ddp_logging_data()
                self.assertEqual(ddp_logging_data.get("comm_hook"), str(hook))

            # No hook registered
            ddp_model = torch.nn.parallel.DistributedDataParallel(
                torch.nn.Linear(1, 1, bias=False).cuda(self.rank),
                device_ids=[self.rank]
            )
            ddp_logging_data = ddp_model.get_ddp_logging_data()
            # Hook not registered yet, so should be empty
            self.assertEqual(ddp_logging_data.get("comm_hook"), None)
            # After second forward pass, hook should still be empty string
            for i in range(2):
                inp = torch.ones(1, 1, device=self.rank)
                loss = ddp_model(inp).sum()
                loss.backward()

            ddp_logging_data = ddp_model.get_ddp_logging_data()
            self.assertEqual(ddp_logging_data.get("comm_hook"), None)

        def _test_ddp_hook_parity(self, state, hook):
            rank = self.rank
            m = torch.nn.Linear(1, 5)
            try:
                process_group = state.process_group
            except AttributeError:
                process_group = state

            net_with_hook = torch.nn.parallel.DistributedDataParallel(
                copy.deepcopy(m).to(rank), device_ids=[rank], process_group=process_group
            )
            net_with_hook.register_comm_hook(state=state, hook=hook)
            net_without_hook = torch.nn.parallel.DistributedDataParallel(
                copy.deepcopy(m).to(rank), device_ids=[rank], process_group=process_group
            )
            for i in range(100):
                # Clear gradients manually.
                for g in [net_without_hook.module.weight.grad, net_with_hook.module.weight.grad]:
                    if g is not None:
                        g.requires_grad_(False)
                        g.zero_()
                # Forward + BW
                batch = torch.tensor([rank]).float().cuda(rank)
                loss = net_without_hook(batch).sum()
                loss.backward()
                # For each worker, the gradient on the weight should be worker_rank.
                grad = net_without_hook.module.weight.grad
                avg = grad.clone()
                expected_grad = sum(i for i in range(dist.get_world_size())) / dist.get_world_size()
                loss_hook = net_with_hook(batch).sum()
                loss_hook.backward()
                grad_hook = net_with_hook.module.weight.grad
                avg_hook = grad_hook.clone()
                # Verify hook grad with expected.
                # Cannot use exact match here due to a very small accuracy loss,
                # e.g. 1e-05, for powerSGD hook case.
                assert_func = self.assertEqual if hook == default.allreduce_hook else torch.testing.assert_allclose
                assert_func(
                    avg_hook[0, 0],
                    expected_grad,
                    msg=f"Expected hook grad of {expected_grad} but got {avg_hook[0, 0]}"
                )
                # Verify hook grad with vanilla allreduce
                assert_func(
                    avg_hook[0, 0],
                    avg[0, 0],
                    msg=f"Expected hook grad to be close to allreduce {avg[0, 0]}, but got {avg_hook[0, 0]}"
                )

        @unittest.skipIf(
            BACKEND != "nccl",
            "Only NCCL backend supports DDP communication hook",
        )
        @skip_if_lt_x_gpu(int(os.environ["WORLD_SIZE"]))
        @skip_if_rocm
        def test_ddp_hook_parity_allreduce(self):
            self._test_ddp_hook_parity(state=None, hook=default.allreduce_hook)

        @unittest.skipIf(
            BACKEND != "nccl",
            "Only NCCL backend supports DDP communication hook",
        )
        @skip_if_lt_x_gpu(int(os.environ["WORLD_SIZE"]))
        @skip_if_rocm
        def test_ddp_hook_parity_allreduce_process_group(self):
            # process_group is passed in to both DDP and comm. hook
            rank_to_GPU = self._init_multigpu_helper()
            gpus = [rank_to_GPU[int(r)][0] for r in range(dist.get_world_size())]
            process_group = torch.distributed.new_group(gpus)
            self._test_ddp_hook_parity(state=process_group, hook=default.allreduce_hook)

        @unittest.skipIf(
            BACKEND != "nccl",
            "Only NCCL backend supports DDP communication hook",
        )
        @skip_if_lt_x_gpu(int(os.environ["WORLD_SIZE"]))
        @skip_if_rocm
        def test_ddp_hook_parity_powerSGD(self):
            for warm_start in [True, False]:
                powersgd_state = powerSGD.PowerSGDState(
                    process_group=None,
                    matrix_approximation_rank=1,
                    start_powerSGD_iter=2,
                    warm_start=warm_start,
                )
                self._test_ddp_hook_parity(state=powersgd_state, hook=powerSGD.powerSGD_hook)

        def _prepare_single_device_module(
                self,
                rank,
                process_group,
                devices,
                device_ids,
                global_batch_size,
                gradient_as_bucket_view=False,
        ):
            model = Net()
            device = devices[0] if devices else torch.device("cuda:%d" % rank)
            ddp_model = DistributedDataParallel(
                copy.deepcopy(model).to(device),
                device_ids=device_ids,
                process_group=process_group,
                bucket_cap_mb=0.001,
                gradient_as_bucket_view=gradient_as_bucket_view,
            )

            model.to(device)

            input = torch.randn(global_batch_size, 2).to(device)
            target = torch.randn(global_batch_size, 4).to(device)

            return model, ddp_model, input, target

        def _prepare_cpu_module(
            self,
            process_group,
            global_batch_size,
            gradient_as_bucket_view=False,
        ):
            model = Net()
            ddp_model = DistributedDataParallel(
                copy.deepcopy(model),
                process_group=process_group,
                bucket_cap_mb=0.001,
                gradient_as_bucket_view=gradient_as_bucket_view,
            )
            input = torch.randn(global_batch_size, 2)
            target = torch.randn(global_batch_size, 4)
            return model, ddp_model, input, target

        def _test_accumulate_gradients_no_sync(
                self, num_iters=2, ddp_comm_hook=None, gradient_as_bucket_view=False
        ):
            """
            This is the recommended way to implement accumulate grads.
            If ``ddp_comm_hook`` input was specified, it will also register that hook
            to the ``ddp_model``. The hook fed into this function should not change
            the resulting gradients.
            """
            group, group_id, rank = self._init_global_test()
            world_size = get_world_size()

            if BACKEND == "mpi":
                global_batch_size = world_size
                local_batch_size = 1
                model, ddp_model, input, target = self._prepare_cpu_module(
                    group_id, global_batch_size, gradient_as_bucket_view
                )

            if BACKEND == "nccl":
                rank_to_GPU = self._init_multigpu_helper()
                int_devices = rank_to_GPU[rank][:1]
                devices = [torch.device("cuda:" + str(i)) for i in int_devices]
                # print (int_devices, devices)
                global_batch_size = world_size
                local_batch_size = len(devices)
                model, ddp_model, input, target = self._prepare_single_device_module(
                    rank, group_id, devices, devices, global_batch_size, gradient_as_bucket_view
                )

            if ddp_comm_hook is not None:
                ddp_model.register_comm_hook(group_id, ddp_comm_hook)

            def step_model(model, input, target):
                model.train()
                output = model(input)
                loss = F.mse_loss(output, target.to(output.device))
                loss.backward()

            # ensure accumulate grads works with no_grad => no grads are accumulated.
            with torch.no_grad():
                with ddp_model.no_sync():
                    ddp_model.train()
                    ddp_model(input)

            # check two model parameters over num_iters iterations
            for iteration in range(num_iters):
                step_model(model, input, target)

                ddp_input = input[
                    rank * local_batch_size: (rank + 1) * local_batch_size
                ]
                ddp_target = target[
                    rank * local_batch_size: (rank + 1) * local_batch_size
                ]

                if iteration % num_iters == 0:
                    # accumulate grads locally
                    with ddp_model.no_sync():
                        step_model(ddp_model, ddp_input, ddp_target)
                else:
                    # sync grads
                    step_model(ddp_model, ddp_input, ddp_target)

                for i, j in zip(model.parameters(), ddp_model.parameters()):
                    if not i.requires_grad:
                        continue
                    if iteration % num_iters == 0:
                        self.assertNotEqual(i.grad, j.grad)
                    else:
                        self.assertEqual(i.grad, j.grad)


                # Shuffle the input so that DDP input is different
                torch.manual_seed(1337 + iteration)
                input = input[torch.randperm(global_batch_size)]


        @unittest.skipIf(
            BACKEND != "mpi" and BACKEND != 'nccl',
            "get_future is only supported on mpi and nccl"
        )
        @nccl_skip_if_lt_x_gpu(BACKEND, 2)
        def test_accumulate_gradients_no_sync_grad_is_view(self):
            """
            Runs _test_accumulate_gradients_no_sync using default inputs
            """
            self._test_accumulate_gradients_no_sync(gradient_as_bucket_view=True)

        @unittest.skipIf(
            BACKEND != "mpi" and BACKEND != 'nccl',
            "get_future is only supported on mpi and nccl"
        )
        @nccl_skip_if_lt_x_gpu(BACKEND, 2)
        def test_accumulate_gradients_no_sync_allreduce_hook(self):
            """
            Runs multiple iterations on _test_accumulate_gradients_no_sync
            using allreduce hook and validates whether future result was properly
            passed as gradients in reducer.
            """

            world_size = get_world_size()

            def allreduce_hook(
                    group_id: object, bucket: dist.GradBucket
            ) -> torch._C.Future:
                tensors = [bucket.get_tensor() / world_size]
                return group_id.allreduce(tensors).get_future()

            self._test_accumulate_gradients_no_sync(
                num_iters=4, ddp_comm_hook=allreduce_hook
            )

        @unittest.skipIf(
            BACKEND != "mpi" and BACKEND != 'nccl',
            "get_future is only supported on mpi and nccl"
        )
        @nccl_skip_if_lt_x_gpu(BACKEND, 2)
        def test_accumulate_gradients_no_sync_allreduce_with_then_hook(self):
            """
            Runs multiple iterations on _test_accumulate_gradients_no_sync using allreduce
            hook that also uses then callbacks. In first then callback result is multiplied
            by 2, and the second callback divides the result by 2 * world_size. It validates
            whether final result was properly passed as gradients in reducer.
            """

            world_size = get_world_size()

            def allreduce_with_then_hook(
                    group_id: object, bucket: dist.GradBucket
            ) -> torch.futures.Future:
                fut = group_id.allreduce([bucket.get_tensor()]).get_future()

                def mult(fut):
                    # Multiply the result by 2.
                    return [2 * t for t in fut.wait()]

                def div(fut):
                    # Divide the result by 2 * world_size.
                    return [t / (2 * world_size) for t in fut.wait()]

                return fut.then(mult).then(div)

            self._test_accumulate_gradients_no_sync(
                num_iters=4, ddp_comm_hook=allreduce_with_then_hook
            )

        @unittest.skipIf(
            BACKEND != "mpi" and BACKEND != "nccl",
            "get_future is only supported on mpi"
        )
        @nccl_skip_if_lt_x_gpu(BACKEND, 2)
        def test_get_future(self):
            def mult(fut):
                return [t * 3 for t in fut.wait()]

            def add(fut):
                return [t + 1 for t in fut.wait()]
            group, group_id, rank = self._init_global_test()
            input = _build_tensor(3, 2)
            if BACKEND == "nccl":
                rank_to_GPU = self._init_multigpu_helper()
                device_id = rank_to_GPU[rank][0]
                input = input.to(device_id)
            fut = group_id.allreduce([input]).get_future()
            res = fut.then(mult).then(add).wait()
            expected = _build_tensor(3, 2 * len(group) * 3 + 1)

            self.assertEqual(res[0], expected)


        @unittest.skipIf(BACKEND != 'nccl' and BACKEND != 'gloo',
                         "Only Nccl & Gloo backend support DistributedDataParallel")
        @skip_if_no_gpu
        def test_DistributedDataParallel(self):
            group, group_id, rank = self._init_global_test()
            rank_to_GPU = self._init_multigpu_helper()
            gpus = list(rank_to_GPU[rank])
            self._test_DistributedDataParallel(gpu_subset=gpus, rank=rank)

            # test output_device
            self._test_DistributedDataParallel(gpu_subset=gpus, rank=rank, output_device=torch.device('cuda'))

            # test device_ids
            gpus = [torch.device('cuda:' + str(i)) for i in gpus]
            self._test_DistributedDataParallel(gpu_subset=gpus, rank=rank, output_device=torch.device('cuda'))

        @unittest.skipIf(BACKEND != 'nccl' and BACKEND != 'gloo',
                         "Only Nccl & Gloo backend support DistributedDataParallel")
        @skip_if_no_gpu
        def test_DistributedDataParallel_with_grad_is_view(self):
            group, group_id, rank = self._init_global_test()
            rank_to_GPU = self._init_multigpu_helper()
            gpus = list(rank_to_GPU[rank])
            self._test_DistributedDataParallel(gpu_subset=gpus, rank=rank, gradient_as_bucket_view=True)

            # test output_device
            self._test_DistributedDataParallel(
                gpu_subset=gpus, rank=rank, output_device=torch.device('cuda'), gradient_as_bucket_view=True)

            # test device_ids
            gpus = [torch.device('cuda:' + str(i)) for i in gpus]
            self._test_DistributedDataParallel(
                gpu_subset=gpus, rank=rank, output_device=torch.device('cuda'), gradient_as_bucket_view=True)

        def _test_DistributedDataParallel_with_amp(self, grad_is_view=False):
            torch.manual_seed(31415)
            # Creates model and optimizer in default precision
            model = copy.deepcopy(DDP_NET).cuda()
            optimizer = torch.optim.SGD(model.parameters(), lr=0.03)

            # Creates a GradScaler once at the beginning of training.
            scaler = GradScaler()

            ddp_model = nn.parallel.DistributedDataParallel(
                model, device_ids=[self.rank], gradient_as_bucket_view=grad_is_view)

            input = torch.randn(dist.get_world_size() * 2, 2).cuda()
            target = torch.randn(dist.get_world_size() * 2, 4).cuda()
            loss_fn = nn.MSELoss()

            # verify grads are none before training
            for p in ddp_model.parameters():
                self.assertTrue(p is not None)
                self.assertTrue(p.grad is None)

            for idx in range(20):
                optimizer.zero_grad()
                # Runs the forward pass with autocasting.
                with autocast():
                    output = ddp_model(input)
                    loss = loss_fn(output, target)

                # Scales loss.  Calls backward() on scaled loss to create scaled gradients.
                # Backward passes under autocast are not recommended.
                # Backward ops run in the same dtype autocast chose for corresponding forward ops.
                scaler.scale(loss).backward()

                # verify grads are not none and are valid during training
                for p in ddp_model.parameters():
                    if p.requires_grad:
                        self.assertTrue(p.grad is not None)
                        self.assertFalse(p.grad.isnan().any())
                        self.assertFalse(p.grad.isinf().any())

                # scaler.step() first unscales the gradients of the optimizer's assigned params.
                # If these gradients do not contain infs or NaNs, optimizer.step() is then called,
                # otherwise, optimizer.step() is skipped.
                scaler.step(optimizer)

                # Updates the scale for next iteration.
                scaler.update()

                # Shuffle the input so that DDP input is different
                torch.manual_seed(1337 + idx)
                input = input[torch.randperm(dist.get_world_size() * 2)]

            return ddp_model

        @unittest.skipIf(BACKEND != 'nccl' and BACKEND != 'gloo',
                         "Only Nccl & Gloo backend support DistributedDataParallel")
        @skip_if_no_gpu
        def test_DistributedDataParallel_with_amp_and_grad_is_view(self):
            torch.cuda.set_device(self.rank)
            ddp_model_grad_not_view = self._test_DistributedDataParallel_with_amp(grad_is_view=False)
            ddp_model_grad_is_view = self._test_DistributedDataParallel_with_amp(grad_is_view=True)
            for i, j in zip(ddp_model_grad_not_view.parameters(), ddp_model_grad_is_view.parameters()):
                self.assertEqual(i, j)

        def _test_DistributedDataParallel_SyncBatchNorm(self, gpu_subset, rank, local_bs, global_bs, offset,
                                                        output_device=None, affine=True):
            # Run a simple end to end DDP model, use result of single node model
            # as baseline

            # cpu training setup
            model = BN_NET if affine else BN_NET_NO_AFFINE

            # single gpu training setup
            model_gpu = copy.deepcopy(model)
            model_gpu.cuda(gpu_subset[0])

            # DDP training setup
            model_DDP = nn.SyncBatchNorm.convert_sync_batchnorm(copy.deepcopy(model))
            model_DDP.cuda(gpu_subset[0])
            model_DDP = nn.parallel.DistributedDataParallel(
                model_DDP, device_ids=gpu_subset
            )

            # test serializable/unserializable
            with tempfile.NamedTemporaryFile() as tmp:
                if sys.platform == 'win32':
                    torch.save(model_DDP, tmp)
                    tmp.seek(0)
                    model_DDP = torch.load(tmp)
                else:
                    torch.save(model_DDP, tmp.name)
                    model_DDP = torch.load(tmp.name)

            # data initialization
            input_cpu = torch.randn(global_bs, 2)
            target = torch.randn(global_bs, 4)
            loss = nn.MSELoss()

            # check two model parameters over 5 iterations
            self._test_DDP_niter(
                model_gpu,
                model_DDP,
                input_cpu.cuda(gpu_subset[0]),
                target.cuda(gpu_subset[0]),
                loss,
                local_bs,
                rank,
                global_bs,
                True,
                offset,
                dist.get_world_size(),
                5 if affine else 2,
            )
            self._barrier()

        @unittest.skipIf(BACKEND != 'nccl' and BACKEND != 'gloo',
                         "Only Nccl & Gloo backend support DistributedDataParallel")
        @skip_if_no_gpu
        def test_DistributedDataParallel_SyncBatchNorm_Channels_Last(self):
            group, group_id, rank = self._init_global_test()
            num_processes = dist.get_world_size()
            local_bs = 2
            bs_offset = int(rank * 2)
            global_bs = int(num_processes * 2)

            model = ONLY_SBN_NET
            model_gpu = copy.deepcopy(model).cuda(rank)
            model_DDP = nn.parallel.DistributedDataParallel(
                model_gpu, device_ids=[rank]
            )

            memory_format = torch.channels_last
            input_gpu = torch.randn(global_bs, 2, 4, 4, dtype=torch.float).cuda(rank).to(memory_format=memory_format)
            target_gpu = torch.randn(global_bs, 2, 4, 4, dtype=torch.float).cuda(rank).to(memory_format=memory_format)
            loss = nn.MSELoss()

            # check two model parameters over 5 iterations
            self._test_DDP_niter(
                model_gpu,
                model_DDP,
                input_gpu,
                target_gpu,
                loss,
                local_bs,
                rank,
                global_bs,
                True,
                bs_offset,
                dist.get_world_size(),
                memory_format=memory_format
            )
            self._barrier()

        @unittest.skipIf(BACKEND != 'nccl' and BACKEND != 'gloo',
                         "Only Nccl & Gloo backend support DistributedDataParallel")
        @skip_if_no_gpu
        def test_DistributedDataParallel_SyncBatchNorm(self):
            group, group_id, rank = self._init_global_test()
            rank_to_GPU = self._init_multigpu_helper()
            # DDP does not support replicating BN layers within a process, hence
            # testing with one module replica per process
            gpus = [rank]

            num_processes = dist.get_world_size()
            local_bs = 2
            bs_offset = int(rank * 2)
            global_bs = int(num_processes * 2)

            self._test_DistributedDataParallel_SyncBatchNorm(
                gpu_subset=gpus,
                rank=rank,
                local_bs=local_bs,
                global_bs=global_bs,
                offset=bs_offset)

            # test output_device
            self._test_DistributedDataParallel_SyncBatchNorm(
                gpu_subset=gpus,
                rank=rank,
                local_bs=local_bs,
                global_bs=global_bs,
                offset=bs_offset,
                output_device=torch.device('cuda'))

            # test device_ids
            gpus = [torch.device('cuda:' + str(i)) for i in gpus]
            self._test_DistributedDataParallel_SyncBatchNorm(
                gpu_subset=gpus,
                rank=rank,
                local_bs=local_bs,
                global_bs=global_bs,
                offset=bs_offset,
                output_device=torch.device('cuda'))


        @unittest.skipIf(BACKEND != 'nccl' and BACKEND != 'gloo',
                         "Only Nccl & Gloo backend support DistributedDataParallel")
        @skip_if_no_gpu
        def test_DistributedDataParallel_SyncBatchNorm_No_Affine(self):
            group, group_id, rank = self._init_global_test()
            rank_to_GPU = self._init_multigpu_helper()
            # DDP does not support replicating BN layers within a process, hence
            # testing with one module replica per process
            gpus = [rank]

            num_processes = dist.get_world_size()
            local_bs = 2
            bs_offset = int(rank * 2)
            global_bs = int(num_processes * 2)

            self._test_DistributedDataParallel_SyncBatchNorm(
                gpu_subset=gpus,
                rank=rank,
                local_bs=local_bs,
                global_bs=global_bs,
                offset=bs_offset,
                affine=False)


        @unittest.skipIf(BACKEND != 'nccl' and BACKEND != 'gloo',
                         "Only Nccl & Gloo backend support DistributedDataParallel")
        @skip_if_no_gpu
        def test_DistributedDataParallel_SyncBatchNorm_2D_Input(self):
            group, group_id, rank = self._init_global_test()
            rank_to_GPU = self._init_multigpu_helper()
            # DDP does not support replicating BN layers within a process, hence
            # testing with one module replica per process
            gpus = [rank]

            model = nn.BatchNorm1d(2)

            # single gpu training setup
            model_gpu = copy.deepcopy(model)
            model_gpu.cuda(gpus[0])

            # DDP training setup
            model_DDP = nn.SyncBatchNorm.convert_sync_batchnorm(copy.deepcopy(model))
            model_DDP.cuda(gpus[0])
            model_DDP = nn.parallel.DistributedDataParallel(
                model_DDP, device_ids=gpus
            )

            local_bs = len(gpus) * 2
            global_bs = dist.get_world_size() * local_bs
            input_cpu = torch.randn(global_bs, 2)
            target = torch.randn(global_bs, 2)
            loss = nn.MSELoss()

            # disabling cudnn.
            # SyncBatchNorm goes through native_batch_norm kernel, this avoids the
            # numerical issue created by the divergent code path.
            with torch.backends.cudnn.flags(False):
                # check two model parameters over 5 iterations
                self._test_DDP_niter(
                    model_gpu,
                    model_DDP,
                    input_cpu.cuda(gpus[0]),
                    target.cuda(gpus[0]),
                    loss,
                    local_bs,
                    rank,
                    global_bs,
                    True
                )
                self._barrier()

        @unittest.skipIf(BACKEND != 'nccl' and BACKEND != 'gloo',
                         "Only Nccl & Gloo backend support DistributedDataParallel")
        @skip_if_no_gpu
        @require_world_size(2)
        def test_DistributedDataParallel_SyncBatchNorm_Single_Input_Per_Process(self):
            group, group_id, rank = self._init_global_test()
            rank_to_GPU = self._init_multigpu_helper()
            # DDP does not support replicating BN layers within a process, hence
            # testing with one module replica per process
            gpus = [rank]

            model = nn.BatchNorm1d(2)

            # single gpu training setup
            model_gpu = copy.deepcopy(model)
            model_gpu.cuda(gpus[0])

            # DDP training setup
            model_DDP = nn.SyncBatchNorm.convert_sync_batchnorm(copy.deepcopy(model))
            model_DDP.cuda(gpus[0])
            model_DDP = nn.parallel.DistributedDataParallel(
                model_DDP, device_ids=gpus
            )

            local_bs = 1
            global_bs = dist.get_world_size()
            input_cpu = torch.randn(global_bs, 2)
            target = torch.randn(global_bs, 2)
            loss = nn.MSELoss()

            # disabling cudnn.
            # SyncBatchNorm goes through native_batch_norm kernel, this avoids the
            # numerical issue created by the divergent code path.
            with torch.backends.cudnn.flags(False):
                # check two model parameters over 5 iterations
                self._test_DDP_niter(
                    model_gpu,
                    model_DDP,
                    input_cpu.cuda(gpus[0]),
                    target.cuda(gpus[0]),
                    loss,
                    local_bs,
                    rank,
                    global_bs,
                    True
                )
                self._barrier()

        @unittest.skipIf(BACKEND != 'nccl' and BACKEND != 'gloo',
                         "Only Nccl & Gloo backend support DistributedDataParallel")
        @skip_if_no_gpu
        def test_DistributedDataParallel_SyncBatchNorm_Diff_Input_Sizes_Running_Value(self):
            group, group_id, rank = self._init_global_test()
            rank_to_GPU = self._init_multigpu_helper()
            model = nn.parallel.DistributedDataParallel(ONLY_SBN_NET.cuda(rank), device_ids=[rank])

            input_var = []
            for i in range(dist.get_world_size()):
                input_var_rank = torch.cat([
                    torch.ones(2, 1, 10 ** (i + 1)) * (0.1 ** (i - 1)),
                    torch.ones(2, 1, 10 ** (i + 1)) * (0.3 ** (i - 1))
                ], dim=1)
                input_var.append(input_var_rank)

            all_input_var = torch.cat(
                [x.permute(1, 0, 2).contiguous().view(ONLY_SBN_NET.num_features, -1) for x in input_var],
                dim=1
            ).cuda(rank)

            for i in range(100):
                y = model(input_var[rank].cuda(rank))
                y.mean().backward()

            running_mean, running_var = model.module.running_mean, model.module.running_var
            torch.testing.assert_allclose(running_mean, all_input_var.mean(1))
            torch.testing.assert_allclose(running_var, all_input_var.var(1))


        @unittest.skipIf(BACKEND != 'nccl' and BACKEND != 'gloo',
                         "Only Nccl & Gloo backend support DistributedDataParallel")
        @skip_if_no_gpu
        def test_DistributedDataParallel_SyncBatchNorm_Diff_Input_Sizes_gradient(self):
            group, group_id, rank = self._init_global_test()
            # only do single GPU per process
            gpus = [rank]

            # cpu training setup
            model = BN_NET

            num_processes = dist.get_world_size()
            local_bs = rank + 2
            bs_offset = int((rank + 3) * rank / 2)
            global_bs = int((num_processes + 3) * num_processes / 2)

            self._test_DistributedDataParallel_SyncBatchNorm(
                gpu_subset=gpus,
                rank=rank,
                local_bs=local_bs,
                global_bs=global_bs,
                offset=bs_offset)

        def _test_ddp_logging_data(self, is_gpu):
            rank = dist.get_rank()
            model_DDP = copy.deepcopy(DDP_NET)
            if is_gpu:
                model_DDP = nn.parallel.DistributedDataParallel(model_DDP.cuda(rank), device_ids=[rank])
            else:
                model_DDP = nn.parallel.DistributedDataParallel(model_DDP)

            # dummy data initialization
            local_bs = 2
            batch_size, input, target, loss = self._prepare_dummy_data(local_bs)
            if is_gpu:
                input = input.cuda(rank)
                target = target.cuda(rank)

            model_DDP.set_ddp_runtime_logging_sample_rate(2)

            for idx in range(20):
                offset = rank * local_bs

                # DDP training, DDP scatters subsets of input to nodes/GPUs
                self._test_DDP_helper(
                    model_DDP,
                    input[offset: offset + local_bs],
                    target[offset: offset + local_bs],
                    loss,
                    1,
                )

                self._model_step_with_zero_grad(model_DDP)

                # Verify DDP logging data is sampled as expected
                # If it has ran more than 10 iteratons and this is
                # the sampled iteration for measuring run time stats,
                # the run time stats for this idx-th iteration will not
                # be zeros.
                ddp_logging_data = model_DDP.get_ddp_logging_data()
<<<<<<< HEAD
                if (idx > 0 and (idx < 10 or idx % 2 != 0)):
                    self.assertGreaterEqual(ddp_logging_data.forward_compute_time, 1)
                    self.assertGreaterEqual(ddp_logging_data.backward_compute_time, 1)
                    self.assertGreaterEqual(ddp_logging_data.backward_comm_time, 1)
=======
                if (idx > 0 and (idx < 10 or idx % 2 == 0)):
                    self.assertGreaterEqual(ddp_logging_data.get("forward_compute_time"), 1)
                    self.assertGreaterEqual(ddp_logging_data.get("backward_compute_time"), 1)
                    self.assertGreaterEqual(ddp_logging_data.get("backward_comm_time"), 1)
>>>>>>> ea75b1ee
                    self.assertGreaterEqual(
                        ddp_logging_data.get("backward_compute_time"),
                        ddp_logging_data.get("backward_compute_comm_overlap_time"))
                    self.assertGreaterEqual(
                        ddp_logging_data.get("backward_comm_time"),
                        ddp_logging_data.get("backward_compute_comm_overlap_time"))
                    self.assertEqual(ddp_logging_data.get("iteration"), idx)
                elif idx > 0:
                    # if the idx-th iteration is not sampled to set runtime stats,
                    # ddp_logging_data.iteration will not be updated to current
                    # iteration.
                    self.assertNotEqual(ddp_logging_data.get("iteration"), idx)

                # Shuffle the input so that DDP input is different
                input = input[torch.randperm(batch_size)]

            return model_DDP

        @unittest.skipIf(
            BACKEND == "nccl", "nccl does not support DDP on CPU models"
        )
        def test_ddp_logging_data_cpu(self):
            def parse_env(var):
                return os.environ[var] if var in os.environ else "N/A"

            group, group_id, rank = self._init_global_test()
            model_DDP = self._test_ddp_logging_data(is_gpu=False)

            ddp_logging_data = model_DDP.get_ddp_logging_data()
            self.assertEqual(ddp_logging_data.get("world_size"), dist.get_world_size())
            self.assertEqual(ddp_logging_data.get("rank"), dist.get_rank())
            self.assertEqual(ddp_logging_data.get("module_name"), 'Net')
            self.assertEqual(ddp_logging_data.get("device_ids"), "")
            # output_device is -1 in default if it is not set, e.g.
            # output_device of CPU training is -1.
            self.assertEqual(ddp_logging_data.get("output_device"), -1)
            self.assertEqual(ddp_logging_data.get("broadcast_buffers"), 1)
            self.assertEqual(ddp_logging_data.get("bucket_cap_bytes"), 25 * 1024 * 1024)
            self.assertEqual(ddp_logging_data.get("find_unused_parameters"), 0)
            self.assertEqual(ddp_logging_data.get("gradient_as_bucket_view"), 0)
            self.assertEqual(ddp_logging_data.get("backend_name"), dist.get_backend(group_id))
            self.assertEqual(ddp_logging_data.get("iteration"), 18)
            params = list(model_DDP.parameters())
            num_params = 0
            param_size = 0
            params = list(parameter for parameter in filter(lambda parameter: parameter.requires_grad, params))
            for p in params:
                num_params += 1
                param_size += p.numel() * p.element_size()
            self.assertEqual(ddp_logging_data.get("dtypes"), "float")
            self.assertEqual(ddp_logging_data.get("total_parameter_size_bytes"), param_size)
            self.assertEqual(ddp_logging_data.get("num_parameter_tensors"), num_params)
            self.assertEqual(ddp_logging_data.get("bucket_sizes"), str(param_size))
            self.assertEqual(ddp_logging_data.get("master_port"), parse_env("MASTER_PORT"))
            self.assertEqual(ddp_logging_data.get("master_addr"), parse_env("MASTER_ADDR"))
            self.assertEqual(ddp_logging_data.get("cuda_visible_devices"), parse_env("CUDA_VISIBLE_DEVICES"))
            if ddp_logging_data.get("backend_name") == "gloo":
                self.assertEqual(ddp_logging_data.get("gloo_socket_ifname"), parse_env("GLOO_SOCKET_IFNAME"))
                self.assertEqual(ddp_logging_data.get("gloo_device_transport"), parse_env("GLOO_DEVICE_TRANSPORT"))
            self.assertEqual(ddp_logging_data.get("nccl_socket_ifname"), None)
            self.assertEqual(ddp_logging_data.get("nccl_blocking_wait"), None)
            self.assertEqual(ddp_logging_data.get("nccl_async_error_handling"), None)
            self.assertEqual(ddp_logging_data.get("nccl_debug"), None)
            self.assertEqual(ddp_logging_data.get("nccl_nthreads"), None)
            self.assertEqual(ddp_logging_data.get("nccl_ib_timeout"), None)
            # test runtime logging fields
            self.assertEqual(ddp_logging_data.get("unused_parameter_size"), None)
            self.assertEqual(ddp_logging_data.get("has_rebuilt_buckets"), 1)
            self.assertEqual(ddp_logging_data.get("rebuilt_bucket_sizes"), str(param_size))
            # It is hard to test accurate latency, but it can test whether the latency is
            # a valid value and in the expected range.
<<<<<<< HEAD
            self.assertGreaterEqual(ddp_logging_data.avg_forward_compute_time, 1)
            self.assertGreaterEqual(ddp_logging_data.avg_backward_compute_time, 1)
            self.assertGreaterEqual(ddp_logging_data.avg_backward_comm_time, 1)
=======
            self.assertGreaterEqual(ddp_logging_data.get("avg_forward_compute_time"), 1)
            self.assertGreaterEqual(ddp_logging_data.get("avg_backward_compute_time"), 1)
            self.assertGreaterEqual(ddp_logging_data.get("avg_backward_comm_time"), 1)
>>>>>>> ea75b1ee
            self.assertGreaterEqual(
                ddp_logging_data.get("avg_backward_compute_time"),
                ddp_logging_data.get("avg_backward_compute_comm_overlap_time"))
            self.assertGreaterEqual(
                ddp_logging_data.get("avg_backward_comm_time"),
                ddp_logging_data.get("avg_backward_compute_comm_overlap_time"))
            # test larger net with mixed data types, verify multiple bucket sizes
            model = LargeNet()
            model.float()
            model.fc1.double()
            model_DDP = nn.parallel.DistributedDataParallel(model, bucket_cap_mb=1.5)
            ddp_logging_data = model_DDP.get_ddp_logging_data()
            params = list(model_DDP.parameters())
            self.assertEqual(ddp_logging_data.get("bucket_cap_bytes"), int(1.5 * 1024 * 1024))
            bucket_sizes = [params[1].numel() * params[1].element_size(), params[0].numel() * params[0].element_size()]
            self.assertEqual(
                ddp_logging_data.get("bucket_sizes"),
                ', '.join(str(x) for x in bucket_sizes))
            self.assertEqual(ddp_logging_data.get("dtypes"), 'double, float')

        @unittest.skipIf(BACKEND != 'nccl' and BACKEND != 'gloo',
                         "Only Nccl & Gloo backend support DistributedDataParallel")
        @skip_if_no_gpu
        def test_ddp_logging_data_gpu(self):
            group, group_id, rank = self._init_global_test()
            model_DDP = self._test_ddp_logging_data(is_gpu=True)
            ddp_logging_data = model_DDP.get_ddp_logging_data()
            self.assertEqual(ddp_logging_data.get("device_ids"), str(rank))
            self.assertEqual(ddp_logging_data.get("output_device"), rank)
            # test runtime logging fields
            # It is hard to test accurate latency, but it can test whether the latency is
            # a valid value and in the expected range.
            self.assertGreaterEqual(ddp_logging_data.get("avg_forward_compute_time"), 1)
            self.assertGreaterEqual(ddp_logging_data.get("avg_backward_compute_comm_overlap_time"), 1)
            self.assertGreaterEqual(
                ddp_logging_data.get("avg_backward_compute_time"),
                ddp_logging_data.get("avg_backward_compute_comm_overlap_time"))
            self.assertGreaterEqual(
                ddp_logging_data.get("avg_backward_comm_time"),
                ddp_logging_data.get("avg_backward_compute_comm_overlap_time"))

        @unittest.skipIf(
            BACKEND == "nccl", "nccl does not support DDP on CPU models"
        )
        def test_static_graph_api_cpu(self):
            model_DDP = nn.parallel.DistributedDataParallel(DDP_NET)
            model_DDP._set_static_graph()
            self.assertEqual(model_DDP.get_ddp_logging_data().get("static_graph"), True)
            with self.assertRaisesRegex(RuntimeError, 'should be called before training loop starts'):
                local_bs = 2
                batch_size, input, target, loss = self._prepare_dummy_data(local_bs)
                offset = dist.get_rank() * local_bs

                # DDP training, DDP scatters subsets of input to nodes/GPUs
                self._test_DDP_helper(
                    model_DDP,
                    input[offset: offset + local_bs],
                    target[offset: offset + local_bs],
                    loss,
                    1,
                )
                model_DDP._set_static_graph()

        @skipIfNoTorchVision
        def test_SyncBatchNorm_process_group(self):
            # When adopting `convert_sync_batchnorm` to convert a `nn.modules`,
            # it need to recursively pass the `process_group` in the module when the `SyncBatchNorm`
            # is nested in a sub-module or sub-sub-module (e.g. resnet50 in torchvision.models).

            process_ids = 0
            process_group = torch.distributed.new_group([process_ids])
            res50_model = torchvision.models.resnet50()
            res50_model_sync = nn.SyncBatchNorm.convert_sync_batchnorm(copy.deepcopy(res50_model), process_group)
            process_group_sync = res50_model_sync.layer1[0].bn1.process_group
            self.assertEqual(process_group_sync, process_group)

        def _run_reduction_test(
                self, tensor, expected_tensor, op, reduction_fn=dist.all_reduce, dst=None
        ):
            if reduction_fn != dist.all_reduce and dst is None:
                raise ValueError(f"Reduction fn {reduction_fn} must specify dst!")
            if dst is not None:
                reduction_fn(tensor, dst, op)
                # Only destination rank tensor is expected to have final result.
                if dist.get_rank() == dst:
                    self.assertEqual(tensor, expected_tensor)
            else:
                reduction_fn(tensor, op)
                self.assertEqual(tensor, expected_tensor)

        @require_backend({"nccl"})
        @require_backends_available({"nccl"})
        @skip_if_lt_x_gpu(2)
        def test_nccl_backend_bool_allreduce(self):
            torch.cuda.set_device(self.rank)
            # Run all_reduce with PRODUCT
            element = self.rank % 2 == 0
            for op in [dist.ReduceOp.PRODUCT, dist.ReduceOp.MIN]:
                input_tensor = torch.tensor([element, element]).to(self.rank)
                self._run_reduction_test(
                    input_tensor, torch.tensor([False, False]).to(self.rank), op
                )
                # Ensure that all ranks contributing True (cast to 1) results in the
                # correct reduction.
                input_tensor = torch.tensor([True, True]).to(self.rank)
                expected_tensor = input_tensor.clone()
                self._run_reduction_test(
                    input_tensor, expected_tensor, op
                )

            # Run all_reduce with SUM
            for op in [dist.ReduceOp.SUM, dist.ReduceOp.MAX]:
                input_tensor = torch.tensor([element, element]).to(self.rank)
                self._run_reduction_test(
                    input_tensor, torch.tensor([True, True]).to(self.rank), op
                )
            # TODO: NCCL backend does not work correctly for bitwise reduction ops
            # (see https://github.com/pytorch/pytorch/issues/41362). Add tests for
            # these once it is supported.

        @require_backend({"nccl"})
        @require_backends_available({"nccl"})
        @skip_if_lt_x_gpu(2)
        def test_nccl_backend_bool_allgather(self):
            torch.cuda.set_device(self.rank)
            inp = {0: [True, True], 1: [False, True]}
            input_tensor = torch.tensor(inp[self.rank % 2]).to(self.rank)
            # Preserve a copy of the tensor to compare against after allgather.
            input_tensor_copy = input_tensor.clone()
            tensor_list = [
                torch.tensor([False, False]).to(self.rank)
                for _ in range(dist.get_world_size())
            ]
            dist.all_gather(tensor_list, input_tensor)

            self.assertEqual(len(tensor_list), dist.get_world_size())
            for i, t in enumerate(tensor_list):
                expected = torch.tensor(inp[i % 2]).to(self.rank)
                self.assertEqual(t, expected)
            # Ensure that the input tensor is not modified, since this collective
            # does not modify its input.
            self.assertEqual(input_tensor_copy, input_tensor)

        @require_backend({"nccl"})
        @require_backends_available({"nccl"})
        @skip_if_lt_x_gpu(int(os.environ["WORLD_SIZE"]))
        def test_nccl_backend_bool_reduce(self):
            torch.cuda.set_device(self.rank)
            inp = {0: [True, True], 1: [False, False]}
            # Run reduce() with product op
            for op in [dist.ReduceOp.PRODUCT, dist.ReduceOp.MIN]:
                input_tensor = torch.tensor(inp[self.rank % 2]).to(self.rank)
                expected = torch.tensor([False, False]).to(self.rank)
                self._run_reduction_test(
                    input_tensor, expected, op, dist.reduce, dst=0
                )
                # Ensure that all ranks contributing True (cast to 1) results in the
                # correct reduction.
                input_tensor = torch.tensor([True, True]).to(self.rank)
                expected_tensor = input_tensor.clone()
                self._run_reduction_test(
                    input_tensor, expected_tensor, op, dist.reduce, dst=0
                )

            for op in [dist.ReduceOp.SUM, dist.ReduceOp.MAX]:
                input_tensor = torch.tensor(inp[self.rank % 2]).to(self.rank)
                expected = (
                    torch.tensor([True, True]).to(self.rank)
                    if self.rank == 0
                    else input_tensor.clone()
                )
                self._run_reduction_test(
                    input_tensor, expected, op, dist.reduce, dst=0
                )

        @require_backend({"nccl"})
        @require_backends_available({"nccl"})
        @skip_if_lt_x_gpu(2)
        def test_nccl_backend_bool_broadcast(self):
            tensor_size = 10
            bcast_tensor = torch.tensor(
                [
                    (random.random() < 0.5 if self.rank == 0 else False)
                    for _ in range(tensor_size)
                ]
            ).to(self.rank)
            dist.broadcast(bcast_tensor, src=0)
            # Now allgather and ensure the tensors are equal.
            tensor_list = [
                torch.tensor([False for _ in range(tensor_size)]).to(self.rank)
                for _ in range(dist.get_world_size())
            ]
            dist.all_gather(tensor_list, bcast_tensor)
            expected = tensor_list[0]
            for tensor in tensor_list[1:]:
                self.assertEqual(tensor, expected)

        @unittest.skipIf(
            BACKEND != "nccl" and BACKEND != "gloo",
            "Only NCCL and GLOO backend support DistributedDataParallel",
        )
        @skip_if_lt_x_gpu(int(os.environ["WORLD_SIZE"]))
        def test_DistributedSampler_padding(self):
            # Tests padding of distributed sampler.
            world_size = dist.get_world_size()

            # Simulates the 'casual' dataset size
            dataset_size = 100 + world_size + 1
            dataset = [torch.ones(1).to(self.rank) * i for i in range(dataset_size)]

            # Simulates the 'tiny' dataset size
            dataset_tiny_size = max(world_size // 2 - 1, 1)
            dataset_tiny = [torch.ones(1).to(self.rank) * i for i in range(dataset_tiny_size)]

            # Specifying drop_last=True will cause the tail of the data to be dropped.
            dist_sampler = DistributedSampler(dataset=dataset, drop_last=True)
            local_num_samples, local_dataset_size = (
                dist_sampler.num_samples,
                dist_sampler.total_size,
            )
            # The effective dataset size should be the greatest integer that is <=
            # dataset_size that is divisible by the world_size. This is to ensure each
            # rank processes the same number of samples.
            effective_dataset_size = (
                math.ceil((dataset_size - world_size) / world_size)
                if dataset_size % world_size != 0
                else dataset_size / world_size
            )
            self.assertEqual(local_num_samples, effective_dataset_size)
            self.assertEqual(local_dataset_size, local_num_samples * world_size)
            indices_list = list(iter(dist_sampler))
            self.assertEqual(len(indices_list), local_num_samples)

            def validate_global_samples(local_num_samples):
                # Ensure that each rank processes the same number of samples.
                world_samples = [
                    torch.LongTensor([0]).to(self.rank) for _ in range(world_size)
                ]
                dist.all_gather(world_samples, torch.tensor([local_num_samples]).to(self.rank))
                world_samples = [sample.item() for sample in world_samples]
                self.assertEqual(len(set(world_samples)), 1)

            validate_global_samples(local_num_samples)

            # drop_last=False is the default and will add additional indices to be sampled,
            # increasing the effective dataset size.
            dist_sampler_added_samples = DistributedSampler(dataset=dataset)
            local_num_samples, local_dataset_size = (
                dist_sampler_added_samples.num_samples,
                dist_sampler_added_samples.total_size,
            )
            # The effective dataset size is the smallest integer that is >= dataset_size
            # and divisible by the world size.
            self.assertEqual(
                local_num_samples, math.ceil(dataset_size / world_size)
            )
            self.assertEqual(local_dataset_size, local_num_samples * world_size)
            indices_list = list(iter(dist_sampler_added_samples))
            self.assertEqual(len(indices_list), local_num_samples)

            # Ensure that each rank processes the same number of samples.
            validate_global_samples(local_num_samples)

            # Ensure additional samples are padded even when
            # the extremely small dataset is given.
            dist_sampler_added_samples_tiny = DistributedSampler(dataset=dataset_tiny)
            local_num_samples, local_dataset_size = (
                dist_sampler_added_samples_tiny.num_samples,
                dist_sampler_added_samples_tiny.total_size,
            )
            self.assertEqual(
                local_num_samples, math.ceil(dataset_tiny_size / world_size)
            )
            self.assertEqual(local_dataset_size, local_num_samples * world_size)
            indices_list = list(iter(dist_sampler_added_samples_tiny))
            self.assertEqual(len(indices_list), local_num_samples)
            validate_global_samples(local_num_samples)


        @require_backend({"nccl", "gloo"})
        @require_n_gpus_for_nccl_backend(int(os.environ["WORLD_SIZE"]), os.environ["BACKEND"])
        def test_allgather_object(self):
            # Only set device for NCCL backend since it must use GPUs.
            backend = os.environ["BACKEND"]
            if backend == "nccl":
                # Case where rank != GPU device.
                next_rank = (self.rank + 1) % int(self.world_size)
                torch.cuda.set_device(next_rank)

            # If GPU test, add object with GPU tensor
            if backend == "nccl":
                COLLECTIVES_OBJECT_TEST_LIST.append(Foo(torch.randn(3, 3, device=0)))

            gather_objects = COLLECTIVES_OBJECT_TEST_LIST

            output_gathered = [None for _ in range(dist.get_world_size())]
            dist.all_gather_object(
                output_gathered, gather_objects[self.rank % len(gather_objects)]
            )

            for i, val in enumerate(output_gathered):
                expected = gather_objects[i % len(gather_objects)]
                self.assertEqual(val, expected)

                output_gathered = [None for _ in range(dist.get_world_size())]
                dist.all_gather_object(
                    output_gathered, gather_objects[self.rank % len(gather_objects)]
                )

        @require_backend({"gloo"})
        @unittest.skipIf(BACKEND == "nccl", "NCCL does not support gather")
        def test_gather_object(self):
            # Ensure stateful objects can be gathered
            gather_objects = COLLECTIVES_OBJECT_TEST_LIST
            output_gathered = [None for _ in range(dist.get_world_size())]
            gather_on_rank = 0
            my_rank = dist.get_rank()
            dist.gather_object(
                gather_objects[self.rank % len(gather_objects)],
                object_gather_list=output_gathered if my_rank == gather_on_rank else None,
                dst=gather_on_rank,
            )
            if my_rank != gather_on_rank:
                self.assertEqual(
                    output_gathered, [None for _ in range(dist.get_world_size())]
                )
            else:
                for i, val in enumerate(output_gathered):
                    expected = gather_objects[i % len(gather_objects)]
                    self.assertEqual(val, expected)

            # Validate errors when objects can't be pickled.
            class Bar:
                pass

            b = Bar()
            gather_objects = [b for _ in range(dist.get_world_size())]
            with self.assertRaisesRegex(AttributeError, "Can't pickle local object"):
                dist.all_gather_object(
                    [None for _ in range(dist.get_world_size())], gather_objects[self.rank]
                )

        @require_backend({"nccl"})
        @require_backends_available({"nccl"})
        @skip_if_lt_x_gpu(2)
        def test_nccl_gather_object_err(self):
            output_gathered = [None for _ in range(dist.get_world_size())]
            gather_on_rank = 0
            # Case where rank != GPU device.
            my_rank = dist.get_rank()
            next_rank = (my_rank + 1) % dist.get_world_size()
            torch.cuda.set_device(next_rank)
            with self.assertRaisesRegex(
                RuntimeError, "ProcessGroupNCCL does not support gather"
            ):
                dist.gather_object(
                    "foo",
                    object_gather_list=output_gathered
                    if my_rank == gather_on_rank
                    else None,
                    dst=gather_on_rank,
                )

        def validate_net_equivalence(self, net):
            # Helper to validate synchronization of nets across ranks.
            net_module_states = list(net.module.state_dict().values())
            # Check that all tensors in module's state_dict() are equal.
            for t in net_module_states:
                tensor_list = [
                    torch.zeros_like(t) for _ in range(dist.get_world_size())
                ]
                dist.all_gather(tensor_list, t)
                for tensor in tensor_list:
                    self.assertEqual(tensor, t)

        @skip_if_lt_x_gpu(2)
        @unittest.skipIf(
            BACKEND != "nccl" and BACKEND != "gloo",
            "Only NCCL and GLOO backend support DistributedDataParallel",
        )
        def test_ddp_sync_params_and_buffers(self):
            # Test that after calling _sync_params_and_buffers, models across ranks
            # are the same and are equal to the model on the input rank.
            dim = 2
            rank = self.rank
            rank_to_broadcast = 1
            # Seed to ensure that ranks are initialized with different initial models.
            torch.manual_seed(rank)
            model = nn.Linear(dim, dim, bias=False)
            net = torch.nn.parallel.DistributedDataParallel(
                model.cuda(rank), device_ids=[self.rank], bucket_cap_mb=1
            )
            new_model = nn.Linear(dim, dim, bias=False).cuda(rank)
            net.module = copy.deepcopy(new_model)
            # Assert params are different
            net_module_states = list(net.module.state_dict().values())
            for t in net_module_states:
                tensor_list = [
                    torch.zeros_like(t) for _ in range(dist.get_world_size())
                ]
                dist.all_gather(tensor_list, t)
                for i, tensor in enumerate(tensor_list):
                    if i == rank:
                        self.assertEqual(t, tensor)
                    else:
                        # tensor from another rank should be different.
                        self.assertNotEqual(t, tensor)

            net._sync_params_and_buffers(authoritative_rank=rank_to_broadcast)
            # Now all model params should be the same.
            self.validate_net_equivalence(net)
            # Since the network params were broadcast from rank_to_broadcast, validate that
            # they are the same as new_model on rank_to_broadcast.
            if rank == rank_to_broadcast:
                expected_states = new_model.state_dict().values()
                for t, expected in zip(net_module_states, expected_states):
                    self.assertEqual(t, expected)

        @skip_if_lt_x_gpu(2)
        @unittest.skipIf(
            BACKEND != "nccl" and BACKEND != "gloo",
            "Only NCCL and GLOO backend support DistributedDataParallel",
        )
        def test_ddp_grad_div_uneven_inputs(self):
            # Test gradient division during training with join() API. If
            # divide_by_initial_world_size=False, we scale by the effective world
            # size when allreducing grads.
            dim = 5
            batch = 1
            grad_scale = 50
            rank = self.rank
            model = nn.Linear(dim, dim, bias=False)
            inp = torch.ones(batch, dim, device=self.rank) * grad_scale
            net = torch.nn.parallel.DistributedDataParallel(
                model.cuda(rank), device_ids=[self.rank], bucket_cap_mb=1
            )
            n_iters = 3
            if self.rank > 0:
                n_iters += 2

            with net.join(divide_by_initial_world_size=False):
                for _ in range(n_iters):
                    loss = net(inp).sum()
                    loss.backward()
                    # The grad is always expected_grad, since we divide by the number
                    # of currently active processes and inactive processes contribute
                    # zero gradient. If we kept dividing by static initial world
                    # size as processes leave, the grad would be smaller.
                    expected_grad = torch.ones(dim, dim, device=self.rank) * grad_scale
                    param = list(net.parameters())[0]
                    self.assertEqual(expected_grad, param.grad)
                    # Avoid accumulating grads so that it's the same every iteration
                    net.zero_grad()
                    torch.cuda.synchronize(device=self.rank)

            # If divide_by_initial_world_size=True (default), we always scale grads
            # by the initial world_size.
            with net.join(divide_by_initial_world_size=True):
                for i in range(n_iters):
                    loss = net(inp).sum()
                    loss.backward()
                    effective_ws = dist.get_world_size()
                    if i >= 3:
                        effective_ws -= 1
                    expected_grad = (
                        torch.ones(dim, dim, device=self.rank) * grad_scale * effective_ws
                    ) / dist.get_world_size()
                    param = list(net.parameters())[0]
                    self.assertEqual(expected_grad, param.grad)
                    # Avoid accumulating grad so that it's the same every iteration.
                    net.zero_grad()
                    torch.cuda.synchronize(device=self.rank)

        def _test_ddp_profiling(self, profiler_ctx):
            torch.cuda.set_device(self.rank)
            batch = 3
            dim = 10
            num_iters = 6
            torch.cuda.set_device(self.rank)
            model = nn.Linear(dim, dim, bias=False)
            inp = torch.rand(batch, dim, device=self.rank)
            net = torch.nn.parallel.DistributedDataParallel(
                model.cuda(self.rank),
                device_ids=[self.rank],
            )
            profiler_ctx_copy = copy.deepcopy(profiler_ctx)

            with profiler_ctx as prof:
                for i in range(num_iters):
                    loss = net(inp).sum()
                    loss.backward()

            all_reduce_event_name = f"{dist.get_backend()}:all_reduce"
            events = get_profiling_event(all_reduce_event_name, prof)
            event_count = sum(e.count for e in events)
            self.assertEqual(event_count, num_iters)
            for event in events:
                self.assertTrue(event.is_async)
                self.assertEqual(event.name, all_reduce_event_name)

            broadcast_event_name = f"{dist.get_backend()}:broadcast"
            broadcast_events = get_profiling_event(broadcast_event_name, prof)
            event_count = sum(e.count for e in broadcast_events)
            # Broadcast is called during rebuild_buckets
            self.assertGreaterEqual(event_count, 1)
            for event in broadcast_events:
                self.assertEqual(event.name, broadcast_event_name)

            # Run DDP with profiling for a few iterations, then enable profiling
            # for a single pass, and ensure it is recorded. This tests that the
            # thread local state is correctly updated.
            net = torch.nn.parallel.DistributedDataParallel(
                model.cuda(self.rank),
                device_ids=[self.rank],
                find_unused_parameters=True
            )
            for i in range(3):
                loss = net(inp).sum()
                loss.backward()
            # Now enable the profiler.
            with profiler_ctx_copy as prof:
                loss = net(inp).sum()
                loss.backward()

            events = get_profiling_event(all_reduce_event_name, prof)
            self.assertGreaterEqual(len(events), 1)
            self.assertGreaterEqual(events[0].count, 1)
            self.assertEqual(events[0].name, all_reduce_event_name)
            for event in events:
                self.assertTrue(event.is_async)
            # Ensure searching unused parameters was profiled
            events = get_profiling_event("search_unused_parameters", prof)
            self.assertEqual(len(events), 1)

        @require_backend({"gloo", "nccl"})
        @require_backends_available({"gloo", "nccl"})
        @skip_if_lt_x_gpu(2)
        def test_ddp_profiling_autograd_profiler(self):
            autograd_profiler_ctx = torch.autograd.profiler.profile()
            return self._test_ddp_profiling(profiler_ctx=autograd_profiler_ctx)

        @require_backend({"gloo", "nccl"})
        @require_backends_available({"gloo", "nccl"})
        @skip_if_lt_x_gpu(2)
        @unittest.skipIf(IS_FBCODE, "Kineto in fbcode code causes hang")
        @unittest.skipIf(
            IS_MACOS or IS_WINDOWS,
            "torch.profiler not enabled for mac/windows: https://github.com/pytorch/pytorch/pull/56124"
        )
        def test_ddp_profiling_torch_profiler(self):
            cpu_act = torch.profiler.ProfilerActivity.CPU
            cuda_act = torch.profiler.ProfilerActivity.CUDA
            torch_profiler_ctx = torch.profiler.profile(
                activities=[cpu_act, cuda_act]
            )
            self._test_ddp_profiling(profiler_ctx=torch_profiler_ctx)

        @skip_if_lt_x_gpu(2)
        @unittest.skipIf(
            BACKEND != "nccl" and BACKEND != "gloo",
            "Only NCCL and GLOO backend support DistributedDataParallel",
        )
        def test_ddp_join_model_equivalence(self):
            # Verifies equivalence with model training locally and with DDP under
            # the join context manager.
            batch = 3
            dim = 10
            learning_rate = 0.03
            model = nn.Linear(dim, dim, bias=False)
            inp = torch.rand(batch, dim, device=self.rank)
            local_model = copy.deepcopy(model)
            local_model = local_model.cuda(self.rank)
            rank_to_iter_mapping = {rank : 2 * (rank + 1) for rank in range(dist.get_world_size())}
            # run local model
            local_iters = sum(rank_to_iter_mapping.values())
            local_optim = torch.optim.SGD(local_model.parameters(), lr=learning_rate)
            for _ in range(local_iters):
                local_optim.zero_grad()
                out = local_model(inp)
                loss = out.sum()
                loss.backward()
                local_optim.step()

            # run DDP model with join API
            num_iters = rank_to_iter_mapping[self.rank]
            net = torch.nn.parallel.DistributedDataParallel(
                model.cuda(self.rank), device_ids=[self.rank]
            )
            ddp_optim = torch.optim.SGD(
                model.parameters(), lr=learning_rate * dist.get_world_size()
            )
            with net.join():
                for i in range(num_iters):
                    ddp_optim.zero_grad()
                    out = net(inp)
                    loss = out.sum()
                    loss.backward()
                    torch.cuda.synchronize(device=self.rank)
                    ddp_optim.step()

            # Validate model state dicts are equal
            for (_, local_tensor), (_, dist_tensor) in zip(
                local_model.state_dict().items(), net.module.state_dict().items()
            ):
                self.assertEqual(local_tensor, dist_tensor)

        def _run_uneven_inputs_test(
            self, test_case, iteration_mapping, find_unused_params,
        ):
            model = test_case.model
            inp = test_case.inp
            rank = self.rank
            sync_interval = test_case.sync_interval
            torch.cuda.set_device(rank)
            # Ensure all outsanding GPU work is comlete so this test runs independently.
            dist.barrier()
            # Bucket_cap_mb is intentionally low to test allreduce scheduling when
            # there are many buckets.
            net = torch.nn.parallel.DistributedDataParallel(
                model.cuda(rank),
                device_ids=[rank],
                bucket_cap_mb=1,
                find_unused_parameters=find_unused_params,
            )

            # Determine num iters for this rank via the passed in mapping.
            num_iters = iteration_mapping[rank]
            # If we throw when earliest rank terminates, we should ensure
            # that we iterate for that minimum number of times.
            num_iters_tensor = torch.tensor([num_iters], device=torch.cuda.current_device())
            dist.all_reduce(num_iters_tensor, op=dist.ReduceOp.MIN)
            min_num_iters = num_iters_tensor.item()
            total_iters = 0
            if test_case.throw_on_early_termination:
                if min_num_iters == num_iters:
                    # Early termination rank(s)
                    exception_ctx = self.assertRaisesRegex(
                        RuntimeError, f"Rank {self.rank} exhausted all inputs"
                    )
                else:
                    # Non early termination rank
                    exception_ctx = self.assertRaisesRegex(
                        RuntimeError,
                        "Detected at least one rank that exhausted inputs."
                    )
            else:
                exception_ctx = suppress()
            with exception_ctx:
                with net.join(throw_on_early_termination=test_case.throw_on_early_termination):
                    for i in range(num_iters):
                        # Use model.no_sync() to disable grad synchronization every
                        # sync_interval.
                        if i % sync_interval != 0:
                            context = net.no_sync()
                        else:
                            context = suppress()
                        with context:
                            if isinstance(inp, tuple):
                                loss = net(*inp).sum()
                            else:
                                loss = net(inp).sum()
                            loss.backward()
                            self._model_step(net)
                            # Ensure completion of GPU kernels (including allreduce). If the
                            # join API is not properly implemented, then this should hang
                            # since the allreduce will hang.
                            torch.cuda.synchronize(device=rank)
                        total_iters += 1
            if test_case.throw_on_early_termination:
                # Ensure we iterated min_num_iters times.
                self.assertEqual(total_iters, min_num_iters)
            else:
                # Ensure we iterated at least min_num_iters times.
                self.assertGreaterEqual(total_iters, min_num_iters)

            # Ensure completion of all GPU kernels.
            torch.cuda.synchronize(device=rank)
            # When throwing on early rank termination, we do not
            # broadcast model state from an authoritative rank. All models
            # should already be in sync.
            if not test_case.throw_on_early_termination:
                self.assertTrue(net._authoritative_rank)
                # All ranks should have agreed on the same authoritative_rank!
                final_rank_tensor = torch.tensor([net._authoritative_rank], device=self.rank)
                tensor_list = [
                    torch.zeros_like(final_rank_tensor)
                    for _ in range(dist.get_world_size())
                ]
                dist.all_gather(tensor_list, final_rank_tensor)
                max_rank = dist.get_world_size() - 1
                self.assertSetEqual({max_rank}, set(tensor.item() for tensor in tensor_list))
                # Ensure that all models are the same across ranks after all have joined.
                self.validate_net_equivalence(net)
                # Ensure that running with DDP uneven inputs was logged.
                ddp_logging_data = net.get_ddp_logging_data()
                self.assertTrue(ddp_logging_data.get("join_uneven_inputs"))
                dist.barrier()

        @skip_if_lt_x_gpu(2)
        @unittest.skipIf(
            BACKEND != "nccl" and BACKEND != "gloo",
            "Only NCCL and GLOO backend support DistributedDataParallel",
        )
        def test_ddp_uneven_inputs_stop_iteration_sync_bn(self):
            # Tests that uneven inputs join handler correctly throws StopIteration
            # for models with SyncBN or general collective comm when
            # throw_on_early_termination=True.
            class ModelWithComm(torch.nn.Module):
                def __init__(self):
                    super().__init__()
                    self.lin = nn.Linear(2, 40, bias=False)

                def forward(self, x):
                    x = self.lin(x)
                    dist.all_reduce(x)
                    return x

            torch.cuda.set_device(self.rank)
            model_bn = BN_NET
            model_bn = nn.SyncBatchNorm.convert_sync_batchnorm(
                copy.deepcopy(model_bn)
            ).cuda(self.rank)
            comm_model = ModelWithComm().cuda(self.rank)
            model_input = torch.randn(10, 2).cuda(torch.cuda.current_device())

            for model in [model_bn, comm_model]:
                model = torch.nn.parallel.DistributedDataParallel(
                    model,
                    device_ids=[self.rank],
                )
                min_num_iters = 5
                if self.rank != 0:
                    # Early termination rank(s)
                    num_iters = min_num_iters
                    exception_ctx = self.assertRaisesRegex(
                        RuntimeError, f"Rank {self.rank} exhausted all inputs"
                    )
                else:
                    # Non early termination rank
                    num_iters = min_num_iters * 2
                    exception_ctx = self.assertRaisesRegex(
                        RuntimeError,
                        "Detected at least one rank that exhausted inputs."
                    )
                n = 0
                with exception_ctx:
                    with model.join(throw_on_early_termination=True):
                        for i in range(num_iters):
                            loss = model(model_input).sum()
                            loss.backward()
                            self._model_step(model)
                            n += 1

                self.assertEqual(n, min_num_iters)
                # Verify model equivalence
                self.validate_net_equivalence(model)

        @skip_if_lt_x_gpu(2)
        @unittest.skipIf(
            BACKEND != "nccl" and BACKEND != "gloo",
            "Only NCCL and GLOO backend support DistributedDataParallel",
        )
        def test_ddp_uneven_inputs(self):
            dim = 1000
            batch = 1
            # Create a variety of models to run uneven input tests on.
            large_model = nn.Sequential(
                nn.Conv2d(1, 20, 5),
                nn.ReLU(),
                nn.Conv2d(20, 32, 5),
                nn.ReLU(),
                nn.Conv2d(32, 256, 5),
                nn.ReLU(),
            )
            small_model = nn.Linear(dim, dim, bias=False)
            bn_net = BatchNormNet()

            class UnusedParamModule(nn.Module):
                def __init__(self, unused_params_rank):
                    super().__init__()
                    self.t0 = Task()
                    self.t1 = Task()
                    self.unused_params_rank = unused_params_rank

                def task_parameters(self):
                    return (self.t0.p, self.t1.p)

                def forward(self, x, rank):
                    return (
                        self.t1(self.t0(x))
                        if rank != self.unused_params_rank
                        else self.t1(x)
                    )

            unjoined_rank_with_unused_params_model = UnusedParamModule(1)
            joined_rank_with_unused_params_model = UnusedParamModule(0)

            rank = self.rank
            models_to_test = [
                # Network with batchnorm
                DDPUnevenTestInput(
                    name="batch_norm_net",
                    model=bn_net,
                    inp=torch.ones(batch, 2, device=rank),
                    sync_interval=1
                ),
                DDPUnevenTestInput(
                    name="large_conv_model",
                    model=large_model,
                    inp=torch.ones(batch, batch, dim, dim, device=rank),
                    sync_interval=1,
                ),
                DDPUnevenTestInput(
                    name="small_model",
                    model=small_model,
                    inp=torch.ones(batch, dim, device=rank),
                    sync_interval=1,
                ),
                # Unused parameter test where rank that does not join early has unused params
                DDPUnevenTestInput(
                    name="unjoined_rank_with_unused_params_model",
                    model=unjoined_rank_with_unused_params_model,
                    inp=(torch.ones(batch, 2, device=rank), rank),
                    sync_interval=1,
                ),
                # Unused parameter test where rank that does join early has unused params
                DDPUnevenTestInput(
                    name="joined_rank_with_unused_params_model",
                    model=joined_rank_with_unused_params_model,
                    inp=(torch.ones(batch, 2, device=rank), rank),
                    sync_interval=1,
                ),
            ]

            # Add resnet model if we have torchvision installed.
            if HAS_TORCHVISION:
                resnet_model = torchvision.models.resnet50()
                models_to_test.append(
                    DDPUnevenTestInput(
                        name="resnet_model",
                        model=resnet_model,
                        inp=torch.ones(1, 3, 1000, 1000),
                        sync_interval=1,
                    )
                )

            # Test with no_sync every 2, 3, 4, ... iterations.
            models_with_sync = []
            for i, test_input in enumerate(models_to_test):
                models_with_sync.append(
                    DDPUnevenTestInput(
                        name=test_input.name,
                        model=test_input.model,
                        inp=test_input.inp,
                        sync_interval=i + 2,
                    )
                )

            throw_on_early_term_tests = []
            for test_input in models_to_test:
                throw_on_early_term_tests.append(
                    DDPUnevenTestInput(
                        name=test_input.name,
                        model=test_input.model,
                        inp=test_input.inp,
                        sync_interval=test_input.sync_interval,
                        throw_on_early_termination=True,
                    )
                )

            models_to_test.extend(models_with_sync)
            models_to_test.extend(throw_on_early_term_tests)

            # 0 iteration tests for when one process does not train model at all, so
            # we must shadow the broadcast calls made when rebuilding buckets.
            baseline_num_iters = [0, 5]
            iteration_offsets = [2, 3, 10]
            num_uneven_ranks = [1]
            if dist.get_world_size() > 2:
                num_uneven_ranks.append(2)
            iteration_mappings = []
            # Generate rank : num_iters mappings for various uneven input scenarios.
            # This includes cases where rank 0 joins early and all other ranks join
            # later, and scenarios where multiple ranks join early, but at different
            # iterations, and later ranks join later.
            for num_early_join_ranks in num_uneven_ranks:
                for baseline_iter in baseline_num_iters:
                    for offset in iteration_offsets:
                        mapping = {
                            rank: baseline_iter for rank in range(0, num_early_join_ranks)
                        }
                        # if num_early_join_ranks > 1, ranks > 0 that will join early
                        # iterate offset//2 more times than rank 0, to test nodes
                        # depleting inputs at different times.
                        if num_early_join_ranks > 1:
                            for rank in mapping.keys():
                                if rank > 0:
                                    mapping[rank] += offset // 2
                        mapping.update(
                            {
                                rank: baseline_iter + offset
                                for rank in range(
                                    num_early_join_ranks, dist.get_world_size()
                                )
                            }
                        )
                        iteration_mappings.append(mapping)

            for (test_case, iteration_mapping) in itertools.product(
                models_to_test, iteration_mappings
            ):
                if self.rank == 0:
                    print(
                        f"""Running test: {test_case.name} sync interval
                        {test_case.sync_interval} with iteration mapping
                        {iteration_mapping}"""
                    )
                self._run_uneven_inputs_test(
                    test_case,
                    iteration_mapping,
                    find_unused_params=("unused_params_model" in test_case.name),
                )

        @skip_if_lt_x_gpu(2)
        @unittest.skipIf(
            BACKEND != "nccl" and BACKEND != "gloo",
            "Only NCCL and GLOO backend support DistributedDataParallel",
        )
        def test_ddp_uneven_input_join_disable(self):
            # tests that if net.join() with enable=False is specified, DDP works as
            # expected with even inputs.
            torch.manual_seed(self.rank)
            net = torch.nn.parallel.DistributedDataParallel(
                torch.nn.Linear(1, 1).cuda(self.rank), device_ids=[self.rank]
            )
            inp = torch.ones(1) * self.rank
            n_iters = 5
            world_size = dist.get_world_size()
            with net.join(enable=False):
                for _ in range(n_iters):
                    # Clear grads
                    grad = net.module.weight.grad
                    if grad is not None:
                        grad.requires_grad_(False)
                        grad.zero_()
                    out = net(inp)
                    loss = out.sum()
                    loss.backward()
                    # Validate gradients to ensure that we divide by the correct
                    # world_size when join mode is disabled.
                    expected_grad = sum(i for i in range(world_size)) / world_size
                    self.assertEqual(
                        net.module.weight.grad.item(), expected_grad
                    )

            join_config = net.ddp_uneven_inputs_config
            self.assertFalse(join_config.ddp_join_enabled)
            self.validate_net_equivalence(net)

        @skip_if_lt_x_gpu(2)
        @unittest.skipIf(
            BACKEND != "nccl" and BACKEND != "gloo",
            "Only NCCL and GLOO backend support DistributedDataParallel",
        )
        def test_ddp_uneven_input_exception(self):
            # Tests that exceptions during training are correctly propagated by the
            # context manager.
            error_str = "Intentional error"

            class ExceptionModule(nn.Module):
                def __init__(self):
                    super().__init__()
                    self.param = nn.Parameter(torch.ones(1, requires_grad=True))

                def forward(self, _):
                    raise ValueError(error_str)

            exception_module = ExceptionModule()
            net = torch.nn.parallel.DistributedDataParallel(
                exception_module.cuda(self.rank), device_ids=[self.rank]
            )
            inp = torch.ones(1)
            with self.assertRaisesRegex(ValueError, error_str):
                with net.join():
                    out = net(inp)
                    loss = out.sum()
                    loss.backward()

        @require_backend({"nccl", "gloo"})
        @require_n_gpus_for_nccl_backend(int(os.environ["WORLD_SIZE"]), os.environ["BACKEND"])
        def test_broadcast_object_list(self):
            # Only set device for NCCL backend since it must use GPUs.
            backend = os.environ["BACKEND"]
            if backend == "nccl":
                # Case where rank != GPU device.
                next_rank = (self.rank + 1) % int(self.world_size)
                torch.cuda.set_device(next_rank)

            src_rank = 0
            # If GPU test, add object with GPU tensor
            if backend == "nccl":
                COLLECTIVES_OBJECT_TEST_LIST.append(Foo(torch.randn(3, 3, device=0)))

            objects = (
                COLLECTIVES_OBJECT_TEST_LIST
                if self.rank == src_rank
                else [None for _ in COLLECTIVES_OBJECT_TEST_LIST]
            )

            # Single object test
            single_obj_list = [objects[0]]
            if self.rank != src_rank:
                self.assertNotEqual(single_obj_list[0], COLLECTIVES_OBJECT_TEST_LIST[0])
            dist.broadcast_object_list(single_obj_list, src=0)
            self.assertEqual(single_obj_list[0], COLLECTIVES_OBJECT_TEST_LIST[0])

            # Multiple input objects test
            if self.rank != src_rank:
                self.assertNotEqual(objects, COLLECTIVES_OBJECT_TEST_LIST)
            dist.broadcast_object_list(objects, src=0)
            self.assertEqual(objects, COLLECTIVES_OBJECT_TEST_LIST)

        @require_backend({"gloo", "nccl"})
        @require_backends_available({"gloo", "nccl"})
        @skip_if_lt_x_gpu(2)
        def test_ddp_ignore_params_arg(self):
            class TestModel(nn.Module):
                def __init__(self, rank):
                    self.rank = rank
                    super(TestModel, self).__init__()
                    self.fc1 = nn.Linear(1, 1, bias=False)
                    # Proxy that will be materialized to another architecture later.
                    # (after wrapping model with DDP)
                    if self.rank == 0:
                        self.fc2 = nn.Linear(1, 10, bias=False)
                    else:
                        self.fc2 = nn.Linear(10, 10, bias=False)

                def forward(self, x):
                    x = self.fc1(x)
                    x = self.fc2(x)
                    return x

            device_id = self.rank
            # Ensure the test works for both find_unused_parameter and broadcast_buffer settings.
            for (find_unused, broadcast_buffers) in itertools.product([False, True], [False, True]):
                model = TestModel(self.rank).float().to(device_id)
                # Note that the model can have different shape buffers if we pass
                # them in to be ignored as well.
                model.fc2.register_buffer(
                    "ignore_buffer", torch.zeros(5 + self.rank, device=self.rank)
                )
                proxy_params = list(model.fc2.parameters())
                proxy_buffers = list(model.fc2.buffers())
                model_fc2_name = [
                    module_name
                    for module_name, module in model.named_modules()
                    if module is model.fc2
                ][0]
                proxy_param_names = [
                    f"{model_fc2_name}.{param_name}"
                    for param_name, _ in model.fc2.named_parameters()
                ]
                proxy_buffer_names = [
                    f"{model_fc2_name}.{buf_name}"
                    for buf_name, _ in model.fc2.named_buffers()
                ]
                # Specify that we should ignore proxy_params since it will be
                # materialized later.
                torch.nn.parallel.DistributedDataParallel._set_params_and_buffers_to_ignore_for_model(
                    model, proxy_param_names + proxy_buffer_names
                )
                ddp = torch.nn.parallel.DistributedDataParallel(
                    model,
                    device_ids=[device_id],
                    find_unused_parameters=find_unused,
                    broadcast_buffers=broadcast_buffers,
                )
                # Materialize new params. These are not registered in DDP and thus
                # don't have autograd hooks installed on them.
                ddp.module.fc2 = nn.Linear(1, 1, bias=False).to(device_id)
                # local model with the new materialized parameters.
                local_model = copy.deepcopy(ddp.module).cuda(self.rank)

                inp = torch.ones(1, dtype=torch.float).to(device_id) * (self.rank + 1)
                for i in range(6):
                    ddp(inp).sum().backward()
                    local_model(inp).sum().backward()
                    # materialized param grad is not touched by DDP, so its grad should
                    # be the same as if running locally.
                    for materialized_param, local_param in zip(
                        ddp.module.fc2.parameters(), local_model.fc2.parameters()
                    ):
                        self.assertEqual(materialized_param.grad, local_param.grad)

                    # fc1 parameter grad should still be different, due to allreduce.
                    for synced_param, local_param in zip(
                        ddp.module.fc1.parameters(), local_model.fc1.parameters()
                    ):
                        self.assertFalse(synced_param.grad == local_param.grad)

                    # Proxy module grad should not be touched
                    for proxy_param in proxy_params:
                        self.assertTrue(proxy_param.grad is None)

                # Synchronize since we run multiple iterations of this test, to
                # isolate failure hangs.
                torch.cuda.synchronize(device=self.rank)

        @with_dist_debug_levels(levels=["OFF", "INFO", "DETAIL"])
        @require_backend({"gloo", "nccl"})
        @require_backends_available({"gloo", "nccl"})
        @skip_if_lt_x_gpu(2)
        def test_ddp_unused_params_rebuild_buckets_exception(self):
            class ToyModel(nn.Module):
                def __init__(self):
                    super(ToyModel, self).__init__()
                    self.net1 = nn.Linear(10, 10, bias=False)
                    self.net2 = nn.Linear(10, 10, bias=False)

                def forward(self, x):
                    return self.net1(x)

            ddp = torch.nn.parallel.DistributedDataParallel(
                ToyModel().cuda(self.rank), device_ids=[self.rank]
            )
            for i in range(2):
                inp = torch.rand(1, 10)
                if i > 0:
                    # On 2nd iteration, this will fail during rebuild_buckets,
                    # but we should report an error regarding unused parameters
                    # since that is the underlying root cause.
                    try:
                        ddp(inp).sum().backward()
                    except RuntimeError as e:
                        msg = str(e)
                        expected_strs = [
                            ddp_prev_reduction_unfinished_str,
                            ddp_recommend_find_unused_params_str,
                            ddp_outputs_not_used_in_loss_str
                        ]
                        # In debug mode, should show parameters that weren't reduced.
                        # Without debug mode, should show suggestion to use debug mode.
                        if dist._get_debug_mode() == dist._DistributedDebugLevel.OFF:
                            expected_strs.append(ddp_suggest_debug_mode_str)
                        else:
                            unreduced_params = ", ".join(['net2.weight'])
                            expected_strs.append(
                                f"did not receive grad for rank {self.rank}: {unreduced_params}"
                            )
                        for s in expected_strs:
                            self.assertTrue(
                                s in msg,
                                f"Expected {s} to be in {msg}"
                            )
                        self.assertFalse(ddp_find_unused_params_enabled_str in msg)
                    else:
                        self.assertFalse(True, "DDP unused parameters error not raised.")
                else:
                    ddp(inp).sum().backward()

            dist.barrier()

        @require_backend({"gloo", "nccl"})
        @require_backends_available({"gloo", "nccl"})
        @skip_if_lt_x_gpu(2)
        def test_ddp_shared_grad_acc_unused_params(self):
            # When find_unused_parameters=True, ensure we mark unused parameters
            # even if they share gradient accumulators.
            class ToyModel(nn.Module):
                def __init__(self):
                    super(ToyModel, self).__init__()
                    # net1, bias, and net1.bias are all unused params.
                    self.net1 = nn.Linear(10, 5, bias=False)
                    self.bias = nn.Parameter(torch.zeros(5))
                    # net1.bias and self.bias are names for the same underlying
                    # parameter, so they share the same grad acc. This caused
                    # the bug reported in https://github.com/pytorch/pytorch/issues/41324.
                    self.net1.bias = self.bias
                    self.net2 = nn.Linear(10, 5)

                def forward(self, x):
                    return self.net2(x)

            torch.cuda.set_device(self.rank)
            model = ToyModel().to(torch.cuda.current_device())
            ddp_model = torch.nn.parallel.DistributedDataParallel(
                model, device_ids=[self.rank], find_unused_parameters=True
            )
            inp = torch.randn(20, 10, device=self.rank)
            for i in range(6):
                out = ddp_model(inp)
                loss = out.sum()
                loss.backward()

        @require_backend({"gloo", "nccl"})
        @require_backends_available({"gloo", "nccl"})
        @skip_if_lt_x_gpu(2)
        def test_ddp_device(self):
            m = nn.Linear(10, 10).to(self.rank)
            expected_len = 2

            class TensorWrapper:
                __slots__ = ['t', 'moved_to_gpu']

                def __init__(self, t):
                    self.t = t
                    self.moved_to_gpu = False

            # Handlers for specific types of validation we want to do based on
            # the input type.

            def tuple_and_list_validator(x):
                self.assertTrue(len(x), expected_len)
                self.assertEqual(1, len(set(t.device for t in x)))
                self.assertEqual(x[0].device.index, self.rank)
                return x[0] + x[1]

            def namedtuple_validator(x):
                self.assertEqual(x._fields, EXPECTED_FIELDS)
                self.assertEqual(x.a.device.index, x.b.device.index)
                self.assertEqual(x.a.device.index, self.rank)
                return x.a + x.b

            def custom_type_validator(x):
                self.assertTrue(x.moved_to_gpu or (str(x.t.device) == "cpu"))
                x.t = x.t.to(self.rank)
                x.moved_to_gpu = True
                return x.t

            def dict_validator(x):
                self.assertTrue(EXPECTED_FIELDS[0] in x.keys())
                self.assertTrue(EXPECTED_FIELDS[1] in x.keys())
                self.assertEqual(1, len(set(t.device for t in x.values())))
                self.assertEqual(x[EXPECTED_FIELDS[0]].device.index, self.rank)
                return x[EXPECTED_FIELDS[0]] + x[EXPECTED_FIELDS[1]]

            validators = {
                TensorWrapper: custom_type_validator,
                tuple: tuple_and_list_validator,
                list: tuple_and_list_validator,
                TestNamedTupleInput_0: namedtuple_validator,
                TestNamedTupleInput_1: namedtuple_validator,
                dict: dict_validator,
            }

            class ToyModel(torch.nn.Module):
                def __init__(_self):  # noqa: B902
                    super().__init__()
                    _self.lin = nn.Linear(10, 10, bias=False)

                def forward(_self, x, expected_type):  # noqa: B902
                    # Similar to scatter, the recursive to in the single-device
                    # case does not move tensors if they are in a custom type.
                    self.assertTrue(isinstance(x, expected_type))
                    fwd_tensor = validators[expected_type](x)
                    return _self.lin(fwd_tensor)

            model = torch.nn.parallel.DistributedDataParallel(
                ToyModel().to(self.rank), device_ids=[self.rank]
            )

            def train_iter(inp, input_type):
                for _ in range(4):
                    out = model(inp, input_type)
                    out.sum().backward()

            # CPU tuple input, should be moved to the proper device before call
            # to forward.
            inp = tuple(torch.randn(10, 10) for _ in range(expected_len))
            train_iter(inp, tuple)

            # List CPU input, should be moved to proper device before call to
            # forward.
            inp = [torch.randn(10, 10) for _ in range(expected_len)]
            train_iter(inp, list)
            # Custom type containing tensor. The type is maintained, but the
            # device is not propagated (which is what happens with scatter too)
            inp = TensorWrapper(torch.randn(10, 10))
            train_iter(inp, TensorWrapper)
            # NamedTuple input. The type should be maintained and tensor inputs
            # should be moved to the correct device as in scatter.
            batch = 5
            dim = 10
            a = torch.rand(batch, dim)
            b = torch.rand(batch, dim)

            inp = TestNamedTupleInput_0(a, b)
            train_iter(inp, type(inp))

            inp = TestNamedTupleInput_1(a, b)
            train_iter(inp, type(inp))

            # dictionary input.
            inp = {
                EXPECTED_FIELDS[0]: a,
                EXPECTED_FIELDS[1]: b,
            }
            train_iter(inp, type(inp))

        @require_backend({"gloo", "nccl"})
        @require_backends_available({"gloo", "nccl"})
        @skip_if_lt_x_gpu(2)
        def test_ddp_namedtuple(self):
            batch = 5
            dim = 10

            a = torch.rand(batch, dim, device=self.rank)
            b = torch.rand(batch, dim, device=self.rank)

            class NamedTupleModule(torch.nn.Module):
                def __init__(_self):  # noqa: B902
                    super().__init__()
                    _self.lin = nn.Linear(10, 1)

                def forward(_self, input, expected_type):  # noqa: B902
                    # Without NamedTuple support, this would be of type tuple.
                    self.assertTrue(
                        isinstance(input, expected_type),
                        f"Expected type {expected_type} but got {type(input)}",
                    )
                    self.assertEqual(input._fields, EXPECTED_FIELDS)
                    self.assertEqual(a, input.a)
                    self.assertEqual(b, input.b)
                    return _self.lin(torch.mul(input.a, input.b))

            model = torch.nn.parallel.DistributedDataParallel(
                NamedTupleModule().cuda(self.rank), device_ids=[self.rank]
            )
            inp = TestNamedTupleInput_0(a, b)
            # The following would fail if DDP does not propagate NamedTuples correctly.
            model(inp, type(inp))

            inp = TestNamedTupleInput_1(a, b)
            model(inp, type(inp))

        @with_dist_debug_levels(levels=["OFF", "INFO", "DETAIL"])
        @require_backend({"gloo", "nccl"})
        @require_backends_available({"gloo", "nccl"})
        @skip_if_lt_x_gpu(2)
        def test_ddp_control_flow_same_across_ranks(self):
            # Control flow that is the same across ranks.
            batch = 20
            dim = 10

            class ToyModel(nn.Module):
                def __init__(self):
                    super(ToyModel, self).__init__()
                    self.lin1 = nn.Linear(10, 10, bias=False)
                    self.lin2 = nn.Linear(10, 10, bias=False)

                def forward(self, x):
                    # Second layer is used dependent on input x.
                    use_second_layer = torch.equal(
                        x, torch.ones(batch, dim, device=x.device)
                    )
                    if use_second_layer:
                        return self.lin2(F.relu(self.lin1(x)))
                    else:
                        return F.relu(self.lin1(x))

            world_size = dist.get_world_size()
            torch.cuda.set_device(self.rank)
            model = torch.nn.parallel.DistributedDataParallel(
                ToyModel().cuda(self.rank),
                device_ids=[self.rank],
                find_unused_parameters=True,
            )
            random_input = torch.randn(batch, dim, device=self.rank)
            ones_input = torch.ones(batch, dim, device=self.rank)
            for i in range(6):
                if i % 2 == 0:
                    out = model(random_input)
                else:
                    out = model(ones_input)
                loss = out.sum()
                loss.backward()
                # On even iterations, 2nd param goes unused, on odd iterations,
                # it is used.
                local_used_maps = model.reducer._get_local_used_maps()
                if i % 2 == 0:
                    expected = torch.tensor([world_size, 0], device=self.rank, dtype=torch.int32)
                else:
                    expected = torch.tensor([world_size, world_size], device=self.rank, dtype=torch.int32)

                # Validate parameter usage.
                variable_usage_tensor = local_used_maps[0]
                self.assertEqual(variable_usage_tensor, expected)

            # Validate appropriate error message when DDP is used with
            # find_unused_parameters=False.
            model = torch.nn.parallel.DistributedDataParallel(
                ToyModel().cuda(self.rank),
                device_ids=[self.rank],
                find_unused_parameters=False,
            )
            for i in range(2):
                if i == 0:
                    loss = model(random_input).sum()
                    loss.backward()
                else:
                    try:
                        loss = model(random_input).sum()
                        loss.backward()
                    except RuntimeError as e:
                        msg = str(e)
                        # 2nd linear layer is unused
                        unused_param_index = 1
                        expected_strs = [
                            ddp_prev_reduction_unfinished_str,
                            ddp_recommend_find_unused_params_str,
                            ddp_outputs_not_used_in_loss_str,
                            f"Parameter indices which did not receive grad for rank {self.rank}: {unused_param_index}"
                        ]
                        # In debug mode, should show parameters that weren't reduced.
                        # Without debug mode, should show suggestion to use debug mode.
                        if dist._get_debug_mode() == dist._DistributedDebugLevel.OFF:
                            expected_strs.append(ddp_suggest_debug_mode_str)
                        else:
                            unreduced_params = ", ".join(['lin2.weight'])
                            expected_strs.append(
                                f"did not receive grad for rank {self.rank}: {unreduced_params}"
                            )
                        for s in expected_strs:
                            self.assertTrue(
                                s in msg,
                                f"Expected {s} to be in {msg}"
                            )
                        self.assertFalse(ddp_find_unused_params_enabled_str in msg)
                    else:
                        self.assertFalse(True, "DDP error not raised")

            dist.barrier()

        @with_dist_debug_levels(levels=["OFF", "INFO", "DETAIL"])
        @require_backend({"gloo", "nccl"})
        @require_backends_available({"gloo", "nccl"})
        @skip_if_lt_x_gpu(2)
        def test_ddp_control_flow_different_across_ranks(self):
            # Control flow that is different across ranks.
            batch = 20
            dim = 10

            class ToyModel(nn.Module):
                def __init__(self, rank):
                    super(ToyModel, self).__init__()
                    self.lin1 = nn.Linear(10, 10, bias=False)
                    self.lin2 = nn.Linear(10, 10, bias=False)
                    self.rank = rank

                def forward(self, x):
                    # Control-flow that is rank and input dependent for the
                    # model.
                    use_second_layer = (
                        torch.equal(x, torch.ones(batch, dim, device=x.device))
                        and self.rank == 1
                    )

                    if use_second_layer:
                        return self.lin2(F.relu(self.lin1(x)))
                    else:
                        return F.relu(self.lin1(x))

            world_size = dist.get_world_size()
            torch.cuda.set_device(self.rank)
            model = torch.nn.parallel.DistributedDataParallel(
                ToyModel(self.rank).cuda(self.rank),
                device_ids=[self.rank],
                find_unused_parameters=True,
            )
            random_input = torch.randn(batch, dim, device=self.rank)
            ones_input = torch.ones(batch, dim, device=self.rank)
            for i in range(6):
                if i % 2 == 0:
                    out = model(random_input)
                else:
                    out = model(ones_input)
                loss = out.sum()
                loss.backward()
                # On even iterations, 2nd param goes unused, on odd iterations,
                # it is used only on rank 1.
                local_used_maps = model.reducer._get_local_used_maps()

                if i % 2 == 0:
                    expected = torch.tensor([world_size, 0], device=self.rank, dtype=torch.int32)
                else:
                    expected = torch.tensor([world_size, 1], device=self.rank, dtype=torch.int32)

                variable_usage_tensor = local_used_maps[0]
                # Validate parameter usage. On odd iterations, 2nd param is only
                # used on rank 1.
                self.assertEqual(variable_usage_tensor, expected)

            # Validate appropriate error message when DDP is used with
            # find_unused_parameters=False.
            model = torch.nn.parallel.DistributedDataParallel(
                ToyModel(self.rank).cuda(self.rank),
                device_ids=[self.rank],
                find_unused_parameters=False,
            )
            for i in range(2):
                if i == 0:
                    loss = model(random_input).sum()
                    loss.backward()
                else:
                    try:
                        loss = model(random_input).sum()
                        loss.backward()
                    except RuntimeError as e:
                        msg = str(e)
                        unused_param_index = 1
                        expected_strs = [
                            ddp_prev_reduction_unfinished_str,
                            ddp_recommend_find_unused_params_str,
                            ddp_outputs_not_used_in_loss_str,
                            f"Parameter indices which did not receive grad for rank {self.rank}: {unused_param_index}"
                        ]
                        # In debug mode, should show parameters that weren't reduced.
                        # Without debug mode, should show suggestion to use debug mode.
                        if dist._get_debug_mode() == dist._DistributedDebugLevel.OFF:
                            expected_strs.append(ddp_suggest_debug_mode_str)
                        else:
                            unreduced_params = ", ".join(['lin2.weight'])
                            expected_strs.append(
                                f"did not receive grad for rank {self.rank}: {unreduced_params}"
                            )
                        for s in expected_strs:
                            self.assertTrue(
                                s in msg,
                                f"Expected {s} to be in {msg}"
                            )
                        self.assertFalse(ddp_find_unused_params_enabled_str in msg)
                    else:
                        self.assertFalse(True, "DDP error not raised")

            dist.barrier()

        @require_backend({"gloo"})
        @unittest.skipIf(BACKEND == "nccl", "NCCL does not support scatter")
        def test_scatter_object_list(self):
            src_rank = 0
            scatter_list = (
                COLLECTIVES_OBJECT_TEST_LIST
                if self.rank == src_rank
                else [None for _ in COLLECTIVES_OBJECT_TEST_LIST]
            )
            world_size = dist.get_world_size()
            scatter_list = scatter_list[: world_size]
            i = 0
            while len(scatter_list) < world_size:
                scatter_list.append(scatter_list[i])
                i += 1

            output_obj_list = [None]
            dist.scatter_object_list(output_obj_list, scatter_list, src=src_rank)
            self.assertEqual(
                output_obj_list[0],
                COLLECTIVES_OBJECT_TEST_LIST[self.rank % len(COLLECTIVES_OBJECT_TEST_LIST)],
            )
            # Ensure errors are raised upon incorrect arguments.
            with self.assertRaisesRegex(
                RuntimeError,
                "Expected argument scatter_object_output_list to be a list of size at least 1.",
            ):
                dist.scatter_object_list([], scatter_list, src=src_rank)

        @require_backend({"gloo", "nccl"})
        @require_backends_available({"gloo", "nccl"})
        @skip_if_lt_x_gpu(2)
        @skip_if_rocm
        def test_ddp_model_diff_across_ranks(self):
            torch.cuda.set_device(self.rank)
            # Creates network with different sized embedding table on different
            # ranks. This should throw an error during DDP init.
            net = EmbeddingNet(self.rank)
            # When running with NCCL backend, we don't expect an error on rank 0,
            # rather, it will be taken down by NCCL_ASYNC_ERROR_HANDLING. When
            # running with Gloo, we expect the error to be caught inline.
            rank_0_ctx = (
                suppress()
                if dist.get_backend() == dist.Backend.NCCL
                # Gloo can raise various exception messages, so just assert
                # Runtime error here.
                else self.assertRaises(RuntimeError)
            )
            ctx = (
                rank_0_ctx
                if self.rank == 0
                else self.assertRaisesRegex(RuntimeError, "appears not to match")
            )
            with ctx:
                net = torch.nn.parallel.DistributedDataParallel(
                    net.to(self.rank), device_ids=[self.rank]
                )
                dist.barrier()

        @with_dist_debug_levels(levels=["OFF", "INFO", "DETAIL"])
        @require_backend({"gloo", "nccl"})
        @require_backends_available({"gloo", "nccl"})
        @skip_if_lt_x_gpu(2)
        def test_output_unused_in_loss(self):
            model = TwoLinLayerNet()
            # Need copy of model to pass into 2nd DDP ctor otherwise autograd hooks
            # on first DDP reducer will execute!
            model_copy = copy.deepcopy(model)
            net = torch.nn.parallel.DistributedDataParallel(
                copy.deepcopy(model).cuda(self.rank),
                device_ids=[self.rank],
            )
            net_with_find_unused = torch.nn.parallel.DistributedDataParallel(
                model_copy.cuda(self.rank),
                device_ids=[self.rank],
                find_unused_parameters=True,
            )

            inp = torch.randn(10, 10)

            for ddp in [net, net_with_find_unused]:
                for i in range(2):
                    if i == 0:
                        a, b = ddp(inp)
                        loss = b.sum()
                        loss.backward()
                    else:
                        try:
                            a, b = ddp(inp)
                            loss = b.sum()
                            loss.backward()
                        except RuntimeError as e:
                            msg = str(e)
                            unused_index = 0
                            unused_index_substr = (
                                f"Parameter indices which did not receive grad for rank {self.rank}: {unused_index}"
                            )
                            if ddp == net:
                                expected_strs = [
                                    ddp_prev_reduction_unfinished_str,
                                    ddp_recommend_find_unused_params_str,
                                    ddp_outputs_not_used_in_loss_str,
                                    unused_index_substr,
                                ]
                                unexpected_strs = [
                                    ddp_find_unused_params_enabled_str,
                                ]
                            elif ddp == net_with_find_unused:
                                expected_strs = [
                                    ddp_prev_reduction_unfinished_str,
                                    ddp_outputs_not_used_in_loss_str,
                                    ddp_find_unused_params_enabled_str,
                                    unused_index_substr,
                                ]
                                unexpected_strs = [
                                    ddp_recommend_find_unused_params_str,
                                ]
                            # In debug mode, should show parameters that weren't reduced.
                            # Without debug mode, should show suggestion to use debug mode.
                            if dist._get_debug_mode() == dist._DistributedDebugLevel.OFF:
                                expected_strs.append(ddp_suggest_debug_mode_str)
                            else:
                                unreduced_params = ", ".join(['a.weight'])
                                expected_strs.append(
                                    f"did not receive grad for rank {self.rank}: {unreduced_params}"
                                )
                            for s in expected_strs:
                                self.assertTrue(
                                    s in msg,
                                    f"Expected {s} to be in {msg}"
                                )
                            for s in unexpected_strs:
                                self.assertFalse(
                                    s in msg,
                                    f"Expected {s} not to be in {msg}"
                                )
                        else:
                            self.assertFalse(True, "DDP error not raised")

            dist.barrier()

        @require_backend({"gloo"})
        @require_backends_available({"gloo"})
        @unittest.skipIf(
            IS_MACOS or IS_WINDOWS,
            "MacOS uses uv transport which does not have as robust error handling as tcp transport"
        )
        def test_monitored_barrier_gloo(self):
            tensors = [torch.ones(10) * self.rank]
            # Kick off some allreduce work on all ranks
            for _ in range(10):
                dist.all_reduce(torch.cat(tensors))
            # Run monitored barrier
            timeout = timedelta(seconds=2)
            dist.monitored_barrier(timeout=timeout)
            # All ranks besides 1 call into barrier, rank 0 should report failure
            # while others report gloo error.
            failed_rank = 1
            src_rank = 0
            if self.rank == src_rank:
                with self.assertRaisesRegex(
                    RuntimeError,
                    f"Rank {failed_rank} failed to pass monitoredBarrier"
                ):
                    dist.monitored_barrier(timeout=timeout)
            elif self.rank != failed_rank:
                # Other ranks should not pass barrier since rank 0 failed.
                err_regex = (
                    f"Rank {self.rank} successfully reached monitoredBarrier,"
                    f" but received errors while waiting to be unblocked by rank"
                    f" {src_rank}"
                )
                with self.assertRaisesRegex(RuntimeError, err_regex):
                    dist.monitored_barrier(timeout=timeout)

            # We need a barrier since otherwise failed_rank exits too early
            # and cause a timeout.
            self._barrier(timeout=30)

        @require_backend({"gloo"})
        @require_backends_available({"gloo"})
        def test_monitored_barrier_gloo_subgroup(self):
            # Tests that monitored_barrier works as expected on non-default
            # process groups.
            failed_rank = 1
            timeout = 0.1
            subgroup = dist.new_group(ranks=[0, 1])

            if self.rank == failed_rank:
                return

            if self.rank == 0:
                with self.assertRaisesRegex(
                    RuntimeError,
                    f"Rank {failed_rank} failed to pass monitoredBarrier"
                ):
                    dist.monitored_barrier(subgroup, timeout)
            else:
                # Other ranks call into monitored_barrier, but this should be a
                # noop because they are not part of the subgroup. Verify that
                # there are no errors here.
                dist.monitored_barrier(subgroup, timeout)

        def _test_monitored_barrier_allreduce_hang(self, wait_all_ranks):
            # tests expected behavior when nonzero rank hangs.
            nccl_pg = dist.new_group(
                ranks=list(i for i in range(int(self.world_size))),
                timeout=timedelta(seconds=2),
                backend=dist.Backend.NCCL,
            )
            gloo_pg = dist.new_group(
                ranks=list(i for i in range(int(self.world_size))),
                backend=dist.Backend.GLOO,
            )
            tensors = [
                torch.ones(10, device=self.rank) * self.rank
            ]
            # Let all ranks call allreduce first to set up communicators etc.
            # Directly simulating error here will run into store issue described
            # in https://github.com/pytorch/pytorch/issues/54524.
            nccl_pg.allreduce(tensors).wait()
            # All ranks besides 0 call into allreduce. This is to simulate a
            # desync across the world, where some ranks call into
            # monitored_barrier() and others are stuck in collective comm. In
            # practice, we don't need NCCL_BLOCKING_WAIT, but we use it in this
            # test to ensure it exits cleanly.
            if self.rank != 0:
                with self.assertRaisesRegex(RuntimeError, "Caught collective operation timeout"):
                    nccl_pg.allreduce(tensors).wait(timedelta(seconds=0.1))
            else:
                # Rank 0 should report first (in order) timed out rank or all ranks
                # depending on wait_all_ranks flag passed into monitored_barrier.
                if wait_all_ranks:
                    rank_str = ", ".join([str(i) for i in range(1, int(self.world_size))])
                    err_regex = f"Ranks {rank_str} failed to pass monitoredBarrier"
                else:
                    expected_first_fail_rank = 1
                    err_regex = f"Rank {expected_first_fail_rank} failed to pass monitoredBarrier"
                monitored_barrier_timeout_seconds = timedelta(seconds=0.1)
                with self.assertRaisesRegex(
                    RuntimeError,
                    err_regex
                ):
                    gloo_pg.monitored_barrier(monitored_barrier_timeout_seconds, wait_all_ranks=wait_all_ranks)

        @with_nccl_blocking_wait
        @require_backend({"gloo", "nccl"})
        @require_backends_available({"gloo", "nccl"})
        @skip_if_rocm
        @skip_if_lt_x_gpu(int(os.environ["WORLD_SIZE"]))
        def test_monitored_barrier_allreduce_hang(self):
            # tests expected behavior when nonzero rank hangs and we want to
            # report first timed out rank.
            self._test_monitored_barrier_allreduce_hang(wait_all_ranks=False)

        @with_nccl_blocking_wait
        @require_backend({"gloo", "nccl"})
        @require_backends_available({"gloo", "nccl"})
        @skip_if_rocm
        @skip_if_lt_x_gpu(int(os.environ["WORLD_SIZE"]))
        def test_monitored_barrier_allreduce_hang_wait_all_ranks(self):
            # tests expected behavior when nonzero rank hangs and we want to
            # report all timed out ranks.
            self._test_monitored_barrier_allreduce_hang(wait_all_ranks=True)

        @require_backend({"gloo"})
        @require_backends_available({"gloo"})
        def test_monitored_barrier_gloo_rank_0_timeout(self):
            # tests error when rank 0 exhausts its given timeout.
            process_group = dist.new_group(
                ranks=list(i for i in range(int(self.world_size)))
            )
            timeout = timedelta(seconds=0)
            if self.rank == 0:
                with self.assertRaisesRegex(
                    RuntimeError, f"Rank {self.rank} timed out in monitoredBarrier"
                ):
                    process_group.monitored_barrier(timeout)

        @require_backend({"gloo"})
        @require_backends_available({"gloo"})
        @skip_if_small_worldsize
        @unittest.skipIf(
            IS_MACOS or IS_WINDOWS,
            "MacOS uses uv transport which does not have as robust error handling as tcp transport"
        )
        def test_monitored_barrier_failure_order(self):
            # Ensure that the first (in sorted order) rank is reported when
            # multiple ranks fail to pass the monitored_barrier.
            # TODO(#54879): Provide ability to wait and report all failed ranks
            expected_first_failed_rank = 2
            timeout = timedelta(seconds=2)
            src_rank = 0
            if self.rank == src_rank:
                with self.assertRaisesRegex(RuntimeError, f"Rank {expected_first_failed_rank}"):
                    dist.monitored_barrier(timeout=timeout)
            elif self.rank == 1:
                err_regex = (
                    f"Rank {self.rank} successfully reached monitoredBarrier,"
                    f" but received errors while waiting to be unblocked by rank"
                    f" {src_rank}"
                )
                with self.assertRaisesRegex(RuntimeError, err_regex):
                    dist.monitored_barrier(timeout=timeout)

        @require_backend({"gloo"})
        @require_backends_available({"gloo"})
        @skip_if_small_worldsize
        def test_monitored_barrier_wait_all_ranks(self):
            # Tests simple case where > 1 rank does not call into monitored
            # barrier and verifies all ranks are reported by rank 0.
            if self.rank == 0:
                timeout = timedelta(seconds=0.1)
                rank_str = ", ".join([str(i) for i in range(1, int(self.world_size))])
                err_regex = f"Ranks {rank_str} failed to pass monitoredBarrier"
                with self.assertRaisesRegex(RuntimeError, err_regex):
                    dist.monitored_barrier(timeout=timeout, wait_all_ranks=True)

        @require_backend({"gloo", "nccl"})
        @require_backends_available({"gloo", "nccl"})
        @skip_if_lt_x_gpu(2)
        def test_ddp_build_param_to_name_mapping(self):
            model = TwoLinLayerNet()
            net = torch.nn.parallel.DistributedDataParallel(
                model.cuda(self.rank),
                device_ids=[self.rank],
            )
            expected_mapping = {0: "a.weight", 1: "b.weight"}
            net_params, _ = net._build_params_for_reducer()
            param_to_name_mapping = net._build_param_to_name_mapping(net_params)
            self.assertDictEqual(expected_mapping, param_to_name_mapping)

            # Test when DDP is used with ignored parameters.
            model = TwoLinLayerNet()
            # Parameters to ignore are in the format {module_name}.{param_name}
            params_to_ignore = ["a.weight"]
            torch.nn.parallel.DistributedDataParallel._set_params_and_buffers_to_ignore_for_model(
                model, params_to_ignore
            )
            net = torch.nn.parallel.DistributedDataParallel(
                model.cuda(self.rank),
                device_ids=[self.rank],
            )
            expected_mapping = {0: "b.weight"}
            net_params, _ = net._build_params_for_reducer()
            param_to_name_mapping = net._build_param_to_name_mapping(net_params)
            self.assertDictEqual(expected_mapping, param_to_name_mapping)

<<<<<<< HEAD
=======
            # Test errors are raised when DDP and module parameters mismatch.
            # This generally indicates a bug with DDP and is not expected to
            # happen in user applications.
            model = TwoLinLayerNet()
            net = torch.nn.parallel.DistributedDataParallel(
                model.cuda(self.rank),
                device_ids=[self.rank],
            )
            net_params, _ = net._build_params_for_reducer()
            if self.rank == 0:
                print(type(net_params[0][0]))

            net_params[0].extend([
                torch.nn.Parameter(torch.ones(1)),
                torch.nn.Parameter(torch.ones(1)),
            ])

            with self.assertRaisesRegex(
                ValueError,
                "Expected param to name mapping"
            ):
                net._build_param_to_name_mapping(net_params)

            net_params[0] = net_params[0][:-3]
            with self.assertRaisesRegex(ValueError, "Param with name"):
                net._build_param_to_name_mapping(net_params)

            net_params[0].extend([
                torch.nn.Parameter(torch.ones(1)),
                torch.nn.Parameter(torch.ones(1)),
            ])

        @unittest.skipIf(BACKEND != 'nccl' and BACKEND != 'gloo',
                         "Only Nccl & Gloo backend support DistributedDataParallel")
        @skip_if_lt_x_gpu(2)
        def test_ddp_build_param_to_name_mapping_requires_grad(self):
            class Net(nn.Module):
                def __init__(self):
                    super().__init__()
                    self.lin = nn.Linear(10, 10)
                    # Is not tracked by DDP and should not show up in param to
                    # name mapping.
                    self.lin.bias.requires_grad_(False)

                def forward(self, x):
                    return self.lin(x)

            model = Net()
            net = torch.nn.parallel.DistributedDataParallel(
                model.cuda(self.rank),
                device_ids=[self.rank]
            )
            expected_mapping = {
                0: 'lin.weight',
            }
            net_params, _ = net._build_params_for_reducer()
            param_to_name_mapping = net._build_param_to_name_mapping(net_params)
            self.assertEqual(param_to_name_mapping, expected_mapping)

>>>>>>> ea75b1ee
        def _test_ddp_multiple_nested_unused_params_error(self, ignore_sparse):
            debug_mode_off = dist._get_debug_mode() == dist._DistributedDebugLevel.OFF

            class SubModule(nn.Module):
                def __init__(self):
                    super().__init__()
                    self.embedding_net = EmbeddingNet(0)
                    self.lin = TwoLinLayerNet()
                    self.bn = BatchNormNet()
                    self.lin_layer = nn.Linear(4, 10, bias=False)

                def forward(self, x):
                    x = self.bn(x)
                    x = self.lin_layer(x)
                    x = self.lin.a(x)  # self.lin.b param unused
                    # EmbeddingNet entirely unused: self.embedding_net.embedding and
                    # self.embedding_net.lin unused.
                    return x

            class MyModel(nn.Module):
                def __init__(self):
                    super().__init__()
                    self.sub_module = SubModule()

                def forward(self, x):
                    return self.sub_module(x)

            model = MyModel()
            sparse_embedding_fqns = []
            if ignore_sparse:
                for module_name, module in model.named_modules():
                    if module == model.sub_module.embedding_net.embedding:
                        for parameter_name, param in module.named_parameters(
                            recurse=False
                        ):
                            fqn = f"{module_name}.{parameter_name}"
                            sparse_embedding_fqns.append(fqn)

                torch.nn.parallel.DistributedDataParallel._set_params_and_buffers_to_ignore_for_model(
                    model, sparse_embedding_fqns
                )
                unused_modules = [
                    model.sub_module.embedding_net.lin,
                    model.sub_module.lin.b,
                ]
            else:
                unused_modules = list(model.sub_module.embedding_net.modules()) + [
                    model.sub_module.lin.b,
                ]


            expected_unused_param_fqns = []
            used_param_fqns = []  # Validate that these don't mistakenly show up.
            fqn_to_param_index = {}
            index = 0
            for module_name, module in model.named_modules():
                for parameter_name, param in module.named_parameters(recurse=False):
                    fqn = f"{module_name}.{parameter_name}"
                    fqn_to_param_index[fqn] = index
                    if fqn not in sparse_embedding_fqns:
                        index += 1
                    if module in unused_modules:
                        expected_unused_param_fqns.append(fqn)
                    else:
                        if (
                            not ignore_sparse
                            or module != model.sub_module.embedding_net.embedding
                        ):
                            used_param_fqns.append(fqn)

            net = torch.nn.parallel.DistributedDataParallel(
                model.cuda(self.rank),
                device_ids=[self.rank],
            )
            batch, dim = 10, 2
            inp = torch.ones(batch, dim)
            for i in range(2):
                if i == 0:
                    out = net(inp)
                    loss = out.sum()
                    loss.backward()
                else:
                    try:
                        out = net(inp)
                        loss = out.sum()
                        loss.backward()
                    except RuntimeError as e:
                        e = str(e)

                        unused_param_substr = e[e.find("did not receive grad") :]
                        # Validate that each unused param fully qualified name
                        # shows up in error logs. We do this instead of
                        # constructing a joined string since order of parameters
                        # can be different in Reducer. In addition, validate
                        # param indices show up as well.
                        for unused_param_fqn in expected_unused_param_fqns:
                            self.assertTrue(unused_param_fqn in unused_param_substr or debug_mode_off)
                            self.assertTrue(
                                str(fqn_to_param_index[unused_param_fqn]) in unused_param_substr,
                                f"Did not find index {fqn_to_param_index[unused_param_fqn]} for {unused_param_fqn}"
                            )

                        # Validate that used param fqns don't show up in error
                        # logs.
                        for used_param_fqn in used_param_fqns:
                            self.assertFalse(used_param_fqn in unused_param_substr)
                        # Validate that ignored param fqns don't show up as unused
                        # (since DDP does not track them)
                        for sparse_param_fqn in sparse_embedding_fqns:
                            self.assertFalse(sparse_param_fqn in unused_param_substr)
                    else:
                        self.assertTrue(False, "Expected error was not raised!")

        @with_dist_debug_levels(levels=["OFF", "INFO", "DETAIL"])
        @require_backend({"gloo", "nccl"})
        @require_backends_available({"gloo", "nccl"})
        @skip_if_lt_x_gpu(2)
        def test_ddp_multiple_nested_unused_params_error(self):
            self._test_ddp_multiple_nested_unused_params_error(ignore_sparse=False)

        @with_dist_debug_levels(levels=["OFF", "INFO", "DETAIL"])
        @require_backend({"gloo", "nccl"})
        @require_backends_available({"gloo", "nccl"})
        @skip_if_lt_x_gpu(2)
        def test_ddp_multiple_nested_unused_params_err_ignore_params(self):
            # Tests unused parameter reporting when DDP is configured to ignore
            # certain parameters.
<<<<<<< HEAD
            self._test_ddp_multiple_nested_unused_params_error(ignore_sparse=True)
=======
            self._test_ddp_multiple_nested_unused_params_error(ignore_sparse=True)

        @unittest.skipIf(BACKEND != 'nccl' and BACKEND != 'gloo',
                         "Only Nccl & Gloo backend support DistributedDataParallel")
        @skip_if_lt_x_gpu(2)
        def test_ddp_sync_bn_training_vs_eval(self):
            rank = self.rank
            torch.cuda.set_device(rank)
            # Need to set track_running_stats=False, when track_running_stats=True,
            # bn_training is False and sync could not occur in eval model.
            model = nn.SyncBatchNorm(
                2, momentum=0.99, track_running_stats=False
            ).cuda(rank)
            model = torch.nn.parallel.DistributedDataParallel(
                model,
                device_ids=[rank]
            )
            # Test sync occurs in training mode.
            with torch.autograd.profiler.profile() as prof:
                for i in range(6):
                    inp = torch.randn(10, 2, 4, 4).cuda(rank)
                    out = model(inp)
                    loss = out.sum()
                    loss.backward()

            # SyncBN allgathers stats across all ranks, so verify call to
            # all_gather in profiler.
            all_gather_calls = get_profiling_event("all_gather", prof)
            self.assertNotEqual([], all_gather_calls)

            # Only do inference on one rank. If SyncBN did collective stats sync,
            # this would hang/error.
            model_inference = model.module
            if self.rank == 0:
                model_inference.eval()
                with torch.autograd.profiler.profile() as prof:
                    for i in range(6):
                        inp = torch.randn(10, 2, 4, 4).cuda(rank)
                        out = model_inference(inp)
                        loss = out.sum()
                        loss.backward()

                # Ensure sync does not occur in eval() mode.
                all_gather_calls = get_profiling_event("all_gather", prof)
                self.assertEqual([], all_gather_calls)
>>>>>>> ea75b1ee
<|MERGE_RESOLUTION|>--- conflicted
+++ resolved
@@ -12,13 +12,9 @@
 from datetime import timedelta
 from functools import reduce
 from typing import Union, NamedTuple
-<<<<<<< HEAD
-from torch.testing._internal.common_utils import IS_MACOS, IS_WINDOWS, FILE_SCHEMA
-=======
 from torch.testing._internal.common_utils import (
     IS_MACOS, IS_WINDOWS, FILE_SCHEMA, IS_FBCODE
 )
->>>>>>> ea75b1ee
 
 import torch
 import torch.cuda
@@ -30,12 +26,8 @@
 from torch.nn.parallel.distributed import _dump_DDP_relevant_env_vars
 import torch.nn as nn
 import torch.nn.functional as F
-<<<<<<< HEAD
-from torch.distributed.distributed_c10d import _get_default_group, AllreduceOptions, GroupMember
-=======
 from torch.nn.parallel import DistributedDataParallel
 from torch.distributed.distributed_c10d import get_world_size, _get_default_group, AllreduceOptions, GroupMember
->>>>>>> ea75b1ee
 from torch.testing._internal.common_distributed import (
     MultiProcessTestCase,
     TEST_SKIPS,
@@ -352,15 +344,6 @@
         value = size
     return torch.empty(size=[dim_size for _ in range(dim)], dtype=dtype).fill_(value)
 
-<<<<<<< HEAD
-def _create_autograd_profiler(enable_profiling):
-    return (
-        torch.autograd.profiler.profile(record_shapes=True)
-        if enable_profiling else
-        suppress()
-    )
-
-=======
 def _create_autograd_profiler():
     return torch.autograd.profiler.profile(record_shapes=True)
 
@@ -371,7 +354,6 @@
         ],
         record_shapes=True
     )
->>>>>>> ea75b1ee
 
 class Barrier(object):
     barrier_id = 0
@@ -667,11 +649,7 @@
                 expected_time = time.time() + timeout.total_seconds()
                 with self.assertRaisesRegex(Exception, " (Timed out|closed|timeout) "):
                     dist.barrier(group_id)
-<<<<<<< HEAD
-                self.assertGreaterAlmostEqual(time.time(), expected_time, delta=0.05)
-=======
                 self.assertGreaterAlmostEqual(time.time(), expected_time, delta=0.1)
->>>>>>> ea75b1ee
             else:
                 pass
 
@@ -1035,21 +1013,12 @@
             self._test_send_recv_nccl(profiler_ctx)
 
         # SEND RECV
-<<<<<<< HEAD
-        def _test_send_recv(self, enable_profiling):
-            rank = dist.get_rank()
-            send_size = rank + 1
-            tensor = _build_tensor(send_size)
-            profiler_ctx = _create_autograd_profiler(enable_profiling)
-            with profiler_ctx as prof:
-=======
         def _test_send_recv(self, profiler_ctx):
             rank = dist.get_rank()
             send_size = rank + 1
             tensor = _build_tensor(send_size)
             ctx = profiler_ctx if profiler_ctx is not None else suppress()
             with ctx as prof:
->>>>>>> ea75b1ee
                 for src in range(0, dist.get_world_size()):
                     if src == rank:
                         # Send mode
@@ -1065,11 +1034,7 @@
                         dist.recv(output_tensor, src)
                         self.assertEqual(output_tensor, expected_tensor)
 
-<<<<<<< HEAD
-            if enable_profiling:
-=======
             if profiler_ctx is not None:
->>>>>>> ea75b1ee
                 backend = dist.get_backend()
                 if backend in SEND_RECV_PROFILING_SUPPORTED_BACKENDS:
                     for event_name in [f"{backend}:send", f"{backend}:recv"]:
@@ -1084,24 +1049,11 @@
                             [[rank + 1] * 3] for rank in range(dist.get_world_size())
                         ]
                         for event in events:
-<<<<<<< HEAD
-=======
                             self.assertTrue(event.is_async)
->>>>>>> ea75b1ee
                             self.assertTrue(event.input_shapes in expected_shapes)
 
         @unittest.skipIf(BACKEND == "nccl", "Nccl send/recv tested by test_send_recv_nccl")
         def test_send_recv(self):
-<<<<<<< HEAD
-            self._test_send_recv(enable_profiling=False)
-
-        @unittest.skipIf(BACKEND == "nccl", "Nccl send/recv tested by test_send_recv_nccl")
-        def test_send_recv_autograd_profiler(self):
-            self._test_send_recv(enable_profiling=True)
-
-        # SEND RECV ANY SOURCE
-        def _test_send_recv_any_source(self, enable_profiling):
-=======
             self._test_send_recv(profiler_ctx=None)
 
         @unittest.skipIf(BACKEND == "nccl", "NCCL send/recv tested by test_send_recv_nccl")
@@ -1121,20 +1073,14 @@
 
         # SEND RECV ANY SOURCE
         def _test_send_recv_any_source(self, profiler_ctx):
->>>>>>> ea75b1ee
             rank = dist.get_rank()
             send_recv_size = 10
             tensor = _build_tensor(send_recv_size, value=rank)
             recv_ranks = list()
             irecv_ranks = list()
 
-<<<<<<< HEAD
-            profiler_ctx = _create_autograd_profiler(enable_profiling)
-            with profiler_ctx as prof:
-=======
             ctx = profiler_ctx if profiler_ctx is not None else suppress()
             with ctx as prof:
->>>>>>> ea75b1ee
                 for dst in range(0, dist.get_world_size()):
                     if dst == rank:
                         # Recv mode
@@ -1163,11 +1109,7 @@
                         dist.send(tensor, dst)  # recv
                         dist.send(tensor, dst)  # irecv
 
-<<<<<<< HEAD
-            if enable_profiling:
-=======
             if profiler_ctx is not None:
->>>>>>> ea75b1ee
                 backend = dist.get_backend()
                 if backend in SEND_RECV_PROFILING_SUPPORTED_BACKENDS:
                     for event_name in [f"{backend}:send", f"{backend}:recvAnySource"]:
@@ -1175,10 +1117,7 @@
                         # Each rank sends/recvs from other rank twice.
                         self.assertEqual(sum(event.count for event in events), 2 * (dist.get_world_size() - 1))
                         for event in events:
-<<<<<<< HEAD
-=======
                             self.assertTrue(event.is_async)
->>>>>>> ea75b1ee
                             self.assertEqual(event.input_shapes, [[send_recv_size] * 3])
 
                 # Each rank would have 2 * (world_size - 1) sends, verify that
@@ -1201,22 +1140,12 @@
             BACKEND == "nccl", "Nccl does not support send/recv from any source"
         )
         def test_send_recv_any_source(self):
-<<<<<<< HEAD
-            self._test_send_recv_any_source(enable_profiling=False)
-=======
             self._test_send_recv_any_source(profiler_ctx=None)
->>>>>>> ea75b1ee
 
         @unittest.skipIf(
             BACKEND == "nccl", "Nccl does not support send/recv from any source"
         )
         def test_send_recv_any_source_autograd_profiler(self):
-<<<<<<< HEAD
-            self._test_send_recv_any_source(enable_profiling=True)
-
-        # SEND RECV WITH TAG
-        def _test_send_recv_with_tag(self, enable_profiling):
-=======
             autograd_profiler_ctx = _create_autograd_profiler()
             self._test_send_recv_any_source(profiler_ctx=autograd_profiler_ctx)
 
@@ -1234,18 +1163,12 @@
 
         # SEND RECV WITH TAG
         def _test_send_recv_with_tag(self, profiler_ctx):
->>>>>>> ea75b1ee
             rank = dist.get_rank()
             world_size = dist.get_world_size()
             send_recv_size = 10
             tensor = _build_tensor(send_recv_size, value=rank)
-<<<<<<< HEAD
-            profiler_ctx = _create_autograd_profiler(enable_profiling)
-            with profiler_ctx as prof:
-=======
             ctx = profiler_ctx if profiler_ctx is not None else suppress()
             with ctx as prof:
->>>>>>> ea75b1ee
                 for dst in range(0, world_size):
                     if dst == rank:
                         # Recv mode
@@ -1259,11 +1182,7 @@
                         # Send mode
                         dist.send(tensor, dst, tag=rank)
 
-<<<<<<< HEAD
-            if enable_profiling:
-=======
             if profiler_ctx is not None:
->>>>>>> ea75b1ee
                 backend = dist.get_backend()
                 if backend in SEND_RECV_PROFILING_SUPPORTED_BACKENDS:
                     for event_name in [f"{backend}:send", f"{backend}:recv"]:
@@ -1273,29 +1192,12 @@
                         expected_event_count = dist.get_world_size() - 1
                         self.assertEqual(event_count, expected_event_count)
                         for event in events:
-<<<<<<< HEAD
-=======
                             self.assertTrue(event.is_async)
->>>>>>> ea75b1ee
                             self.assertEqual(event.name, event_name)
                             self.assertEqual(event.input_shapes, [[send_recv_size] * 3])
 
         @unittest.skipIf(BACKEND == "nccl", "NCCL send/recv tested by test_send_recv_nccl")
         def test_send_recv_with_tag(self):
-<<<<<<< HEAD
-            self._test_send_recv_with_tag(enable_profiling=False)
-
-        @unittest.skipIf(BACKEND == "nccl", "NCCL send/recv tested by test_send_recv_nccl")
-        def test_send_recv_with_tag_autograd_profiler(self):
-            self._test_send_recv_with_tag(enable_profiling=True)
-
-        # ISEND
-        def _test_isend(self, enable_profiling):
-            rank = dist.get_rank()
-            world_size = dist.get_world_size()
-            profiler_ctx = _create_autograd_profiler(enable_profiling)
-            with profiler_ctx as prof:
-=======
             self._test_send_recv_with_tag(profiler_ctx=None)
 
         @unittest.skipIf(BACKEND == "nccl", "NCCL send/recv tested by test_send_recv_nccl")
@@ -1319,7 +1221,6 @@
             world_size = dist.get_world_size()
             ctx = profiler_ctx if profiler_ctx is not None else suppress()
             with ctx as prof:
->>>>>>> ea75b1ee
                 if rank == 0:
                     requests = [
                         dist.isend(_build_tensor(dest, 10), dest)
@@ -1335,11 +1236,7 @@
 
                 self._barrier()
 
-<<<<<<< HEAD
-            if enable_profiling:
-=======
             if profiler_ctx is not None:
->>>>>>> ea75b1ee
                 backend = dist.get_backend()
                 if backend in SEND_RECV_PROFILING_SUPPORTED_BACKENDS:
                     expected_event_name = f"{backend}:send" if rank == 0 else f"{backend}:recv"
@@ -1353,10 +1250,7 @@
                         r: [[r] * 3] for r in range(1, dist.get_world_size())
                     }
                     for event in events:
-<<<<<<< HEAD
-=======
                         self.assertTrue(event.is_async)
->>>>>>> ea75b1ee
                         self.assertEqual(event.name, expected_event_name)
                         if rank == 0:
                             self.assertTrue(event.input_shapes in expected_shapes.values())
@@ -1365,13 +1259,6 @@
 
         @unittest.skipIf(BACKEND == "nccl", "Nccl does not support isend")
         def test_isend(self):
-<<<<<<< HEAD
-            self._test_isend(enable_profiling=False)
-
-        @unittest.skipIf(BACKEND == "nccl", "Nccl does not support isend")
-        def test_isend_autograd_profiler(self):
-            self._test_isend(enable_profiling=True)
-=======
             self._test_isend(profiler_ctx=None)
 
         @unittest.skipIf(BACKEND == "nccl", "Nccl does not support isend")
@@ -1388,7 +1275,6 @@
         def test_isend_torch_profiler(self):
             torch_profiler_ctx = _create_torch_profiler()
             self._test_isend(profiler_ctx=torch_profiler_ctx)
->>>>>>> ea75b1ee
 
         # IRECV
         @unittest.skipIf(BACKEND == "nccl", "Nccl does not support irecv")
@@ -1805,11 +1691,7 @@
                         work.wait()
 
             if expect_event and dist.get_backend() in PROFILING_SUPPORTED_BACKENDS:
-<<<<<<< HEAD
-                events = get_event(profiling_title_postfix)
-=======
                 events = get_profiling_event(profiling_title_postfix, autograd_profiler_ctx)
->>>>>>> ea75b1ee
                 print(f'profiling title postfix: {profiling_title_postfix}')
                 print(f'all events: {prof.function_events}')
                 print(f'events: {events}')
@@ -4204,17 +4086,10 @@
                 # the run time stats for this idx-th iteration will not
                 # be zeros.
                 ddp_logging_data = model_DDP.get_ddp_logging_data()
-<<<<<<< HEAD
-                if (idx > 0 and (idx < 10 or idx % 2 != 0)):
-                    self.assertGreaterEqual(ddp_logging_data.forward_compute_time, 1)
-                    self.assertGreaterEqual(ddp_logging_data.backward_compute_time, 1)
-                    self.assertGreaterEqual(ddp_logging_data.backward_comm_time, 1)
-=======
                 if (idx > 0 and (idx < 10 or idx % 2 == 0)):
                     self.assertGreaterEqual(ddp_logging_data.get("forward_compute_time"), 1)
                     self.assertGreaterEqual(ddp_logging_data.get("backward_compute_time"), 1)
                     self.assertGreaterEqual(ddp_logging_data.get("backward_comm_time"), 1)
->>>>>>> ea75b1ee
                     self.assertGreaterEqual(
                         ddp_logging_data.get("backward_compute_time"),
                         ddp_logging_data.get("backward_compute_comm_overlap_time"))
@@ -4286,15 +4161,9 @@
             self.assertEqual(ddp_logging_data.get("rebuilt_bucket_sizes"), str(param_size))
             # It is hard to test accurate latency, but it can test whether the latency is
             # a valid value and in the expected range.
-<<<<<<< HEAD
-            self.assertGreaterEqual(ddp_logging_data.avg_forward_compute_time, 1)
-            self.assertGreaterEqual(ddp_logging_data.avg_backward_compute_time, 1)
-            self.assertGreaterEqual(ddp_logging_data.avg_backward_comm_time, 1)
-=======
             self.assertGreaterEqual(ddp_logging_data.get("avg_forward_compute_time"), 1)
             self.assertGreaterEqual(ddp_logging_data.get("avg_backward_compute_time"), 1)
             self.assertGreaterEqual(ddp_logging_data.get("avg_backward_comm_time"), 1)
->>>>>>> ea75b1ee
             self.assertGreaterEqual(
                 ddp_logging_data.get("avg_backward_compute_time"),
                 ddp_logging_data.get("avg_backward_compute_comm_overlap_time"))
@@ -6180,8 +6049,6 @@
             param_to_name_mapping = net._build_param_to_name_mapping(net_params)
             self.assertDictEqual(expected_mapping, param_to_name_mapping)
 
-<<<<<<< HEAD
-=======
             # Test errors are raised when DDP and module parameters mismatch.
             # This generally indicates a bug with DDP and is not expected to
             # happen in user applications.
@@ -6241,7 +6108,6 @@
             param_to_name_mapping = net._build_param_to_name_mapping(net_params)
             self.assertEqual(param_to_name_mapping, expected_mapping)
 
->>>>>>> ea75b1ee
         def _test_ddp_multiple_nested_unused_params_error(self, ignore_sparse):
             debug_mode_off = dist._get_debug_mode() == dist._DistributedDebugLevel.OFF
 
@@ -6369,9 +6235,6 @@
         def test_ddp_multiple_nested_unused_params_err_ignore_params(self):
             # Tests unused parameter reporting when DDP is configured to ignore
             # certain parameters.
-<<<<<<< HEAD
-            self._test_ddp_multiple_nested_unused_params_error(ignore_sparse=True)
-=======
             self._test_ddp_multiple_nested_unused_params_error(ignore_sparse=True)
 
         @unittest.skipIf(BACKEND != 'nccl' and BACKEND != 'gloo',
@@ -6416,5 +6279,4 @@
 
                 # Ensure sync does not occur in eval() mode.
                 all_gather_calls = get_profiling_event("all_gather", prof)
-                self.assertEqual([], all_gather_calls)
->>>>>>> ea75b1ee
+                self.assertEqual([], all_gather_calls)