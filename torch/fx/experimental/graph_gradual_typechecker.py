from functools import reduce
import torch
import operator
from torch.fx.tensor_type import Dyn, is_consistent, TensorType, is_more_precise
from typing import Callable, Dict
from torch.fx.node import Target, Node
from torch.nn.modules.batchnorm import BatchNorm2d
from torch.nn.modules.conv import Conv2d

_INFERENCE_RULES: Dict[Target, Callable] = {}


def expand_to_tensor_dim(t, n):
    """
    Expand a type to the desired tensor dimension if possible
    Raise an error otherwise.
    - t is the given type
    - n is a number to expand to
    """
    if t == Dyn:
        dims = [Dyn] * n
        return TensorType(tuple(dims))
    elif isinstance(t, TensorType):
        if len(t.__args__) != n:
            raise TypeError(f'Cannot extend tensor. Tensor {t} has rank {len(t.__args__)}. It should have rank {n}')
        return t
    else:
        raise TypeError(f'Cannot match the type {t}')


def broadcast_types(t1, t2):
    if t1 == Dyn or t2 == Dyn:
        return t1, t2

    if isinstance(t1, TensorType) and isinstance(t2, TensorType):
        s1 = len(t1.__args__)
        s2 = len(t2.__args__)

        new_t1 = list(t1.__args__)
        new_t2 = list(t2.__args__)

        if abs(s1 - s2) > 1 or s1 == 0 or s2 == 0:
            raise TypeError(f'Cannot broadcast the tensors {t1} and {t2}')

        if s1 > s2:
            new_t2.insert(0, t1.__args__[0])

        elif s2 > s1:
            new_t1.insert(0, t2.__args__[0])

        for i, (x, y) in enumerate(zip(new_t1, new_t2)):
            if x == 1:
                new_t1[i] = y
            elif y == 1:
                new_t2[i] = x
            else:
                continue

        if tuple(new_t1) != t1.__args__ and tuple(new_t2) != t2.__args__:
            raise TypeError('In-place operations cannot not change shape')

        return TensorType(tuple(new_t1)), TensorType(tuple(new_t2))
    else:
        raise TypeError(f'Cannot broadcast types {t1} and {t2}')

def register_inference_rule(call_target):
    def register(fn):
        if call_target in _INFERENCE_RULES:
            raise RuntimeError('Inference rule already registered for {call_target}!')
        _INFERENCE_RULES[call_target] = fn
        return fn
    return register


@register_inference_rule(torch.add)
@register_inference_rule(operator.add)
def add_inference_rule(n: Node):
    assert isinstance(n.args[0], Node)
    assert isinstance(n.args[1], Node)
    t1 = n.args[0].type
    t2 = n.args[1].type

    # handle scalar addition
    if t1 == int and isinstance(t2, TensorType):
        n.type = t2
        return n.type

    elif t2 == int and isinstance(t1, TensorType):
        n.type = t1
        return n.type

    (new_t1, new_t2) = broadcast_types(t1, t2)
    n.args[0].type = new_t1
    n.args[1].type = new_t2

    if is_consistent(new_t1, new_t2):
        # we return the more precise type
        if is_more_precise(new_t1, new_t2):
            n.type = new_t2
        else:
            n.type = new_t1
        return n.type
    else:
        raise TypeError(f'Cannot add arguments {n.args[0]} ({ n.args[0].type}) and {n.args[1]} ({ n.args[1].type}) in node {n}.'
                        f' Types should match ')


@register_inference_rule(torch.transpose)
def transpose_inference_rule(n: Node):
    if n.target == torch.transpose:
        assert isinstance(n.args[0], Node)
        t = n.args[0].type

        assert isinstance(n.args[1], int)
        assert isinstance(n.args[2], int)
        dim1, dim2 = n.args[1], n.args[2]

        if t == Dyn:
            n.type = Dyn
            return n.type

        elif isinstance(t, TensorType):

            if 0 <= dim1 < len(t.__args__) and 0 <= dim2 < len(t.__args__):
                new_type = list(t.__args__)
                new_type[dim1], new_type[dim2] = new_type[dim2], new_type[dim1]
                final = TensorType(new_type)
                n.type = final
                return n.type
            else:
                raise TypeError(f'Cannot transpose {dim1} and {dim2} in type {t} for node {n}')
        else:
            raise TypeError(f'Cannot transpose {dim1} and {dim2} in type {t} for node {n}')


@register_inference_rule(torch.reshape)
def reshape_inference_rule(n: Node):
    assert isinstance(n.args[0], Node)
    t1 = n.args[0].type

    assert isinstance(n.args[1], list)
    t2 = n.args[1]
    t2_type = TensorType([Dyn if elem == -1 else elem for elem in t2])

    # if we do not know the original tensor dimension,
    # we return the required dimension
    if t1 == Dyn:
        n.type = t2_type
        return t2_type

    # if any of the dimensions are unknown,
    # we check for divisibility
    elif isinstance(t1, TensorType) and Dyn in t1.__args__ or -1 in t2:
        assert isinstance(t1, TensorType)
        a = [e if e != Dyn else 1 for e in t1.__args__]
        p1 = reduce(lambda x, y: x * y, a)
        p2 = reduce(lambda x, y: x * y, t2)
        if p1 % p2 == 0 or p2 % p1 == 0:
            n.type = t2_type
            return t2_type
        else:
            raise TypeError(f'Cannot reshape in node {n} from {t1} to {t2_type}')

    # if all dimensions are known we check the products
    elif isinstance(t1, TensorType):
        p1 = reduce(lambda x, y: x * y, t1.__args__)
        p2 = reduce(lambda x, y: x * y, t2)
        if p1 == p2:
            n.type = t2_type
            return t2_type
        else:
            raise TypeError(f'Cannot reshape in node {n} from {t1} to {t2_type}')

    else:
        raise TypeError(f'Cannot reshape in node {n} from {t1} to {t2_type}')

@register_inference_rule(BatchNorm2d)
def bn2d_inference_rule(n: Node, module_instance):
    """
    Given a BatchNorm2D instance and a node check the following conditions:
    - the input type can be expanded to a size 4 tensor: t =  (x_1, x_2, x_3, x_4)
    - the current node type can be expanded to a size 4 tensor: t' =  (x_1', x_2', x_3', x_4')
    - t is consistent with t'
    - x_2 is consistent with the module's num_features
    - x_2' is consistent with the module's num_features
    output type: the more precise type of t and t'
    """
    assert isinstance(n.args[0], Node)
    n.args[0].type = expand_to_tensor_dim(n.args[0].type, 4)
    arg_type = n.args[0].type
    n.type = expand_to_tensor_dim(n.type, 4)

    # we check the conditions on the incoming argument
    # and any existing annotation
    # we also check for consistency between both annotations
    if is_consistent(arg_type.__args__[1], module_instance.num_features) and \
            is_consistent(n.type.__args__[1], module_instance.num_features) and \
            is_consistent(arg_type, n.type):

        # we choose the more precise type
        # to be the node type
        # so if an incoming argument has more type information
        # we set this node's type to be the argument type
        if is_more_precise(arg_type, n.type):
            n.type = arg_type
        return n.type
    else:
        raise TypeError(f'Cannot apply {module_instance} with input type {arg_type} and existing type {n.type} on {n}')

<<<<<<< HEAD
def calculate_hout(h_in, module_instance):

    padding = (module_instance.padding, module_instance.padding) \
        if isinstance(module_instance.padding, int) else module_instance.padding
    kernel_size = (module_instance.kernel_size, module_instance.kernel_size) \
        if isinstance(module_instance.kernel_size, int) else module_instance.kernel_size
    stride = (module_instance.stride, module_instance.stride) \
        if isinstance(module_instance.stride, int) else module_instance.stride
    dilation = (module_instance.dilation, module_instance.dilation) \
        if isinstance(module_instance.dilation, int) else module_instance.dilation
=======

def calculate(d_in, module_instance, index):
    """
    For calculating h_in and w_out.
    """
>>>>>>> 49355fed

    padding = (module_instance.padding, module_instance.padding) \
        if isinstance(module_instance.padding, int) else module_instance.padding
    kernel_size = (module_instance.kernel_size, module_instance.kernel_size)\
        if isinstance(module_instance.kernel_size, int) else module_instance.kernel_size
    stride = (module_instance.stride, module_instance.stride) \
        if isinstance(module_instance.stride, int) else module_instance.stride
    dilation = (module_instance.dilation, module_instance.dilation)\
        if isinstance(module_instance.dilation, int) else module_instance.dilation

    if d_in == Dyn:
        return Dyn

    elif isinstance(d_in, int):
        n = d_in + 2 * padding[index] - \
            dilation[index] * \
            (kernel_size[index] - 1) - 1

<<<<<<< HEAD
def calculate_wout(w_in, module_instance):
    padding = (module_instance.padding, module_instance.padding) \
        if isinstance(module_instance.padding, int) else module_instance.padding
    kernel_size = (module_instance.kernel_size, module_instance.kernel_size) \
        if isinstance(module_instance.kernel_size, int) else module_instance.kernel_size
    stride = (module_instance.stride, module_instance.stride) \
        if isinstance(module_instance.stride, int) else module_instance.stride
    dilation = (module_instance.dilation, module_instance.dilation) \
        if isinstance(module_instance.dilation, int) else module_instance.dilation
=======
        return (n // stride[0]) + 1
>>>>>>> 49355fed


<<<<<<< HEAD
    elif isinstance(w_in, int):
        w_out = floor((w_in + (2 * padding[1] - dilation[1] *
                               (kernel_size[1] - 1) - 1)) /
                      stride[1]) + 1
        return w_out
    else:
        raise TypeError(f'{w_in} in {module_instance} must be a number or Dyn')

@register_inference_rule(Conv2d)
def conv2d_inference_rule(n: Node, module_instance):
    assert isinstance(n.args[0], Node)
    n.args[0].type = expand_to_tensor_dim(n.args[0].type, 4)
    arg_type = n.args[0].type
    n.type = expand_to_tensor_dim(n.type, 4)
    if is_consistent(arg_type.__args__[1], module_instance.in_channels) and \
            is_consistent(n.type.__args__[1], module_instance.in_channels) and \
            is_consistent(arg_type, n.type):
=======
# def calculate_hout(h_in, op_type):
#
#     padding = (op_type.padding, op_type.padding) if isinstance(op_type.padding, int) else op_type.padding
#     kernel_size = (op_type.kernel_size, op_type.kernel_size) if isinstance(op_type.kernel_size, int) else op_type.kernel_size
#     stride = (op_type.stride, op_type.stride) if isinstance(op_type.stride, int) else op_type.stride
#     dilation = (op_type.dilation, op_type.dilation) if isinstance(op_type.dilation, int) else op_type.dilation
#
#
#     if h_in == Dyn:
#         return Dyn
#
#     elif isinstance(h_in, int):
#         h_out = floor((h_in + (2 * padding[0] - dilation[0] *
#                                (kernel_size[0] - 1) - 1)) / stride[0]) + 1
#         return h_out
#     else:
#         raise TypeError(f'{d_in} in {module_instance} must be a number or Dyn')



def get_greatest_upper_bound(type1, type2):
    """
    Get the most precise type that's consistent with the given types
    """
    if type1 == Dyn:
        return type2
    elif type2 == Dyn:
        return type1
    elif isinstance(type1, TensorType) and isinstance(type2, TensorType):
        assert len(type1.__args__) == len(type2.__args__)
        gub = [t1 if is_more_precise(t1, t2) else t2 for (t1, t2) in zip(type1.__args__, type2.__args__)]
        return TensorType(tuple(gub))


# def calculate_wout(w_in, op_type):
#     padding = (op_type.padding, op_type.padding) if isinstance(op_type.padding, int) else op_type.padding
#     kernel_size = (op_type.kernel_size, op_type.kernel_size) if isinstance(op_type.kernel_size, int) else op_type.kernel_size
#     stride = (op_type.stride, op_type.stride) if isinstance(op_type.stride, int) else op_type.stride
#     dilation = (op_type.dilation, op_type.dilation) if isinstance(op_type.dilation, int) else op_type.dilation
#
#     if w_in == Dyn:
#         return Dyn
#
#     elif isinstance(w_in, int):
#         w_out = floor((w_in + (2 * padding[1] - dilation[1] *
#                                (kernel_size[1] - 1) - 1)) /
#                       stride[1]) + 1
#         return w_out
#         raise NotImplementedError(f'Greatest upper bound not yet implemented for these types {type1}, {type2}')

@register_inference_rule(Conv2d)
def conv2d_inference_rule(n: Node, module_instance):
    """
    Given a Conv2D instance and a node check the following conditions:
    - the input type can be expanded to a size 4 tensor: t =  (x_1, x_2, H, W)
    - the current node type can be expanded to a size 4 tensor: t' =  (x_1', x_2', x_3', x_4')
    - x_2 is consistent with the module's in_channels
    - let o = (x_1, out_channels, H_out, W_out)
    then the outout is the greatest upper bound of o and the existing node type t'.
    """
    assert isinstance(n.args[0], Node)
    n.args[0].type = expand_to_tensor_dim(n.args[0].type, 4)
    arg_type = n.args[0].type
    curr_node_type = expand_to_tensor_dim(n.type, 4)
>>>>>>> 49355fed

    if is_consistent(arg_type.__args__[1], module_instance.in_channels):
        w_in = arg_type.__args__[3]
        h_in = arg_type.__args__[2]
        h_out = calculate(h_in, module_instance, 0)
        w_out = calculate(w_in, module_instance, 1)
        new_type = TensorType((arg_type.__args__[0], module_instance.out_channels, h_out, w_out))

<<<<<<< HEAD
        h_out = calculate_hout(h_in, module_instance)

        w_out = calculate_wout(w_in, module_instance)

        # todo backwards propagation

        new_type = TensorType((arg_type.__args__[0], module_instance.out_channels, h_out, w_out))
        n.type = new_type

=======
        if not is_consistent(new_type, curr_node_type):
            raise TypeError(f'Inconsistent types {new_type} and {curr_node_type}')
        else:
            gub = get_greatest_upper_bound(new_type, curr_node_type)
            n.type = gub
>>>>>>> 49355fed
        return n.type
    else:
        raise TypeError(f'Cannot apply {module_instance} with input type { arg_type} and existing type {n.type} on {n}')


@register_inference_rule(torch.nn.ReLU)
def relu_inference_rule(n: Node, module_instance):
    assert isinstance(n.args[0], Node)
    arg_type = n.args[0].type
    if is_consistent(arg_type, n.type):
        if is_more_precise(arg_type, n.type):
            n.type = arg_type
        return n.type
    else:
        raise TypeError(f'Cannot apply {module_instance}. Current shape {n.type} does not match argument shape {arg_type}')


def maxpool2d_check(typ, module_instance):
    new_type_list = list(typ.__args__)
    if len(new_type_list) == 4 or len(new_type_list) == 3:
        w_in = new_type_list[-1]
        h_in = new_type_list[-2]
<<<<<<< HEAD
        h_out = calculate_hout(h_in, module_instance)
        w_out = calculate_wout(w_in, module_instance)
=======
        h_out = calculate(h_in, module_instance, 0)
        w_out = calculate(w_in, module_instance, 1)
>>>>>>> 49355fed
        new_type_list[-1] = w_out
        new_type_list[-2] = h_out
        return TensorType(tuple(new_type_list))

    else:
        raise TypeError(f'Wrong size {typ} for {module_instance}')


@register_inference_rule(torch.nn.MaxPool2d)
def maxpool2d_inference_rule(n: Node, module_instance):
    assert isinstance(n.args[0], Node)

    if n.args[0].type == Dyn and n.type == Dyn:
        return Dyn

    # Todo backwards propagation
    elif n.args[0].type == Dyn and isinstance(n.type, TensorType):
        n.type = maxpool2d_check(n.type, module_instance)
        return n.type

    elif n.type == Dyn and isinstance(n.args[0].type, TensorType):
        n.type = maxpool2d_check(n.args[0].type, module_instance)
        return n.type

    elif isinstance(n.args[0].type, TensorType) and isinstance(n.type, TensorType):
        new_arg = maxpool2d_check(n.args[0].type, module_instance)
        new_node_type = maxpool2d_check(n.type, module_instance)

        n.type = new_node_type

        if is_more_precise(new_arg, n.type):
            n.type = new_arg
        return n.type
    else:
        raise TypeError(f'Cannot apply {module_instance} with input type {n.args[0].type} and existing type {n.type} on {n}')



def linear_check(tensor_type, module_instance):
    """
    Checks that an input tensor type satisfies the conditions for linear operation
    and returns the output type based on in and out features given by module_instance
    """
    if len(tensor_type.__args__) >= 2:
        if is_consistent(module_instance.in_features, tensor_type.__args__[-1]):
            # Todo backwards propagation
            new_type_args = list(tensor_type.__args__)
            new_type_args[-1] = module_instance.out_features
            return TensorType(tuple(new_type_args))
        else:
            raise TypeError(f'Inconsistent {module_instance.in_features} and {tensor_type.__args__[-1]} in {module_instance}')
    else:
        raise TypeError(f'Type {tensor_type} must have rank 2 or more.')

@register_inference_rule(torch.nn.Linear)
def linear_inference_rule(n: Node, module_instance):
    assert isinstance(n.args[0], Node)
    if isinstance(n.args[0].type, TensorType) and isinstance(n.type, TensorType):
        if is_consistent(n.args[0].type, n.type):
            # Todo: type inference for argument
            new_res_type_from_arg = linear_check(n.args[0].type, module_instance)
            new_res_type_from_node = linear_check(n.type, module_instance)
            n.type = new_res_type_from_node
            if is_more_precise(new_res_type_from_arg, n.type):
                n.type = new_res_type_from_arg
            return n.type
        else:
            raise TypeError(f'Argument type {n.args[0].type} and node type {n.type} are inconsistent.'
                            f' Cannot apply {module_instance} operation to {n}')

    elif isinstance(n.args[0].type, TensorType) and n.type == Dyn:
        new_type = linear_check(n.args[0].type, module_instance)
        n.type = new_type
        return n.type

    elif isinstance(n.type, TensorType) and n.args[0].type == Dyn:
        # Todo: type inference for argument
        new_type = linear_check(n.type, module_instance)
        n.type = new_type
        return n.type

    elif n.args[0].type == Dyn and n.type == Dyn:
        return Dyn

    else:
        raise TypeError(f'Wrong types {n.type} and {n.args[0].type} in {module_instance}')


def adaptiveavgpool2d_check(tensor_type, module_instance):
    output_size = module_instance.output_size
    if isinstance(output_size, int):
        output_size = [output_size, output_size]
    elif isinstance(output_size, tuple):
        output_size = list(output_size)
        if output_size[0] is None:
            output_size[0] = output_size[1]
        if output_size[1] is None:
            output_size[1] == output_size[0]

    new_type_list = list(tensor_type.__args__)

    if len(tensor_type.__args__) == 4 or len(tensor_type.__args__) == 3:
        new_type_list[-1] = output_size[1]
        new_type_list[-2] = output_size[0]

        return TensorType(tuple(new_type_list))

    else:
        raise TypeError(f'Tensor ranks must be 3 or 4. Got {tensor_type}')

@register_inference_rule(torch.nn.AdaptiveAvgPool2d)
def adaptiveavgpool2d_inference_rule(n: Node, module_instance):
    assert isinstance(n.args[0], Node)

    if isinstance(n.args[0].type, TensorType) and isinstance(n.type, TensorType):
        if is_consistent(n.args[0].type, n.type):
            new_res_type_from_arg = adaptiveavgpool2d_check(n.args[0].type, module_instance)
            new_res_type_from_node = adaptiveavgpool2d_check(n.type, module_instance)
            n.type = new_res_type_from_node
            if is_more_precise(new_res_type_from_arg, n.type):
                n.type = new_res_type_from_arg
            return n.type
        else:
            raise TypeError(f'Argument type {n.args[0].type} and node type {n.type} are inconsistent.'
                            f' Cannot apply {module_instance} operation to {n}')

    elif n.args[0].type == Dyn and isinstance(n.type, TensorType):
        new_type = adaptiveavgpool2d_check(n.type, module_instance)
        n.type = new_type
        return n.type

    elif isinstance(n.args[0].type, TensorType) and n.type == Dyn:
        new_type = adaptiveavgpool2d_check(n.args[0].type, module_instance)
        n.type = new_type
        return n.type

    elif n.type == Dyn and n.args[0].type == Dyn:
        return Dyn
    else:
        raise TypeError(f'Wrong types {n.type} and {n.args[0].type} in {module_instance}')


def flatten_check(typ, start_dim, end_dim):
    l = len(typ.__args__)

    if 0 <= start_dim <= (l - 1) and end_dim == -1 or 0 <= end_dim <= (l - 1) and start_dim < end_dim:
        if end_dim == -1:
            end_dim = l
        else:
            end_dim += 1

        my_args = list(typ.__args__)

        lhs = my_args[0:start_dim]
        rhs = my_args[end_dim:]
        mid = my_args[start_dim:end_dim]
        if Dyn in mid:
            mid = [Dyn]
        else:
            mid = [reduce(lambda x, y: x * y, my_args[start_dim:end_dim])]
        new_type_list = lhs + mid + rhs
        return TensorType(tuple(new_type_list))
    else:
        raise TypeError(f'Incompatable dimentions {start_dim}, {end_dim} in type {typ}')

@register_inference_rule(torch.flatten)
def flatten_inference_rule(n: Node):
    assert isinstance(n.args[0], Node)

    # set the default start and end dims
    start_dim = 1
    end_dim = -1

    if len(n.args) > 1:
        assert isinstance(n.args[1], int)
        start_dim = n.args[1]

    if len(n.args) > 2:
        assert isinstance(n.args[2], int)
        end_dim = n.args[2]

    if n.args[0] == Dyn:
        return Dyn

    elif isinstance(n.args[0].type, TensorType) and n.type == Dyn:
        n.type = flatten_check(n.args[0].type, start_dim, end_dim)
        return n.type

    elif isinstance(n.type, TensorType) and n.args[0].type == Dyn:
        n.type = flatten_check(n.type, start_dim, end_dim)
        return n.type

    elif isinstance(n.type, TensorType) and isinstance(n.args[0].type, TensorType):
        node_type = flatten_check(n.type, start_dim, end_dim)
        arg_type = flatten_check(n.args[0].type, start_dim, end_dim)
        n.type = node_type
        if is_more_precise(arg_type, node_type):
            n.type = arg_type
        return n.type

    else:
        raise TypeError(f'Cannot apply {n} on {n.args[0]} with type {n.args[0].type} and existing type {n.type}')

class GraphTypeChecker:
    def __init__(self, env, traced):
        self.env = env
        self.traced = traced

    def type_check(self):
        """
        A gradual type checker for graphs
        Effect: every node's field type will be
        populated with a type after type-checking is done
        """
        graph = self.traced.graph

        # type check every node with gradual type rules
        # if any node does not type check return false
        for n in graph.nodes:
            self.type_check_node(n)
        return True

    def type_check_node(self, n: Node):
        """
        Type check a given fx node.
        Current operations:
        - Reshape
        - Transpose
        - Add
        """
        if n.type is None:
            n.type = Dyn

        if n.op == 'placeholder':
            return n.type

        if n.op == 'call_function':
            if n.target in _INFERENCE_RULES:
                return _INFERENCE_RULES[n.target](n)
            else:
                raise RuntimeError(f'No inference rule registered for target {n.target}!')

        if n.op == 'call_module':
            module_instance = self.traced.get_submodule(n.target)
            if type(module_instance) in _INFERENCE_RULES:
                return _INFERENCE_RULES[type(module_instance)](n, module_instance)
            else:
                raise RuntimeError(f'No inference rule registered for class {type(module_instance)}!')

        if n.op == 'output':
            assert isinstance(n.args[0], Node)
            n.type = n.args[0].type
            return n.type

        else:
            raise NotImplementedError("Method not yet implemented")<|MERGE_RESOLUTION|>--- conflicted
+++ resolved
@@ -207,25 +207,11 @@
     else:
         raise TypeError(f'Cannot apply {module_instance} with input type {arg_type} and existing type {n.type} on {n}')
 
-<<<<<<< HEAD
-def calculate_hout(h_in, module_instance):
-
-    padding = (module_instance.padding, module_instance.padding) \
-        if isinstance(module_instance.padding, int) else module_instance.padding
-    kernel_size = (module_instance.kernel_size, module_instance.kernel_size) \
-        if isinstance(module_instance.kernel_size, int) else module_instance.kernel_size
-    stride = (module_instance.stride, module_instance.stride) \
-        if isinstance(module_instance.stride, int) else module_instance.stride
-    dilation = (module_instance.dilation, module_instance.dilation) \
-        if isinstance(module_instance.dilation, int) else module_instance.dilation
-=======
 
 def calculate(d_in, module_instance, index):
     """
     For calculating h_in and w_out.
     """
->>>>>>> 49355fed
-
     padding = (module_instance.padding, module_instance.padding) \
         if isinstance(module_instance.padding, int) else module_instance.padding
     kernel_size = (module_instance.kernel_size, module_instance.kernel_size)\
@@ -243,59 +229,7 @@
             dilation[index] * \
             (kernel_size[index] - 1) - 1
 
-<<<<<<< HEAD
-def calculate_wout(w_in, module_instance):
-    padding = (module_instance.padding, module_instance.padding) \
-        if isinstance(module_instance.padding, int) else module_instance.padding
-    kernel_size = (module_instance.kernel_size, module_instance.kernel_size) \
-        if isinstance(module_instance.kernel_size, int) else module_instance.kernel_size
-    stride = (module_instance.stride, module_instance.stride) \
-        if isinstance(module_instance.stride, int) else module_instance.stride
-    dilation = (module_instance.dilation, module_instance.dilation) \
-        if isinstance(module_instance.dilation, int) else module_instance.dilation
-=======
         return (n // stride[0]) + 1
->>>>>>> 49355fed
-
-
-<<<<<<< HEAD
-    elif isinstance(w_in, int):
-        w_out = floor((w_in + (2 * padding[1] - dilation[1] *
-                               (kernel_size[1] - 1) - 1)) /
-                      stride[1]) + 1
-        return w_out
-    else:
-        raise TypeError(f'{w_in} in {module_instance} must be a number or Dyn')
-
-@register_inference_rule(Conv2d)
-def conv2d_inference_rule(n: Node, module_instance):
-    assert isinstance(n.args[0], Node)
-    n.args[0].type = expand_to_tensor_dim(n.args[0].type, 4)
-    arg_type = n.args[0].type
-    n.type = expand_to_tensor_dim(n.type, 4)
-    if is_consistent(arg_type.__args__[1], module_instance.in_channels) and \
-            is_consistent(n.type.__args__[1], module_instance.in_channels) and \
-            is_consistent(arg_type, n.type):
-=======
-# def calculate_hout(h_in, op_type):
-#
-#     padding = (op_type.padding, op_type.padding) if isinstance(op_type.padding, int) else op_type.padding
-#     kernel_size = (op_type.kernel_size, op_type.kernel_size) if isinstance(op_type.kernel_size, int) else op_type.kernel_size
-#     stride = (op_type.stride, op_type.stride) if isinstance(op_type.stride, int) else op_type.stride
-#     dilation = (op_type.dilation, op_type.dilation) if isinstance(op_type.dilation, int) else op_type.dilation
-#
-#
-#     if h_in == Dyn:
-#         return Dyn
-#
-#     elif isinstance(h_in, int):
-#         h_out = floor((h_in + (2 * padding[0] - dilation[0] *
-#                                (kernel_size[0] - 1) - 1)) / stride[0]) + 1
-#         return h_out
-#     else:
-#         raise TypeError(f'{d_in} in {module_instance} must be a number or Dyn')
-
-
 
 def get_greatest_upper_bound(type1, type2):
     """
@@ -310,23 +244,6 @@
         gub = [t1 if is_more_precise(t1, t2) else t2 for (t1, t2) in zip(type1.__args__, type2.__args__)]
         return TensorType(tuple(gub))
 
-
-# def calculate_wout(w_in, op_type):
-#     padding = (op_type.padding, op_type.padding) if isinstance(op_type.padding, int) else op_type.padding
-#     kernel_size = (op_type.kernel_size, op_type.kernel_size) if isinstance(op_type.kernel_size, int) else op_type.kernel_size
-#     stride = (op_type.stride, op_type.stride) if isinstance(op_type.stride, int) else op_type.stride
-#     dilation = (op_type.dilation, op_type.dilation) if isinstance(op_type.dilation, int) else op_type.dilation
-#
-#     if w_in == Dyn:
-#         return Dyn
-#
-#     elif isinstance(w_in, int):
-#         w_out = floor((w_in + (2 * padding[1] - dilation[1] *
-#                                (kernel_size[1] - 1) - 1)) /
-#                       stride[1]) + 1
-#         return w_out
-#         raise NotImplementedError(f'Greatest upper bound not yet implemented for these types {type1}, {type2}')
-
 @register_inference_rule(Conv2d)
 def conv2d_inference_rule(n: Node, module_instance):
     """
@@ -341,7 +258,6 @@
     n.args[0].type = expand_to_tensor_dim(n.args[0].type, 4)
     arg_type = n.args[0].type
     curr_node_type = expand_to_tensor_dim(n.type, 4)
->>>>>>> 49355fed
 
     if is_consistent(arg_type.__args__[1], module_instance.in_channels):
         w_in = arg_type.__args__[3]
@@ -350,24 +266,13 @@
         w_out = calculate(w_in, module_instance, 1)
         new_type = TensorType((arg_type.__args__[0], module_instance.out_channels, h_out, w_out))
 
-<<<<<<< HEAD
-        h_out = calculate_hout(h_in, module_instance)
-
-        w_out = calculate_wout(w_in, module_instance)
-
-        # todo backwards propagation
-
-        new_type = TensorType((arg_type.__args__[0], module_instance.out_channels, h_out, w_out))
-        n.type = new_type
-
-=======
         if not is_consistent(new_type, curr_node_type):
             raise TypeError(f'Inconsistent types {new_type} and {curr_node_type}')
         else:
             gub = get_greatest_upper_bound(new_type, curr_node_type)
             n.type = gub
->>>>>>> 49355fed
-        return n.type
+            return n.type
+
     else:
         raise TypeError(f'Cannot apply {module_instance} with input type { arg_type} and existing type {n.type} on {n}')
 
@@ -389,13 +294,10 @@
     if len(new_type_list) == 4 or len(new_type_list) == 3:
         w_in = new_type_list[-1]
         h_in = new_type_list[-2]
-<<<<<<< HEAD
-        h_out = calculate_hout(h_in, module_instance)
-        w_out = calculate_wout(w_in, module_instance)
-=======
+
         h_out = calculate(h_in, module_instance, 0)
         w_out = calculate(w_in, module_instance, 1)
->>>>>>> 49355fed
+
         new_type_list[-1] = w_out
         new_type_list[-2] = h_out
         return TensorType(tuple(new_type_list))
