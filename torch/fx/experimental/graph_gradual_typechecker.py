--- conflicted
+++ resolved
@@ -326,7 +326,7 @@
     return n.type
 
 
-<<<<<<< HEAD
+
 def linear_check(tensor_type, module_instance):
     """
     Checks that an input tensor type satisfies the conditions for linear operation
@@ -351,8 +351,6 @@
     return n.type
 
 
-=======
->>>>>>> fb24701c
 class GraphTypeChecker:
     def __init__(self, env, traced):
         self.env = env
