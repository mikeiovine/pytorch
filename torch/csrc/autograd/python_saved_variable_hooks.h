#pragma once

#include <pybind11/pybind11.h>
#include <torch/csrc/autograd/python_variable.h>
#include <torch/csrc/autograd/saved_variable_hooks.h>
#include <torch/csrc/python_headers.h>
#include <ATen/ATen.h>

namespace py = pybind11;

namespace torch { namespace autograd {

struct PySavedVariableHooks : public SavedVariableHooks {
    TORCH_API PySavedVariableHooks(py::function &pack_hook, py::function &unpack_hook) : pack_hook_(pack_hook), unpack_hook_(unpack_hook){}

<<<<<<< HEAD
    void call_pack_hook(at::Tensor &tensor) override {
      data_ = pack_hook_(py::reinterpret_steal<py::object>(THPVariable_Wrap(tensor))).release().ptr();
    }

    at::Tensor call_unpack_hook() override {
      return THPVariable_Unpack(unpack_hook_(py::cast<py::object>(data_)).release().ptr());
=======
    TORCH_API PyObject* call_pack_hook(at::Tensor &tensor) override {
      return pack_hook_(py::reinterpret_steal<py::object>(THPVariable_Wrap(tensor))).release().ptr();
    }

    TORCH_API at::Tensor call_unpack_hook(PyObject* obj) override {
      return THPVariable_Unpack(unpack_hook_(py::cast<py::object>(obj)).release().ptr());
>>>>>>> dcae8355
    }

    TORCH_API ~PySavedVariableHooks() override = default;

  private:
    py::function pack_hook_;
    py::function unpack_hook_;
    PyObject* data_ = nullptr;
};

}}<|MERGE_RESOLUTION|>--- conflicted
+++ resolved
@@ -13,21 +13,13 @@
 struct PySavedVariableHooks : public SavedVariableHooks {
     TORCH_API PySavedVariableHooks(py::function &pack_hook, py::function &unpack_hook) : pack_hook_(pack_hook), unpack_hook_(unpack_hook){}
 
-<<<<<<< HEAD
-    void call_pack_hook(at::Tensor &tensor) override {
+    TORCH_API void call_pack_hook(at::Tensor &tensor) override {
       data_ = pack_hook_(py::reinterpret_steal<py::object>(THPVariable_Wrap(tensor))).release().ptr();
     }
 
-    at::Tensor call_unpack_hook() override {
+    TORCH_API at::Tensor call_unpack_hook() override {
+      py::gil_scoped_acquire acquire;
       return THPVariable_Unpack(unpack_hook_(py::cast<py::object>(data_)).release().ptr());
-=======
-    TORCH_API PyObject* call_pack_hook(at::Tensor &tensor) override {
-      return pack_hook_(py::reinterpret_steal<py::object>(THPVariable_Wrap(tensor))).release().ptr();
-    }
-
-    TORCH_API at::Tensor call_unpack_hook(PyObject* obj) override {
-      return THPVariable_Unpack(unpack_hook_(py::cast<py::object>(obj)).release().ptr());
->>>>>>> dcae8355
     }
 
     TORCH_API ~PySavedVariableHooks() override = default;
