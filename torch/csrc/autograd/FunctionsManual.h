--- conflicted
+++ resolved
@@ -17,10 +17,7 @@
 namespace generated {
 namespace details {
 
-<<<<<<< HEAD
-=======
 // NOLINTNEXTLINE(cppcoreguidelines-avoid-non-const-global-variables)
->>>>>>> 8be5b1ca
 extern const char* kCudnnDoubleBackwardMsg;
 
 // A simple way to imperatively compute index ranges for slots
@@ -53,11 +50,7 @@
 Tensor scale_grad_by_count(const Tensor &grad, const Tensor &mask, IntArrayRef dims);
 at::Tensor norm_backward(const at::Tensor & grad, const at::Tensor & self, const optional<at::Scalar> & p_, const at::Tensor & norm);
 at::Tensor norm_backward(at::Tensor grad, const at::Tensor & self, const optional<at::Scalar> & p_, at::Tensor norm, at::IntArrayRef dim, bool keepdim);
-<<<<<<< HEAD
-at::Tensor linalg_vector_norm_backward(at::Tensor grad, const at::Tensor & self, const optional<at::Scalar> & opt_ord, at::Tensor norm, const c10::optional<at::IntArrayRef> & opt_dim, bool keepdim);
-=======
 at::Tensor linalg_vector_norm_backward(at::Tensor grad, const at::Tensor & self, const at::Scalar & ord, at::Tensor norm, const c10::optional<at::IntArrayRef> & opt_dim, bool keepdim);
->>>>>>> 8be5b1ca
 at::Tensor pow_backward(at::Tensor grad, const at::Tensor & self, const at::Scalar & exponent_);
 at::Tensor pow_backward_self(at::Tensor grad, const at::Tensor & self, const at::Tensor & exponent);
 at::Tensor pow_backward_exponent(at::Tensor grad, const at::Tensor& self, const at::Tensor& exponent, at::Tensor result);
@@ -89,13 +82,9 @@
 at::Tensor unsqueeze_to(const at::Tensor & self, at::IntArrayRef sizes);
 at::Tensor unsqueeze_to(const at::Tensor & self, int64_t dim, at::IntArrayRef sizes);
 std::vector<at::Tensor> cat_tensors_backward(const at::Tensor & grad, const std::vector<std::vector<int64_t>> &sizes, const std::vector<ScalarType> &dtypes, int64_t dim);
-<<<<<<< HEAD
-at::Tensor clamp_backward(const at::Tensor & grad, const at::Tensor &self, const optional<at::Scalar> & min, const optional<at::Scalar> & max);
-=======
 at::Tensor clamp_backward(const at::Tensor & grad, const at::Tensor &self, const optional<at::Scalar>& min, const optional<at::Scalar>& max);
 at::Tensor clamp_backward(const at::Tensor & grad, const at::Tensor &self, const at::Tensor& min, const at::Tensor& max);
 std::tuple<at::Tensor, at::Tensor> clamp_backward_min_max(const at::Tensor& grad, const at::Tensor& self, const at::Tensor& min, const at::Tensor& max, const std::array<bool, 2>&);
->>>>>>> 8be5b1ca
 at::IntArrayRef strides_or_error(const Tensor & input, c10::string_view const & input_name);
 at::Tensor mm_mat1_backward(const Tensor & grad, const Tensor & mat2, at::IntArrayRef mat1_sizes, at::IntArrayRef mat1_strides, const Scalar & alpha);
 at::Tensor mm_mat2_backward(const at::Tensor & grad, const at::Tensor & mat1, at::IntArrayRef sizes, at::IntArrayRef strides, const at::Scalar & alpha);
@@ -143,10 +132,7 @@
 at::Tensor logdet_backward(const at::Tensor & grad, const at::Tensor& self, const at::Tensor& logdet);
 at::Tensor slogdet_backward(const at::Tensor& grad_logabsdet, const at::Tensor& self, const at::Tensor& signdet, const at::Tensor& logabsdet);
 at::Tensor log1p_backward(const at::Tensor& grad, const at::Tensor& self);
-<<<<<<< HEAD
-=======
 at::Tensor sinc_backward(const at::Tensor& grad, const at::Tensor& self);
->>>>>>> 8be5b1ca
 at::Tensor sparse_constructor_values_backward(const at::Tensor& sparse_grad_out, const at::Tensor& indices);
 at::Tensor embedding_dense_double_backward(const at::Tensor & grad, const at::Tensor & indices, int64_t padding_idx);
 at::Tensor index_backward(at::Tensor zeros_like_self, const torch::List<c10::optional<Tensor>>& indices, const at::Tensor& grad);
