#pragma once

#ifdef USE_TENSORPIPE

#include <torch/csrc/distributed/rpc/macros.h>
#include <torch/csrc/distributed/rpc/utils.h>

#ifdef USE_CUDA_NOT_ROCM
#include <c10/cuda/CUDAStream.h>
#endif

namespace tensorpipe {
class Message;
class Allocation;
class Descriptor;
} // namespace tensorpipe

namespace torch {
namespace distributed {
namespace rpc {

// A struct that holds pointers that keep alive all the memory that will be
// accessed by TensorPipe during a write operation.
struct TensorpipeWriteBuffers {
  // Allocate on heap so pointers stay valid as we move the holder.
  std::unique_ptr<MessageType> type;
  std::unique_ptr<int64_t> id;
  std::vector<char> payload;
  std::vector<char> pickle;
  // This contains the original tensors and the clones of the sparse tensors.
  std::vector<torch::Tensor> tensors;
  // This contains the copies of the data of the tensors that didn't own their
  // memory, e.g., the ones created from torch::from_blob() with no deleter.
  std::vector<std::vector<char>> copiedTensors;
};

// A struct that holds pointers that keep alive all the memory that will be
// accessed by TensorPipe during a read operation.
struct TensorpipeReadBuffers {
  // Allocate on heap so pointers stay valid as we move the holder.
  std::unique_ptr<MessageType> type;
  std::unique_ptr<int64_t> id;
  std::vector<char> payload;
  std::vector<char> pickle;
  std::vector<c10::DataPtr> tensors;
};

inline std::shared_ptr<LazyStreamContext> createLazyStreamContext() {
  return createLazyStreamContext(
#ifdef USE_CUDA_NOT_ROCM
      c10::DeviceType::CUDA,
      [](c10::DeviceIndex index) {
        return at::cuda::getStreamFromPool(
            /* isHighPriority */ false, /* device */ index);
      },
      [](c10::DeviceIndex index) {
        return at::cuda::getCurrentCUDAStream(index);
      }
#else
      c10::DeviceType::CPU, nullptr, nullptr
#endif
  );
}

// Convert an RPC message into a TensorPipe message, plus a holder to all the
// data that must be kept alive while the write is performed asynchronously.
TORCH_API std::tuple<tensorpipe::Message, TensorpipeWriteBuffers>
tensorpipeSerialize(
    Message&& rpcMessage,
<<<<<<< HEAD
    std::vector<c10::DeviceIndex> devices = {},
    const std::shared_ptr<LazyStreamContext>& = createLazyStreamContext());
=======
    std::vector<c10::Device> devices,
    const std::shared_ptr<LazyStreamContext>& ctx);
>>>>>>> ec502873

// Allocate the buffers that will hold the incoming data. They will be managed
// by the returned holder, which must be kept alive until the asynchronous read
// has finished. Pointers to these buffers will be stored in the returned
// tensorpipe::Allocation struct.
TORCH_API std::pair<tensorpipe::Allocation, TensorpipeReadBuffers>
tensorpipeAllocate(
    const tensorpipe::Descriptor& tpDescriptor,
<<<<<<< HEAD
    const std::shared_ptr<LazyStreamContext>& ctx = createLazyStreamContext());
=======
    const std::shared_ptr<LazyStreamContext>& ctx);
>>>>>>> ec502873

// Convert a TensorPipe message back into an RPC message. This requires the data
// to be available and can thus only be performed once the asynchronous read has
// completed. The holder can be destroyed once this function returns.
TORCH_API Message tensorpipeDeserialize(
    tensorpipe::Descriptor&& tpDescriptor,
    TensorpipeReadBuffers&& holder);

} // namespace rpc
} // namespace distributed
} // namespace torch

#endif // USE_TENSORPIPE<|MERGE_RESOLUTION|>--- conflicted
+++ resolved
@@ -45,35 +45,13 @@
   std::vector<c10::DataPtr> tensors;
 };
 
-inline std::shared_ptr<LazyStreamContext> createLazyStreamContext() {
-  return createLazyStreamContext(
-#ifdef USE_CUDA_NOT_ROCM
-      c10::DeviceType::CUDA,
-      [](c10::DeviceIndex index) {
-        return at::cuda::getStreamFromPool(
-            /* isHighPriority */ false, /* device */ index);
-      },
-      [](c10::DeviceIndex index) {
-        return at::cuda::getCurrentCUDAStream(index);
-      }
-#else
-      c10::DeviceType::CPU, nullptr, nullptr
-#endif
-  );
-}
-
 // Convert an RPC message into a TensorPipe message, plus a holder to all the
 // data that must be kept alive while the write is performed asynchronously.
 TORCH_API std::tuple<tensorpipe::Message, TensorpipeWriteBuffers>
 tensorpipeSerialize(
     Message&& rpcMessage,
-<<<<<<< HEAD
-    std::vector<c10::DeviceIndex> devices = {},
-    const std::shared_ptr<LazyStreamContext>& = createLazyStreamContext());
-=======
     std::vector<c10::Device> devices,
     const std::shared_ptr<LazyStreamContext>& ctx);
->>>>>>> ec502873
 
 // Allocate the buffers that will hold the incoming data. They will be managed
 // by the returned holder, which must be kept alive until the asynchronous read
@@ -82,11 +60,7 @@
 TORCH_API std::pair<tensorpipe::Allocation, TensorpipeReadBuffers>
 tensorpipeAllocate(
     const tensorpipe::Descriptor& tpDescriptor,
-<<<<<<< HEAD
-    const std::shared_ptr<LazyStreamContext>& ctx = createLazyStreamContext());
-=======
     const std::shared_ptr<LazyStreamContext>& ctx);
->>>>>>> ec502873
 
 // Convert a TensorPipe message back into an RPC message. This requires the data
 // to be available and can thus only be performed once the asynchronous read has
