# -*- coding: utf-8 -*-
"""Adds docstrings to functions defined in the torch._C"""

import re

import torch._C
from torch._C import _add_docstr as add_docstr


def parse_kwargs(desc):
    """Maps a description of args to a dictionary of {argname: description}.
    Input:
        ('    weight (Tensor): a weight tensor\n' +
         '        Some optional description')
    Output: {
        'weight': \
        'weight (Tensor): a weight tensor\n        Some optional description'
    }
    """
    # Split on exactly 4 spaces after a newline
    regx = re.compile(r"\n\s{4}(?!\s)")
    kwargs = [section.strip() for section in regx.split(desc)]
    kwargs = [section for section in kwargs if len(section) > 0]
    return {desc.split(' ')[0]: desc for desc in kwargs}


def merge_dicts(*dicts):
    return {x: d[x] for d in dicts for x in d}


common_args = parse_kwargs("""
    input (Tensor): the input tensor.
    generator (:class:`torch.Generator`, optional): a pseudorandom number generator for sampling
    out (Tensor, optional): the output tensor.
    memory_format (:class:`torch.memory_format`, optional): the desired memory format of
        returned tensor. Default: ``torch.preserve_format``.
""")

reduceops_common_args = merge_dicts(common_args, parse_kwargs("""
    dtype (:class:`torch.dtype`, optional): the desired data type of returned tensor.
        If specified, the input tensor is casted to :attr:`dtype` before the operation
        is performed. This is useful for preventing data type overflows. Default: None.
    keepdim (bool): whether the output tensor has :attr:`dim` retained or not.
"""))

multi_dim_common = merge_dicts(reduceops_common_args, parse_kwargs("""
    dim (int or tuple of ints): the dimension or dimensions to reduce.
"""), {'keepdim_details': """
If :attr:`keepdim` is ``True``, the output tensor is of the same size
as :attr:`input` except in the dimension(s) :attr:`dim` where it is of size 1.
Otherwise, :attr:`dim` is squeezed (see :func:`torch.squeeze`), resulting in the
output tensor having 1 (or ``len(dim)``) fewer dimension(s).
"""})

single_dim_common = merge_dicts(reduceops_common_args, parse_kwargs("""
    dim (int): the dimension to reduce.
"""), {'keepdim_details': """If :attr:`keepdim` is ``True``, the output tensor is of the same size
as :attr:`input` except in the dimension :attr:`dim` where it is of size 1.
Otherwise, :attr:`dim` is squeezed (see :func:`torch.squeeze`), resulting in
the output tensor having 1 fewer dimension than :attr:`input`."""})

factory_common_args = merge_dicts(common_args, parse_kwargs("""
    dtype (:class:`torch.dtype`, optional): the desired data type of returned tensor.
        Default: if ``None``, uses a global default (see :func:`torch.set_default_tensor_type`).
    layout (:class:`torch.layout`, optional): the desired layout of returned Tensor.
        Default: ``torch.strided``.
    device (:class:`torch.device`, optional): the desired device of returned tensor.
        Default: if ``None``, uses the current device for the default tensor type
        (see :func:`torch.set_default_tensor_type`). :attr:`device` will be the CPU
        for CPU tensor types and the current CUDA device for CUDA tensor types.
    requires_grad (bool, optional): If autograd should record operations on the
        returned tensor. Default: ``False``.
    pin_memory (bool, optional): If set, returned tensor would be allocated in
        the pinned memory. Works only for CPU tensors. Default: ``False``.
    memory_format (:class:`torch.memory_format`, optional): the desired memory format of
        returned Tensor. Default: ``torch.contiguous_format``.
"""))

factory_like_common_args = parse_kwargs("""
    input (Tensor): the size of :attr:`input` will determine size of the output tensor.
    layout (:class:`torch.layout`, optional): the desired layout of returned tensor.
        Default: if ``None``, defaults to the layout of :attr:`input`.
    dtype (:class:`torch.dtype`, optional): the desired data type of returned Tensor.
        Default: if ``None``, defaults to the dtype of :attr:`input`.
    device (:class:`torch.device`, optional): the desired device of returned tensor.
        Default: if ``None``, defaults to the device of :attr:`input`.
    requires_grad (bool, optional): If autograd should record operations on the
        returned tensor. Default: ``False``.
    pin_memory (bool, optional): If set, returned tensor would be allocated in
        the pinned memory. Works only for CPU tensors. Default: ``False``.
    memory_format (:class:`torch.memory_format`, optional): the desired memory format of
        returned Tensor. Default: ``torch.preserve_format``.
""")

factory_data_common_args = parse_kwargs("""
    data (array_like): Initial data for the tensor. Can be a list, tuple,
        NumPy ``ndarray``, scalar, and other types.
    dtype (:class:`torch.dtype`, optional): the desired data type of returned tensor.
        Default: if ``None``, infers data type from :attr:`data`.
    device (:class:`torch.device`, optional): the desired device of returned tensor.
        Default: if ``None``, uses the current device for the default tensor type
        (see :func:`torch.set_default_tensor_type`). :attr:`device` will be the CPU
        for CPU tensor types and the current CUDA device for CUDA tensor types.
    requires_grad (bool, optional): If autograd should record operations on the
        returned tensor. Default: ``False``.
    pin_memory (bool, optional): If set, returned tensor would be allocated in
        the pinned memory. Works only for CPU tensors. Default: ``False``.
""")

tf32_notes = {
    "tf32_note": """This operator supports :ref:`TensorFloat32<tf32_on_ampere>`."""
}


reproducibility_notes = {
    "forward_reproducibility_note": """This operation may behave nondeterministically when given tensors on \
a CUDA device. See :doc:`/notes/randomness` for more information.""",
    "backward_reproducibility_note": """This operation may produce nondeterministic gradients when given tensors on \
a CUDA device. See :doc:`/notes/randomness` for more information.""",
    "cudnn_reproducibility_note": """In some circumstances when given tensors on a CUDA device \
and using CuDNN, this operator may select a nondeterministic algorithm to increase performance. If this is \
undesirable, you can try to make the operation deterministic (potentially at \
a performance cost) by setting ``torch.backends.cudnn.deterministic = True``. \
See :doc:`/notes/randomness` for more information."""
}

add_docstr(torch.abs, r"""
abs(input, *, out=None) -> Tensor

Computes the absolute value of each element in :attr:`input`.

.. math::
    \text{out}_{i} = |\text{input}_{i}|
""" + r"""
Args:
    {input}

Keyword args:
    {out}

Example::

    >>> torch.abs(torch.tensor([-1, -2, 3]))
    tensor([ 1,  2,  3])
""".format(**common_args))

add_docstr(torch.absolute,
           r"""
absolute(input, *, out=None) -> Tensor

Alias for :func:`torch.abs`
""".format(**common_args))

add_docstr(torch.acos, r"""
acos(input, *, out=None) -> Tensor

Computes the inverse cosine of each element in :attr:`input`.

.. math::
    \text{out}_{i} = \cos^{-1}(\text{input}_{i})
""" + r"""
Args:
    {input}

Keyword args:
    {out}

Example::

    >>> a = torch.randn(4)
    >>> a
    tensor([ 0.3348, -0.5889,  0.2005, -0.1584])
    >>> torch.acos(a)
    tensor([ 1.2294,  2.2004,  1.3690,  1.7298])
""".format(**common_args))

add_docstr(torch.arccos, r"""
arccos(input, *, out=None) -> Tensor

Alias for :func:`torch.acos`.
""")

add_docstr(torch.acosh, r"""
acosh(input, *, out=None) -> Tensor

Returns a new tensor with the inverse hyperbolic cosine of the elements of :attr:`input`.

Note:
    The domain of the inverse hyperbolic cosine is `[1, inf)` and values outside this range
    will be mapped to ``NaN``, except for `+ INF` for which the output is mapped to `+ INF`.

.. math::
    \text{out}_{i} = \cosh^{-1}(\text{input}_{i})
""" + r"""
Args:
    {input}

Keyword arguments:
    {out}

Example::

    >>> a = torch.randn(4).uniform_(1, 2)
    >>> a
    tensor([ 1.3192, 1.9915, 1.9674, 1.7151 ])
    >>> torch.acosh(a)
    tensor([ 0.7791, 1.3120, 1.2979, 1.1341 ])
""".format(**common_args))

add_docstr(torch.arccosh, r"""
arccosh(input, *, out=None) -> Tensor

Alias for :func:`torch.acosh`.
""".format(**common_args))

add_docstr(torch.add, r"""
add(input, other, *, out=None) -> Tensor

Adds the scalar :attr:`other` to each element of the input :attr:`input`
and returns a new resulting tensor.

.. math::
    \text{{out}} = \text{{input}} + \text{{other}}

If :attr:`input` is of type FloatTensor or DoubleTensor, :attr:`other` must be
a real number, otherwise it should be an integer.

Args:
    {input}
    other (Number): the number to be added to each element of :attr:`input`

Keyword arguments:
    {out}

Example::

    >>> a = torch.randn(4)
    >>> a
    tensor([ 0.0202,  1.0985,  1.3506, -0.6056])
    >>> torch.add(a, 20)
    tensor([ 20.0202,  21.0985,  21.3506,  19.3944])

.. function:: add(input, other, *, alpha=1, out=None) -> Tensor

Each element of the tensor :attr:`other` is multiplied by the scalar
:attr:`alpha` and added to each element of the tensor :attr:`input`.
The resulting tensor is returned.

The shapes of :attr:`input` and :attr:`other` must be
:ref:`broadcastable <broadcasting-semantics>`.

.. math::
    \text{{out}} = \text{{input}} + \text{{alpha}} \times \text{{other}}

If :attr:`other` is of type FloatTensor or DoubleTensor, :attr:`alpha` must be
a real number, otherwise it should be an integer.

Args:
    input (Tensor): the first input tensor
    other (Tensor): the second input tensor

Keyword args:
    alpha (Number): the scalar multiplier for :attr:`other`
    {out}

Example::

    >>> a = torch.randn(4)
    >>> a
    tensor([-0.9732, -0.3497,  0.6245,  0.4022])
    >>> b = torch.randn(4, 1)
    >>> b
    tensor([[ 0.3743],
            [-1.7724],
            [-0.5811],
            [-0.8017]])
    >>> torch.add(a, b, alpha=10)
    tensor([[  2.7695,   3.3930,   4.3672,   4.1450],
            [-18.6971, -18.0736, -17.0994, -17.3216],
            [ -6.7845,  -6.1610,  -5.1868,  -5.4090],
            [ -8.9902,  -8.3667,  -7.3925,  -7.6147]])
""".format(**common_args))

add_docstr(torch.addbmm,
           r"""
addbmm(input, batch1, batch2, *, beta=1, alpha=1, out=None) -> Tensor

Performs a batch matrix-matrix product of matrices stored
in :attr:`batch1` and :attr:`batch2`,
with a reduced add step (all matrix multiplications get accumulated
along the first dimension).
:attr:`input` is added to the final result.

:attr:`batch1` and :attr:`batch2` must be 3-D tensors each containing the
same number of matrices.

If :attr:`batch1` is a :math:`(b \times n \times m)` tensor, :attr:`batch2` is a
:math:`(b \times m \times p)` tensor, :attr:`input` must be
:ref:`broadcastable <broadcasting-semantics>` with a :math:`(n \times p)` tensor
and :attr:`out` will be a :math:`(n \times p)` tensor.

.. math::
    out = \beta\ \text{input} + \alpha\ (\sum_{i=0}^{b-1} \text{batch1}_i \mathbin{@} \text{batch2}_i)

If :attr:`beta` is 0, then :attr:`input` will be ignored, and `nan` and `inf` in
it will not be propagated.
""" + r"""
For inputs of type `FloatTensor` or `DoubleTensor`, arguments :attr:`beta` and :attr:`alpha`
must be real numbers, otherwise they should be integers.

{tf32_note}

Args:
    batch1 (Tensor): the first batch of matrices to be multiplied
    batch2 (Tensor): the second batch of matrices to be multiplied

Keyword args:
    beta (Number, optional): multiplier for :attr:`input` (:math:`\beta`)
    input (Tensor): matrix to be added
    alpha (Number, optional): multiplier for `batch1 @ batch2` (:math:`\alpha`)
    {out}

Example::

    >>> M = torch.randn(3, 5)
    >>> batch1 = torch.randn(10, 3, 4)
    >>> batch2 = torch.randn(10, 4, 5)
    >>> torch.addbmm(M, batch1, batch2)
    tensor([[  6.6311,   0.0503,   6.9768, -12.0362,  -2.1653],
            [ -4.8185,  -1.4255,  -6.6760,   8.9453,   2.5743],
            [ -3.8202,   4.3691,   1.0943,  -1.1109,   5.4730]])
""".format(**common_args, **tf32_notes))

add_docstr(torch.addcdiv, r"""
addcdiv(input, tensor1, tensor2, *, value=1, out=None) -> Tensor

Performs the element-wise division of :attr:`tensor1` by :attr:`tensor2`,
multiply the result by the scalar :attr:`value` and add it to :attr:`input`.

.. warning::
    Integer division with addcdiv is no longer supported, and in a future
    release addcdiv will perform a true division of tensor1 and tensor2.
    The historic addcdiv behavior can be implemented as
    (input + value * torch.trunc(tensor1 / tensor2)).to(input.dtype)
    for integer inputs and as (input + value * tensor1 / tensor2) for float inputs.
    The future addcdiv behavior is just the latter implementation:
    (input + value * tensor1 / tensor2), for all dtypes.

.. math::
    \text{out}_i = \text{input}_i + \text{value} \times \frac{\text{tensor1}_i}{\text{tensor2}_i}
""" + r"""

The shapes of :attr:`input`, :attr:`tensor1`, and :attr:`tensor2` must be
:ref:`broadcastable <broadcasting-semantics>`.

For inputs of type `FloatTensor` or `DoubleTensor`, :attr:`value` must be
a real number, otherwise an integer.

Args:
    input (Tensor): the tensor to be added
    tensor1 (Tensor): the numerator tensor
    tensor2 (Tensor): the denominator tensor

Keyword args:
    value (Number, optional): multiplier for :math:`\text{{tensor1}} / \text{{tensor2}}`
    {out}

Example::

    >>> t = torch.randn(1, 3)
    >>> t1 = torch.randn(3, 1)
    >>> t2 = torch.randn(1, 3)
    >>> torch.addcdiv(t, t1, t2, value=0.1)
    tensor([[-0.2312, -3.6496,  0.1312],
            [-1.0428,  3.4292, -0.1030],
            [-0.5369, -0.9829,  0.0430]])
""".format(**common_args))

add_docstr(torch.addcmul,
           r"""
addcmul(input, tensor1, tensor2, *, value=1, out=None) -> Tensor

Performs the element-wise multiplication of :attr:`tensor1`
by :attr:`tensor2`, multiply the result by the scalar :attr:`value`
and add it to :attr:`input`.

.. math::
    \text{out}_i = \text{input}_i + \text{value} \times \text{tensor1}_i \times \text{tensor2}_i
""" + r"""
The shapes of :attr:`tensor`, :attr:`tensor1`, and :attr:`tensor2` must be
:ref:`broadcastable <broadcasting-semantics>`.

For inputs of type `FloatTensor` or `DoubleTensor`, :attr:`value` must be
a real number, otherwise an integer.

Args:
    input (Tensor): the tensor to be added
    tensor1 (Tensor): the tensor to be multiplied
    tensor2 (Tensor): the tensor to be multiplied

Keyword args:
    value (Number, optional): multiplier for :math:`tensor1 .* tensor2`
    {out}

Example::

    >>> t = torch.randn(1, 3)
    >>> t1 = torch.randn(3, 1)
    >>> t2 = torch.randn(1, 3)
    >>> torch.addcmul(t, t1, t2, value=0.1)
    tensor([[-0.8635, -0.6391,  1.6174],
            [-0.7617, -0.5879,  1.7388],
            [-0.8353, -0.6249,  1.6511]])
""".format(**common_args))

add_docstr(torch.addmm,
           r"""
addmm(input, mat1, mat2, *, beta=1, alpha=1, out=None) -> Tensor

Performs a matrix multiplication of the matrices :attr:`mat1` and :attr:`mat2`.
The matrix :attr:`input` is added to the final result.

If :attr:`mat1` is a :math:`(n \times m)` tensor, :attr:`mat2` is a
:math:`(m \times p)` tensor, then :attr:`input` must be
:ref:`broadcastable <broadcasting-semantics>` with a :math:`(n \times p)` tensor
and :attr:`out` will be a :math:`(n \times p)` tensor.

:attr:`alpha` and :attr:`beta` are scaling factors on matrix-vector product between
:attr:`mat1` and :attr:`mat2` and the added matrix :attr:`input` respectively.

.. math::
    \text{out} = \beta\ \text{input} + \alpha\ (\text{mat1}_i \mathbin{@} \text{mat2}_i)

If :attr:`beta` is 0, then :attr:`input` will be ignored, and `nan` and `inf` in
it will not be propagated.
""" + r"""
For inputs of type `FloatTensor` or `DoubleTensor`, arguments :attr:`beta` and
:attr:`alpha` must be real numbers, otherwise they should be integers.

{tf32_note}

Args:
    input (Tensor): matrix to be added
    mat1 (Tensor): the first matrix to be matrix multiplied
    mat2 (Tensor): the second matrix to be matrix multiplied

Keyword args:
    beta (Number, optional): multiplier for :attr:`input` (:math:`\beta`)
    alpha (Number, optional): multiplier for :math:`mat1 @ mat2` (:math:`\alpha`)
    {out}

Example::

    >>> M = torch.randn(2, 3)
    >>> mat1 = torch.randn(2, 3)
    >>> mat2 = torch.randn(3, 3)
    >>> torch.addmm(M, mat1, mat2)
    tensor([[-4.8716,  1.4671, -1.3746],
            [ 0.7573, -3.9555, -2.8681]])
""".format(**common_args, **tf32_notes))

add_docstr(torch.sspaddmm,
           r"""
sspaddmm(input, mat1, mat2, *, beta=1, alpha=1, out=None) -> Tensor

Matrix multiplies a sparse tensor :attr:`mat1` with a dense tensor
:attr:`mat2`, then adds the sparse tensor :attr:`input` to the result.

Note: This function is equivalent to :func:`torch.addmm`, except
:attr:`input` and :attr:`mat1` are sparse.

Args:
    input (Tensor): a sparse matrix to be added
    mat1 (Tensor): a sparse matrix to be matrix multiplied
    mat2 (Tensor): a dense matrix to be matrix multiplied

Keyword args:
    beta (Number, optional): multiplier for :attr:`mat` (:math:`\beta`)
    alpha (Number, optional): multiplier for :math:`mat1 @ mat2` (:math:`\alpha`)
    {out}
""".format(**common_args))

add_docstr(torch.smm,
           r"""
smm(input, mat) -> Tensor

Performs a matrix multiplication of the sparse matrix :attr:`input`
with the dense matrix :attr:`mat`.

Args:
    input (Tensor): a sparse matrix to be matrix multiplied
    mat (Tensor): a dense matrix to be matrix multiplied
""")

add_docstr(torch.addmv,
           r"""
addmv(input, mat, vec, *, beta=1, alpha=1, out=None) -> Tensor

Performs a matrix-vector product of the matrix :attr:`mat` and
the vector :attr:`vec`.
The vector :attr:`input` is added to the final result.

If :attr:`mat` is a :math:`(n \times m)` tensor, :attr:`vec` is a 1-D tensor of
size `m`, then :attr:`input` must be
:ref:`broadcastable <broadcasting-semantics>` with a 1-D tensor of size `n` and
:attr:`out` will be 1-D tensor of size `n`.

:attr:`alpha` and :attr:`beta` are scaling factors on matrix-vector product between
:attr:`mat` and :attr:`vec` and the added tensor :attr:`input` respectively.

.. math::
    \text{out} = \beta\ \text{input} + \alpha\ (\text{mat} \mathbin{@} \text{vec})

If :attr:`beta` is 0, then :attr:`input` will be ignored, and `nan` and `inf` in
it will not be propagated.
""" + r"""
For inputs of type `FloatTensor` or `DoubleTensor`, arguments :attr:`beta` and
:attr:`alpha` must be real numbers, otherwise they should be integers

Args:
    input (Tensor): vector to be added
    mat (Tensor): matrix to be matrix multiplied
    vec (Tensor): vector to be matrix multiplied

Keyword args:
    beta (Number, optional): multiplier for :attr:`input` (:math:`\beta`)
    alpha (Number, optional): multiplier for :math:`mat @ vec` (:math:`\alpha`)
    {out}

Example::

    >>> M = torch.randn(2)
    >>> mat = torch.randn(2, 3)
    >>> vec = torch.randn(3)
    >>> torch.addmv(M, mat, vec)
    tensor([-0.3768, -5.5565])
""".format(**common_args))

add_docstr(torch.addr,
           r"""
addr(input, vec1, vec2, *, beta=1, alpha=1, out=None) -> Tensor

Performs the outer-product of vectors :attr:`vec1` and :attr:`vec2`
and adds it to the matrix :attr:`input`.

Optional values :attr:`beta` and :attr:`alpha` are scaling factors on the
outer product between :attr:`vec1` and :attr:`vec2` and the added matrix
:attr:`input` respectively.

.. math::
    \text{out} = \beta\ \text{input} + \alpha\ (\text{vec1} \otimes \text{vec2})

If :attr:`beta` is 0, then :attr:`input` will be ignored, and `nan` and `inf` in
it will not be propagated.
""" + r"""
If :attr:`vec1` is a vector of size `n` and :attr:`vec2` is a vector
of size `m`, then :attr:`input` must be
:ref:`broadcastable <broadcasting-semantics>` with a matrix of size
:math:`(n \times m)` and :attr:`out` will be a matrix of size
:math:`(n \times m)`.

Args:
    input (Tensor): matrix to be added
    vec1 (Tensor): the first vector of the outer product
    vec2 (Tensor): the second vector of the outer product

Keyword args:
    beta (Number, optional): multiplier for :attr:`input` (:math:`\beta`)
    alpha (Number, optional): multiplier for :math:`\text{{vec1}} \otimes \text{{vec2}}` (:math:`\alpha`)
    {out}

Example::

    >>> vec1 = torch.arange(1., 4.)
    >>> vec2 = torch.arange(1., 3.)
    >>> M = torch.zeros(3, 2)
    >>> torch.addr(M, vec1, vec2)
    tensor([[ 1.,  2.],
            [ 2.,  4.],
            [ 3.,  6.]])
""".format(**common_args))

add_docstr(torch.allclose,
           r"""
allclose(input, other, rtol=1e-05, atol=1e-08, equal_nan=False) -> bool

This function checks if all :attr:`input` and :attr:`other` satisfy the condition:

.. math::
    \lvert \text{input} - \text{other} \rvert \leq \texttt{atol} + \texttt{rtol} \times \lvert \text{other} \rvert
""" + r"""
elementwise, for all elements of :attr:`input` and :attr:`other`. The behaviour of this function is analogous to
`numpy.allclose <https://docs.scipy.org/doc/numpy/reference/generated/numpy.allclose.html>`_

Args:
    input (Tensor): first tensor to compare
    other (Tensor): second tensor to compare
    atol (float, optional): absolute tolerance. Default: 1e-08
    rtol (float, optional): relative tolerance. Default: 1e-05
    equal_nan (bool, optional): if ``True``, then two ``NaN`` s will be considered equal. Default: ``False``

Example::

    >>> torch.allclose(torch.tensor([10000., 1e-07]), torch.tensor([10000.1, 1e-08]))
    False
    >>> torch.allclose(torch.tensor([10000., 1e-08]), torch.tensor([10000.1, 1e-09]))
    True
    >>> torch.allclose(torch.tensor([1.0, float('nan')]), torch.tensor([1.0, float('nan')]))
    False
    >>> torch.allclose(torch.tensor([1.0, float('nan')]), torch.tensor([1.0, float('nan')]), equal_nan=True)
    True
""")

add_docstr(torch.all,
           r"""
all(input) -> Tensor

Tests if all elements in :attr:`input` evaluate to `True`.

.. note:: This function matches the behaviour of NumPy in returning
          output of dtype `bool` for all supported dtypes except `uint8`.
          For `uint8` the dtype of output is `uint8` itself.

Example::

    >>> a = torch.rand(1, 2).bool()
    >>> a
    tensor([[False, True]], dtype=torch.bool)
    >>> torch.all(a)
    tensor(False, dtype=torch.bool)
    >>> a = torch.arange(0, 3)
    >>> a
    tensor([0, 1, 2])
    >>> torch.all(a)
    tensor(False)

.. function:: all(input, dim, keepdim=False, *, out=None) -> Tensor

For each row of :attr:`input` in the given dimension :attr:`dim`,
returns `True` if all elements in the row evaluate to `True` and `False` otherwise.

{keepdim_details}

Args:
    {input}
    {dim}
    {keepdim}

Keyword args:
    {out}

Example::

    >>> a = torch.rand(4, 2).bool()
    >>> a
    tensor([[True, True],
            [True, False],
            [True, True],
            [True, True]], dtype=torch.bool)
    >>> torch.all(a, dim=1)
    tensor([ True, False,  True,  True], dtype=torch.bool)
    >>> torch.all(a, dim=0)
    tensor([ True, False], dtype=torch.bool)
""".format(**single_dim_common))

add_docstr(torch.any,
           r"""
any(input) -> Tensor

Args:
    {input}

Tests if any element in :attr:`input` evaluates to `True`.

.. note:: This function matches the behaviour of NumPy in returning
          output of dtype `bool` for all supported dtypes except `uint8`.
          For `uint8` the dtype of output is `uint8` itself.

Example::

    >>> a = torch.rand(1, 2).bool()
    >>> a
    tensor([[False, True]], dtype=torch.bool)
    >>> torch.any(a)
    tensor(True, dtype=torch.bool)
    >>> a = torch.arange(0, 3)
    >>> a
    tensor([0, 1, 2])
    >>> torch.any(a)
    tensor(True)

.. function:: any(input, dim, keepdim=False, *, out=None) -> Tensor

For each row of :attr:`input` in the given dimension :attr:`dim`,
returns `True` if any element in the row evaluate to `True` and `False` otherwise.

{keepdim_details}

Args:
    {input}
    {dim}
    {keepdim}

Keyword args:
    {out}

Example::

    >>> a = torch.randn(4, 2) < 0
    >>> a
    tensor([[ True,  True],
            [False,  True],
            [ True,  True],
            [False, False]])
    >>> torch.any(a, 1)
    tensor([ True,  True,  True, False])
    >>> torch.any(a, 0)
    tensor([True, True])
""".format(**single_dim_common))

add_docstr(torch.angle,
           r"""
angle(input, *, out=None) -> Tensor

Computes the element-wise angle (in radians) of the given :attr:`input` tensor.

.. math::
    \text{out}_{i} = angle(\text{input}_{i})
""" + r"""
Args:
    {input}

Keyword args:
    {out}

.. note:: Starting in PyTorch 1.8, angle returns pi for negative real numbers,
          zero for non-negative real numbers, and propagates NaNs. Previously
          the function would return zero for all real numbers and not propagate
          floating-point NaNs.

Example::

    >>> torch.angle(torch.tensor([-1 + 1j, -2 + 2j, 3 - 3j]))*180/3.14159
    tensor([ 135.,  135,  -45])
""".format(**common_args))

add_docstr(torch.as_strided,
           r"""
as_strided(input, size, stride, storage_offset=0) -> Tensor

Create a view of an existing `torch.Tensor` :attr:`input` with specified
:attr:`size`, :attr:`stride` and :attr:`storage_offset`.

.. warning::
    More than one element of a created tensor may refer to a single memory
    location. As a result, in-place operations (especially ones that are
    vectorized) may result in incorrect behavior. If you need to write to
    the tensors, please clone them first.

    Many PyTorch functions, which return a view of a tensor, are internally
    implemented with this function. Those functions, like
    :meth:`torch.Tensor.expand`, are easier to read and are therefore more
    advisable to use.


Args:
    {input}
    size (tuple or ints): the shape of the output tensor
    stride (tuple or ints): the stride of the output tensor
    storage_offset (int, optional): the offset in the underlying storage of the output tensor

Example::

    >>> x = torch.randn(3, 3)
    >>> x
    tensor([[ 0.9039,  0.6291,  1.0795],
            [ 0.1586,  2.1939, -0.4900],
            [-0.1909, -0.7503,  1.9355]])
    >>> t = torch.as_strided(x, (2, 2), (1, 2))
    >>> t
    tensor([[0.9039, 1.0795],
            [0.6291, 0.1586]])
    >>> t = torch.as_strided(x, (2, 2), (1, 2), 1)
    tensor([[0.6291, 0.1586],
            [1.0795, 2.1939]])
""".format(**common_args))

add_docstr(torch.as_tensor,
           r"""
as_tensor(data, dtype=None, device=None) -> Tensor

Convert the data into a `torch.Tensor`. If the data is already a `Tensor` with the same `dtype` and `device`,
no copy will be performed, otherwise a new `Tensor` will be returned with computational graph retained if data
`Tensor` has ``requires_grad=True``. Similarly, if the data is an ``ndarray`` of the corresponding `dtype` and
the `device` is the cpu, no copy will be performed.

Args:
    {data}
    {dtype}
    {device}

Example::

    >>> a = numpy.array([1, 2, 3])
    >>> t = torch.as_tensor(a)
    >>> t
    tensor([ 1,  2,  3])
    >>> t[0] = -1
    >>> a
    array([-1,  2,  3])

    >>> a = numpy.array([1, 2, 3])
    >>> t = torch.as_tensor(a, device=torch.device('cuda'))
    >>> t
    tensor([ 1,  2,  3])
    >>> t[0] = -1
    >>> a
    array([1,  2,  3])
""".format(**factory_data_common_args))

add_docstr(torch.asin, r"""
asin(input, *, out=None) -> Tensor

Returns a new tensor with the arcsine  of the elements of :attr:`input`.

.. math::
    \text{out}_{i} = \sin^{-1}(\text{input}_{i})
""" + r"""
Args:
    {input}

Keyword args:
    {out}

Example::

    >>> a = torch.randn(4)
    >>> a
    tensor([-0.5962,  1.4985, -0.4396,  1.4525])
    >>> torch.asin(a)
    tensor([-0.6387,     nan, -0.4552,     nan])
""".format(**common_args))

add_docstr(torch.arcsin, r"""
arcsin(input, *, out=None) -> Tensor

Alias for :func:`torch.asin`.
""")

add_docstr(torch.asinh,
           r"""
asinh(input, *, out=None) -> Tensor

Returns a new tensor with the inverse hyperbolic sine of the elements of :attr:`input`.

.. math::
    \text{out}_{i} = \sinh^{-1}(\text{input}_{i})
""" + r"""
Args:
    {input}

Keyword arguments:
    {out}

Example::

    >>> a = torch.randn(4)
    >>> a
    tensor([ 0.1606, -1.4267, -1.0899, -1.0250 ])
    >>> torch.asinh(a)
    tensor([ 0.1599, -1.1534, -0.9435, -0.8990 ])
""".format(**common_args))

add_docstr(torch.arcsinh, r"""
arcsinh(input, *, out=None) -> Tensor

Alias for :func:`torch.asinh`.
""")

add_docstr(torch.atan, r"""
atan(input, *, out=None) -> Tensor

Returns a new tensor with the arctangent  of the elements of :attr:`input`.

.. math::
    \text{out}_{i} = \tan^{-1}(\text{input}_{i})
""" + r"""
Args:
    {input}

Keyword args:
    {out}

Example::

    >>> a = torch.randn(4)
    >>> a
    tensor([ 0.2341,  0.2539, -0.6256, -0.6448])
    >>> torch.atan(a)
    tensor([ 0.2299,  0.2487, -0.5591, -0.5727])
""".format(**common_args))

add_docstr(torch.arctan, r"""
arctan(input, *, out=None) -> Tensor

Alias for :func:`torch.atan`.
""")

add_docstr(torch.atan2,
           r"""
atan2(input, other, *, out=None) -> Tensor

Element-wise arctangent of :math:`\text{{input}}_{{i}} / \text{{other}}_{{i}}`
with consideration of the quadrant. Returns a new tensor with the signed angles
in radians between vector :math:`(\text{{other}}_{{i}}, \text{{input}}_{{i}})`
and vector :math:`(1, 0)`. (Note that :math:`\text{{other}}_{{i}}`, the second
parameter, is the x-coordinate, while :math:`\text{{input}}_{{i}}`, the first
parameter, is the y-coordinate.)

The shapes of ``input`` and ``other`` must be
:ref:`broadcastable <broadcasting-semantics>`.

Args:
    input (Tensor): the first input tensor
    other (Tensor): the second input tensor

Keyword args:
    {out}

Example::

    >>> a = torch.randn(4)
    >>> a
    tensor([ 0.9041,  0.0196, -0.3108, -2.4423])
    >>> torch.atan2(a, torch.randn(4))
    tensor([ 0.9833,  0.0811, -1.9743, -1.4151])
""".format(**common_args))

add_docstr(torch.atanh, r"""
atanh(input, *, out=None) -> Tensor

Returns a new tensor with the inverse hyperbolic tangent of the elements of :attr:`input`.

Note:
    The domain of the inverse hyperbolic tangent is `(-1, 1)` and values outside this range
    will be mapped to ``NaN``, except for the values `1` and `-1` for which the output is
    mapped to `+/-INF` respectively.

.. math::
    \text{out}_{i} = \tanh^{-1}(\text{input}_{i})
""" + r"""
Args:
    {input}

Keyword arguments:
    {out}

Example::

    >>> a = torch.randn(4).uniform_(-1, 1)
    >>> a
    tensor([ -0.9385, 0.2968, -0.8591, -0.1871 ])
    >>> torch.atanh(a)
    tensor([ -1.7253, 0.3060, -1.2899, -0.1893 ])
""".format(**common_args))

add_docstr(torch.arctanh, r"""
arctanh(input, *, out=None) -> Tensor

Alias for :func:`torch.atanh`.
""")

add_docstr(torch.baddbmm,
           r"""
baddbmm(input, batch1, batch2, *, beta=1, alpha=1, out=None) -> Tensor

Performs a batch matrix-matrix product of matrices in :attr:`batch1`
and :attr:`batch2`.
:attr:`input` is added to the final result.

:attr:`batch1` and :attr:`batch2` must be 3-D tensors each containing the same
number of matrices.

If :attr:`batch1` is a :math:`(b \times n \times m)` tensor, :attr:`batch2` is a
:math:`(b \times m \times p)` tensor, then :attr:`input` must be
:ref:`broadcastable <broadcasting-semantics>` with a
:math:`(b \times n \times p)` tensor and :attr:`out` will be a
:math:`(b \times n \times p)` tensor. Both :attr:`alpha` and :attr:`beta` mean the
same as the scaling factors used in :meth:`torch.addbmm`.

.. math::
    \text{out}_i = \beta\ \text{input}_i + \alpha\ (\text{batch1}_i \mathbin{@} \text{batch2}_i)

If :attr:`beta` is 0, then :attr:`input` will be ignored, and `nan` and `inf` in
it will not be propagated.
""" + r"""
For inputs of type `FloatTensor` or `DoubleTensor`, arguments :attr:`beta` and
:attr:`alpha` must be real numbers, otherwise they should be integers.

{tf32_note}

Args:
    input (Tensor): the tensor to be added
    batch1 (Tensor): the first batch of matrices to be multiplied
    batch2 (Tensor): the second batch of matrices to be multiplied

Keyword args:
    beta (Number, optional): multiplier for :attr:`input` (:math:`\beta`)
    alpha (Number, optional): multiplier for :math:`\text{{batch1}} \mathbin{{@}} \text{{batch2}}` (:math:`\alpha`)
    {out}

Example::

    >>> M = torch.randn(10, 3, 5)
    >>> batch1 = torch.randn(10, 3, 4)
    >>> batch2 = torch.randn(10, 4, 5)
    >>> torch.baddbmm(M, batch1, batch2).size()
    torch.Size([10, 3, 5])
""".format(**common_args, **tf32_notes))

add_docstr(torch.bernoulli,
           r"""
bernoulli(input, *, generator=None, out=None) -> Tensor

Draws binary random numbers (0 or 1) from a Bernoulli distribution.

The :attr:`input` tensor should be a tensor containing probabilities
to be used for drawing the binary random number.
Hence, all values in :attr:`input` have to be in the range:
:math:`0 \leq \text{input}_i \leq 1`.

The :math:`\text{i}^{th}` element of the output tensor will draw a
value :math:`1` according to the :math:`\text{i}^{th}` probability value given
in :attr:`input`.

.. math::
    \text{out}_{i} \sim \mathrm{Bernoulli}(p = \text{input}_{i})
""" + r"""
The returned :attr:`out` tensor only has values 0 or 1 and is of the same
shape as :attr:`input`.

:attr:`out` can have integral ``dtype``, but :attr:`input` must have floating
point ``dtype``.

Args:
    input (Tensor): the input tensor of probability values for the Bernoulli distribution

Keyword args:
    {generator}
    {out}

Example::

    >>> a = torch.empty(3, 3).uniform_(0, 1)  # generate a uniform random matrix with range [0, 1]
    >>> a
    tensor([[ 0.1737,  0.0950,  0.3609],
            [ 0.7148,  0.0289,  0.2676],
            [ 0.9456,  0.8937,  0.7202]])
    >>> torch.bernoulli(a)
    tensor([[ 1.,  0.,  0.],
            [ 0.,  0.,  0.],
            [ 1.,  1.,  1.]])

    >>> a = torch.ones(3, 3) # probability of drawing "1" is 1
    >>> torch.bernoulli(a)
    tensor([[ 1.,  1.,  1.],
            [ 1.,  1.,  1.],
            [ 1.,  1.,  1.]])
    >>> a = torch.zeros(3, 3) # probability of drawing "1" is 0
    >>> torch.bernoulli(a)
    tensor([[ 0.,  0.,  0.],
            [ 0.,  0.,  0.],
            [ 0.,  0.,  0.]])
""".format(**common_args))

add_docstr(torch.bincount,
           r"""
bincount(input, weights=None, minlength=0) -> Tensor

Count the frequency of each value in an array of non-negative ints.

The number of bins (size 1) is one larger than the largest value in
:attr:`input` unless :attr:`input` is empty, in which case the result is a
tensor of size 0. If :attr:`minlength` is specified, the number of bins is at least
:attr:`minlength` and if :attr:`input` is empty, then the result is tensor of size
:attr:`minlength` filled with zeros. If ``n`` is the value at position ``i``,
``out[n] += weights[i]`` if :attr:`weights` is specified else
``out[n] += 1``.

Note:
    {backward_reproducibility_note}

Arguments:
    input (Tensor): 1-d int tensor
    weights (Tensor): optional, weight for each value in the input tensor.
        Should be of same size as input tensor.
    minlength (int): optional, minimum number of bins. Should be non-negative.

Returns:
    output (Tensor): a tensor of shape ``Size([max(input) + 1])`` if
    :attr:`input` is non-empty, else ``Size(0)``

Example::

    >>> input = torch.randint(0, 8, (5,), dtype=torch.int64)
    >>> weights = torch.linspace(0, 1, steps=5)
    >>> input, weights
    (tensor([4, 3, 6, 3, 4]),
     tensor([ 0.0000,  0.2500,  0.5000,  0.7500,  1.0000])

    >>> torch.bincount(input)
    tensor([0, 0, 0, 2, 2, 0, 1])

    >>> input.bincount(weights)
    tensor([0.0000, 0.0000, 0.0000, 1.0000, 1.0000, 0.0000, 0.5000])
""".format(**reproducibility_notes))

add_docstr(torch.bitwise_not,
           r"""
bitwise_not(input, *, out=None) -> Tensor

Computes the bitwise NOT of the given input tensor. The input tensor must be of
integral or Boolean types. For bool tensors, it computes the logical NOT.

Args:
    {input}

Keyword args:
    {out}

Example:

    >>> torch.bitwise_not(torch.tensor([-1, -2, 3], dtype=torch.int8))
    tensor([ 0,  1, -4], dtype=torch.int8)
""".format(**common_args))

add_docstr(torch.bmm,
           r"""
bmm(input, mat2, *, deterministic=False, out=None) -> Tensor

Performs a batch matrix-matrix product of matrices stored in :attr:`input`
and :attr:`mat2`.

:attr:`input` and :attr:`mat2` must be 3-D tensors each containing
the same number of matrices.

If :attr:`input` is a :math:`(b \times n \times m)` tensor, :attr:`mat2` is a
:math:`(b \times m \times p)` tensor, :attr:`out` will be a
:math:`(b \times n \times p)` tensor.

.. math::
    \text{out}_i = \text{input}_i \mathbin{@} \text{mat2}_i
""" + r"""
{tf32_note}

.. note:: This function does not :ref:`broadcast <broadcasting-semantics>`.
          For broadcasting matrix products, see :func:`torch.matmul`.

Args:
    input (Tensor): the first batch of matrices to be multiplied
    mat2 (Tensor): the second batch of matrices to be multiplied

Keyword Args:
    deterministic (bool, optional): flag to choose between a faster non-deterministic
                                    calculation, or a slower deterministic calculation.
                                    This argument is only available for sparse-dense CUDA bmm.
                                    Default: ``False``
    {out}

Example::

    >>> input = torch.randn(10, 3, 4)
    >>> mat2 = torch.randn(10, 4, 5)
    >>> res = torch.bmm(input, mat2)
    >>> res.size()
    torch.Size([10, 3, 5])
""".format(**common_args, **tf32_notes))

add_docstr(torch.bitwise_and,
           r"""
bitwise_and(input, other, *, out=None) -> Tensor

Computes the bitwise AND of :attr:`input` and :attr:`other`. The input tensor must be of
integral or Boolean types. For bool tensors, it computes the logical AND.

Args:
    input: the first input tensor
    other: the second input tensor

Keyword args:
    {out}

Example:

    >>> torch.bitwise_and(torch.tensor([-1, -2, 3], dtype=torch.int8), torch.tensor([1, 0, 3], dtype=torch.int8))
    tensor([1, 0,  3], dtype=torch.int8)
    >>> torch.bitwise_and(torch.tensor([True, True, False]), torch.tensor([False, True, False]))
    tensor([ False, True, False])
""".format(**common_args))

add_docstr(torch.bitwise_or,
           r"""
bitwise_or(input, other, *, out=None) -> Tensor

Computes the bitwise OR of :attr:`input` and :attr:`other`. The input tensor must be of
integral or Boolean types. For bool tensors, it computes the logical OR.

Args:
    input: the first input tensor
    other: the second input tensor

Keyword args:
    {out}

Example:

    >>> torch.bitwise_or(torch.tensor([-1, -2, 3], dtype=torch.int8), torch.tensor([1, 0, 3], dtype=torch.int8))
    tensor([-1, -2,  3], dtype=torch.int8)
    >>> torch.bitwise_or(torch.tensor([True, True, False]), torch.tensor([False, True, False]))
    tensor([ True, True, False])
""".format(**common_args))

add_docstr(torch.bitwise_xor,
           r"""
bitwise_xor(input, other, *, out=None) -> Tensor

Computes the bitwise XOR of :attr:`input` and :attr:`other`. The input tensor must be of
integral or Boolean types. For bool tensors, it computes the logical XOR.

Args:
    input: the first input tensor
    other: the second input tensor

Keyword args:
    {out}

Example:

    >>> torch.bitwise_xor(torch.tensor([-1, -2, 3], dtype=torch.int8), torch.tensor([1, 0, 3], dtype=torch.int8))
    tensor([-2, -2,  0], dtype=torch.int8)
    >>> torch.bitwise_xor(torch.tensor([True, True, False]), torch.tensor([False, True, False]))
    tensor([ True, False, False])
""".format(**common_args))

add_docstr(torch.broadcast_to,
           r"""
broadcast_to(input, shape) -> Tensor

Broadcasts :attr:`input` to the shape :attr:`\shape`.
Equivalent to calling ``input.expand(shape)``. See :meth:`~Tensor.expand` for details.

Args:
    {input}
    shape (list, tuple, or :class:`torch.Size`): the new shape.

Example::

    >>> x = torch.tensor([1, 2, 3])
    >>> torch.broadcast_to(x, (3, 3))
    tensor([[1, 2, 3],
            [1, 2, 3],
            [1, 2, 3]])
""".format(**common_args))

add_docstr(torch.stack,
           r"""
stack(tensors, dim=0, *, out=None) -> Tensor

Concatenates a sequence of tensors along a new dimension.

All tensors need to be of the same size.

Arguments:
    tensors (sequence of Tensors): sequence of tensors to concatenate
    dim (int): dimension to insert. Has to be between 0 and the number
        of dimensions of concatenated tensors (inclusive)

Keyword args:
    {out}
""".format(**common_args))

add_docstr(torch.hstack,
           r"""
hstack(tensors, *, out=None) -> Tensor

Stack tensors in sequence horizontally (column wise).

This is equivalent to concatenation along the first axis for 1-D tensors, and along the second axis for all other tensors.

Args:
    tensors (sequence of Tensors): sequence of tensors to concatenate

Keyword args:
    {out}

Example::

    >>> a = torch.tensor([1, 2, 3])
    >>> b = torch.tensor([4, 5, 6])
    >>> torch.hstack((a,b))
    tensor([1, 2, 3, 4, 5, 6])
    >>> a = torch.tensor([[1],[2],[3]])
    >>> b = torch.tensor([[4],[5],[6]])
    >>> torch.hstack((a,b))
    tensor([[1, 4],
            [2, 5],
            [3, 6]])

""".format(**common_args))

add_docstr(torch.vstack,
           r"""
vstack(tensors, *, out=None) -> Tensor

Stack tensors in sequence vertically (row wise).

This is equivalent to concatenation along the first axis after all 1-D tensors have been reshaped by :func:`torch.atleast_2d`.

Args:
    tensors (sequence of Tensors): sequence of tensors to concatenate

Keyword args:
    {out}

Example::

    >>> a = torch.tensor([1, 2, 3])
    >>> b = torch.tensor([4, 5, 6])
    >>> torch.vstack((a,b))
    tensor([[1, 2, 3],
            [4, 5, 6]])
    >>> a = torch.tensor([[1],[2],[3]])
    >>> b = torch.tensor([[4],[5],[6]])
    >>> torch.vstack((a,b))
    tensor([[1],
            [2],
            [3],
            [4],
            [5],
            [6]])


""".format(**common_args))

add_docstr(torch.dstack,
           r"""
dstack(tensors, *, out=None) -> Tensor

Stack tensors in sequence depthwise (along third axis).

This is equivalent to concatenation along the third axis after 1-D and 2-D tensors have been reshaped by :func:`torch.atleast_3d`.

Args:
    tensors (sequence of Tensors): sequence of tensors to concatenate

Keyword args:
    {out}

Example::

    >>> a = torch.tensor([1, 2, 3])
    >>> b = torch.tensor([4, 5, 6])
    >>> torch.dstack((a,b))
    tensor([[[1, 4],
             [2, 5],
             [3, 6]]])
    >>> a = torch.tensor([[1],[2],[3]])
    >>> b = torch.tensor([[4],[5],[6]])
    >>> torch.dstack((a,b))
    tensor([[[1, 4]],
            [[2, 5]],
            [[3, 6]]])


""".format(**common_args))

add_docstr(torch.tensor_split,
           r"""
tensor_split(input, indices_or_sections, dim=0) -> List of Tensors

Splits a tensor into multiple sub-tensors, all of which are views of :attr:`input`,
along dimension :attr:`dim` according to the indices or number of sections specified
by :attr:`indices_or_sections`. This function is based on NumPy's
:func:`numpy.array_split`.

Args:
    input (Tensor): the tensor to split
    indices_or_sections (Tensor, int or list or tuple of ints):
        If :attr:`indices_or_sections` is an integer ``n`` or a zero dimensional long tensor
        with value ``n``, :attr:`input` is split into ``n`` sections along dimension :attr:`dim`.
        If :attr:`input` is divisible by ``n`` along dimension :attr:`dim`, each
        section will be of equal size, :code:`input.size(dim) / n`. If :attr:`input`
        is not divisible by ``n``, the sizes of the first :code:`int(input.size(dim) % n)`
        sections will have size :code:`int(input.size(dim) / n) + 1`, and the rest will
        have size :code:`int(input.size(dim) / n)`.

        If :attr:`indices_or_sections` is a list or tuple of ints, or a one-dimensional long
        tensor, then :attr:`input` is split along dimension :attr:`dim` at each of the indices
        in the list, tuple or tensor. For instance, :code:`indices_or_sections=[2, 3]` and :code:`dim=0`
        would result in the tensors :code:`input[:2]`, :code:`input[2:3]`, and :code:`input[3:]`.

        If indices_or_sections is a tensor, it must be a zero-dimensional or one-dimensional
        long tensor on the CPU.

    dim (int, optional): dimension along which to split the tensor. Default: ``0``

Example::

    >>> x = torch.arange(8)
    >>> torch.tensor_split(x, 3)
    (tensor([0, 1, 2]), tensor([3, 4, 5]), tensor([6, 7]))

    >>> x = torch.arange(7)
    >>> torch.tensor_split(x, 3)
    (tensor([0, 1, 2]), tensor([3, 4]), tensor([5, 6]))
    >>> torch.tensor_split(x, (1, 6))
    (tensor([0]), tensor([1, 2, 3, 4, 5]), tensor([6]))

    >>> x = torch.arange(14).reshape(2, 7)
    >>> x
    tensor([[ 0,  1,  2,  3,  4,  5,  6],
            [ 7,  8,  9, 10, 11, 12, 13]])
    >>> torch.tensor_split(x, 3, dim=1)
    (tensor([[0, 1, 2],
            [7, 8, 9]]),
     tensor([[ 3,  4],
            [10, 11]]),
     tensor([[ 5,  6],
            [12, 13]]))
    >>> torch.tensor_split(x, (1, 6), dim=1)
    (tensor([[0],
            [7]]),
     tensor([[ 1,  2,  3,  4,  5],
            [ 8,  9, 10, 11, 12]]),
     tensor([[ 6],
            [13]]))
""")

add_docstr(torch.chunk,
           r"""
chunk(input, chunks, dim=0) -> List of Tensors

Splits a tensor into a specific number of chunks. Each chunk is a view of
the input tensor.

Last chunk will be smaller if the tensor size along the given dimension
:attr:`dim` is not divisible by :attr:`chunks`.

Arguments:
    input (Tensor): the tensor to split
    chunks (int): number of chunks to return
    dim (int): dimension along which to split the tensor
""")

add_docstr(torch.unsafe_chunk,
           r"""
unsafe_chunk(input, chunks, dim=0) -> List of Tensors

Works like :func:`torch.chunk` but without enforcing the autograd restrictions
on inplace modification of the outputs.

.. warning::
    This function is safe to use as long as only the input, or only the outputs
    are modified inplace after calling this function. It is user's
    responsibility to ensure that is the case. If both the input and one or more
    of the outputs are modified inplace, gradients computed by autograd will be
    silently incorrect.
""")

add_docstr(torch.unsafe_split,
           r"""
unsafe_split(tensor, split_size_or_sections, dim=0) -> List of Tensors

Works like :func:`torch.split` but without enforcing the autograd restrictions
on inplace modification of the outputs.

.. warning::
    This function is safe to use as long as only the input, or only the outputs
    are modified inplace after calling this function. It is user's
    responsibility to ensure that is the case. If both the input and one or more
    of the outputs are modified inplace, gradients computed by autograd will be
    silently incorrect.
""")

add_docstr(torch.hsplit,
           r"""
hsplit(input, indices_or_sections) -> List of Tensors

Splits :attr:`input`, a tensor with one or more dimensions, into multiple tensors
horizontally according to :attr:`indices_or_sections`. Each split is a view of
:attr:`input`.

If :attr:`input` is one dimensional this is equivalent to calling
torch.tensor_split(input, indices_or_sections, dim=0) (the split dimension is
zero), and if :attr:`input` has two or more dimensions it's equivalent to calling
torch.tensor_split(input, indices_or_sections, dim=1) (the split dimension is 1),
except that if :attr:`indices_or_sections` is an integer it must evenly divide
the split dimension or a runtime error will be thrown.

This function is based on NumPy's :func:`numpy.hsplit`.

Args:
    input (Tensor): tensor to split.
    indices_or_sections (Tensor, int or list or tuple of ints): See argument in :func:`torch.tensor_split`.

Example::
    >>> t = torch.arange(16.0).reshape(4,4)
    >>> t
    tensor([[ 0.,  1.,  2.,  3.],
            [ 4.,  5.,  6.,  7.],
            [ 8.,  9., 10., 11.],
            [12., 13., 14., 15.]])
    >>> torch.hsplit(t, 2)
    (tensor([[ 0.,  1.],
             [ 4.,  5.],
             [ 8.,  9.],
             [12., 13.]]),
     tensor([[ 2.,  3.],
             [ 6.,  7.],
             [10., 11.],
             [14., 15.]]))
    >>> torch.hsplit(t, [3, 6])
    (tensor([[ 0.,  1.,  2.],
             [ 4.,  5.,  6.],
             [ 8.,  9., 10.],
             [12., 13., 14.]]),
     tensor([[ 3.],
             [ 7.],
             [11.],
             [15.]]),
     tensor([], size=(4, 0)))

""")

add_docstr(torch.vsplit,
           r"""
vsplit(input, indices_or_sections) -> List of Tensors

Splits :attr:`input`, a tensor with two or more dimensions, into multiple tensors
vertically according to :attr:`indices_or_sections`. Each split is a view of
:attr:`input`.

This is equivalent to calling torch.tensor_split(input, indices_or_sections, dim=0)
(the split dimension is 0), except that if :attr:`indices_or_sections` is an integer
it must evenly divide the split dimension or a runtime error will be thrown.

This function is based on NumPy's :func:`numpy.vsplit`.

Args:
    input (Tensor): tensor to split.
    indices_or_sections (Tensor, int or list or tuple of ints): See argument in :func:`torch.tensor_split`.

Example::
    >>> t = torch.arange(16.0).reshape(4,4)
    >>> t
    tensor([[ 0.,  1.,  2.,  3.],
            [ 4.,  5.,  6.,  7.],
            [ 8.,  9., 10., 11.],
            [12., 13., 14., 15.]])
    >>> torch.vsplit(t, 2)
    (tensor([[0., 1., 2., 3.],
             [4., 5., 6., 7.]]),
     tensor([[ 8.,  9., 10., 11.],
             [12., 13., 14., 15.]]))
    >>> torch.vsplit(t, [3, 6])
    (tensor([[ 0.,  1.,  2.,  3.],
             [ 4.,  5.,  6.,  7.],
             [ 8.,  9., 10., 11.]]),
     tensor([[12., 13., 14., 15.]]),
     tensor([], size=(0, 4)))

""")

add_docstr(torch.dsplit,
           r"""
dsplit(input, indices_or_sections) -> List of Tensors

Splits :attr:`input`, a tensor with three or more dimensions, into multiple tensors
depthwise according to :attr:`indices_or_sections`. Each split is a view of
:attr:`input`.

This is equivalent to calling torch.tensor_split(input, indices_or_sections, dim=2)
(the split dimension is 1), except that if :attr:`indices_or_sections` is an integer
it must evenly divide the split dimension or a runtime error will be thrown.

This function is based on NumPy's :func:`numpy.dsplit`.

Args:
    input (Tensor): tensor to split.
    indices_or_sections (Tensor, int or list or tuple of ints): See argument in :func:`torch.tensor_split`.

Example::
    >>> t = torch.arange(16.0).reshape(2, 2, 4)
    >>> t
    tensor([[[ 0.,  1.,  2.,  3.],
             [ 4.,  5.,  6.,  7.]],
            [[ 8.,  9., 10., 11.],
             [12., 13., 14., 15.]]])
    >>> torch.dsplit(t, 2)
    (tensor([[[ 0.,  1.],
            [ 4.,  5.]],
           [[ 8.,  9.],
            [12., 13.]]]),
     tensor([[[ 2.,  3.],
              [ 6.,  7.]],
             [[10., 11.],
              [14., 15.]]]))

    >>> torch.dsplit(t, [3, 6])
    (tensor([[[ 0.,  1.,  2.],
              [ 4.,  5.,  6.]],
             [[ 8.,  9., 10.],
              [12., 13., 14.]]]),
     tensor([[[ 3.],
              [ 7.]],
             [[11.],
              [15.]]]),
     tensor([], size=(2, 2, 0)))

""")

add_docstr(torch.can_cast,
           r"""
can_cast(from, to) -> bool

Determines if a type conversion is allowed under PyTorch casting rules
described in the type promotion :ref:`documentation <type-promotion-doc>`.

Args:
    from (dtype): The original :class:`torch.dtype`.
    to (dtype): The target :class:`torch.dtype`.

Example::

    >>> torch.can_cast(torch.double, torch.float)
    True
    >>> torch.can_cast(torch.float, torch.int)
    False
""")

add_docstr(torch.cat,
           r"""
cat(tensors, dim=0, *, out=None) -> Tensor

Concatenates the given sequence of :attr:`seq` tensors in the given dimension.
All tensors must either have the same shape (except in the concatenating
dimension) or be empty.

:func:`torch.cat` can be seen as an inverse operation for :func:`torch.split`
and :func:`torch.chunk`.

:func:`torch.cat` can be best understood via examples.

Args:
    tensors (sequence of Tensors): any python sequence of tensors of the same type.
        Non-empty tensors provided must have the same shape, except in the
        cat dimension.
    dim (int, optional): the dimension over which the tensors are concatenated

Keyword args:
    {out}

Example::

    >>> x = torch.randn(2, 3)
    >>> x
    tensor([[ 0.6580, -1.0969, -0.4614],
            [-0.1034, -0.5790,  0.1497]])
    >>> torch.cat((x, x, x), 0)
    tensor([[ 0.6580, -1.0969, -0.4614],
            [-0.1034, -0.5790,  0.1497],
            [ 0.6580, -1.0969, -0.4614],
            [-0.1034, -0.5790,  0.1497],
            [ 0.6580, -1.0969, -0.4614],
            [-0.1034, -0.5790,  0.1497]])
    >>> torch.cat((x, x, x), 1)
    tensor([[ 0.6580, -1.0969, -0.4614,  0.6580, -1.0969, -0.4614,  0.6580,
             -1.0969, -0.4614],
            [-0.1034, -0.5790,  0.1497, -0.1034, -0.5790,  0.1497, -0.1034,
             -0.5790,  0.1497]])
""".format(**common_args))

add_docstr(torch.ceil,
           r"""
ceil(input, *, out=None) -> Tensor

Returns a new tensor with the ceil of the elements of :attr:`input`,
the smallest integer greater than or equal to each element.

.. math::
    \text{out}_{i} = \left\lceil \text{input}_{i} \right\rceil
""" + r"""
Args:
    {input}

Keyword args:
    {out}

Example::

    >>> a = torch.randn(4)
    >>> a
    tensor([-0.6341, -1.4208, -1.0900,  0.5826])
    >>> torch.ceil(a)
    tensor([-0., -1., -1.,  1.])
""".format(**common_args))

add_docstr(torch.real,
           r"""
real(input) -> Tensor

Returns a new tensor containing real values of the :attr:`self` tensor.
The returned tensor and :attr:`self` share the same underlying storage.

.. warning::
    :func:`real` is only supported for tensors with complex dtypes.

Args:
    {input}

Example::

    >>> x=torch.randn(4, dtype=torch.cfloat)
    >>> x
    tensor([(0.3100+0.3553j), (-0.5445-0.7896j), (-1.6492-0.0633j), (-0.0638-0.8119j)])
    >>> x.real
    tensor([ 0.3100, -0.5445, -1.6492, -0.0638])

""".format(**common_args))

add_docstr(torch.imag,
           r"""
imag(input) -> Tensor

Returns a new tensor containing imaginary values of the :attr:`self` tensor.
The returned tensor and :attr:`self` share the same underlying storage.

.. warning::
    :func:`imag` is only supported for tensors with complex dtypes.

Args:
    {input}

Example::

    >>> x=torch.randn(4, dtype=torch.cfloat)
    >>> x
    tensor([(0.3100+0.3553j), (-0.5445-0.7896j), (-1.6492-0.0633j), (-0.0638-0.8119j)])
    >>> x.imag
    tensor([ 0.3553, -0.7896, -0.0633, -0.8119])

""".format(**common_args))

add_docstr(torch.view_as_real,
           r"""
view_as_real(input) -> Tensor

Returns a view of :attr:`input` as a real tensor. For an input complex tensor of
:attr:`size` :math:`m1, m2, \dots, mi`, this function returns a new
real tensor of size :math:`m1, m2, \dots, mi, 2`, where the last dimension of size 2
represents the real and imaginary components of complex numbers.

.. warning::
    :func:`view_as_real` is only supported for tensors with ``complex dtypes``.

Args:
    {input}

Example::

    >>> x=torch.randn(4, dtype=torch.cfloat)
    >>> x
    tensor([(0.4737-0.3839j), (-0.2098-0.6699j), (0.3470-0.9451j), (-0.5174-1.3136j)])
    >>> torch.view_as_real(x)
    tensor([[ 0.4737, -0.3839],
            [-0.2098, -0.6699],
            [ 0.3470, -0.9451],
            [-0.5174, -1.3136]])
""".format(**common_args))

add_docstr(torch.view_as_complex,
           r"""
view_as_complex(input) -> Tensor

Returns a view of :attr:`input` as a complex tensor. For an input complex
tensor of :attr:`size` :math:`m1, m2, \dots, mi, 2`, this function returns a
new complex tensor of :attr:`size` :math:`m1, m2, \dots, mi` where the last
dimension of the input tensor is expected to represent the real and imaginary
components of complex numbers.

.. warning::
    :func:`view_as_complex` is only supported for tensors with
    :class:`torch.dtype` ``torch.float64`` and ``torch.float32``.  The input is
    expected to have the last dimension of :attr:`size` 2. In addition, the
    tensor must have a `stride` of 1 for its last dimension. The strides of all
    other dimensions must be even numbers.

Args:
    {input}

Example::

    >>> x=torch.randn(4, 2)
    >>> x
    tensor([[ 1.6116, -0.5772],
            [-1.4606, -0.9120],
            [ 0.0786, -1.7497],
            [-0.6561, -1.6623]])
    >>> torch.view_as_complex(x)
    tensor([(1.6116-0.5772j), (-1.4606-0.9120j), (0.0786-1.7497j), (-0.6561-1.6623j)])
""".format(**common_args))

add_docstr(torch.reciprocal,
           r"""
reciprocal(input, *, out=None) -> Tensor

Returns a new tensor with the reciprocal of the elements of :attr:`input`

.. math::
    \text{out}_{i} = \frac{1}{\text{input}_{i}}

.. note::
    Unlike NumPy's reciprocal, torch.reciprocal supports integral inputs. Integral
    inputs to reciprocal are automatically :ref:`promoted <type-promotion-doc>` to
    the default scalar type.
""" + r"""
Args:
    {input}

Keyword args:
    {out}

Example::

    >>> a = torch.randn(4)
    >>> a
    tensor([-0.4595, -2.1219, -1.4314,  0.7298])
    >>> torch.reciprocal(a)
    tensor([-2.1763, -0.4713, -0.6986,  1.3702])
""".format(**common_args))

add_docstr(torch.cholesky, r"""
cholesky(input, upper=False, *, out=None) -> Tensor

Computes the Cholesky decomposition of a symmetric positive-definite
matrix :math:`A` or for batches of symmetric positive-definite matrices.

If :attr:`upper` is ``True``, the returned matrix ``U`` is upper-triangular, and
the decomposition has the form:

.. math::

  A = U^TU

If :attr:`upper` is ``False``, the returned matrix ``L`` is lower-triangular, and
the decomposition has the form:

.. math::

    A = LL^T

If :attr:`upper` is ``True``, and :math:`A` is a batch of symmetric positive-definite
matrices, then the returned tensor will be composed of upper-triangular Cholesky factors
of each of the individual matrices. Similarly, when :attr:`upper` is ``False``, the returned
tensor will be composed of lower-triangular Cholesky factors of each of the individual
matrices.

.. note:: :func:`torch.linalg.cholesky` should be used over ``torch.cholesky`` when possible.
          Note however that :func:`torch.linalg.cholesky` does not yet support the :attr:`upper`
          parameter and instead always returns the lower triangular matrix.

Args:
    input (Tensor): the input tensor :math:`A` of size :math:`(*, n, n)` where `*` is zero or more
                batch dimensions consisting of symmetric positive-definite matrices.
    upper (bool, optional): flag that indicates whether to return a
                            upper or lower triangular matrix. Default: ``False``

Keyword args:
    out (Tensor, optional): the output matrix

Example::

    >>> a = torch.randn(3, 3)
    >>> a = torch.mm(a, a.t()) # make symmetric positive-definite
    >>> l = torch.cholesky(a)
    >>> a
    tensor([[ 2.4112, -0.7486,  1.4551],
            [-0.7486,  1.3544,  0.1294],
            [ 1.4551,  0.1294,  1.6724]])
    >>> l
    tensor([[ 1.5528,  0.0000,  0.0000],
            [-0.4821,  1.0592,  0.0000],
            [ 0.9371,  0.5487,  0.7023]])
    >>> torch.mm(l, l.t())
    tensor([[ 2.4112, -0.7486,  1.4551],
            [-0.7486,  1.3544,  0.1294],
            [ 1.4551,  0.1294,  1.6724]])
    >>> a = torch.randn(3, 2, 2)
    >>> a = torch.matmul(a, a.transpose(-1, -2)) + 1e-03 # make symmetric positive-definite
    >>> l = torch.cholesky(a)
    >>> z = torch.matmul(l, l.transpose(-1, -2))
    >>> torch.max(torch.abs(z - a)) # Max non-zero
    tensor(2.3842e-07)
""")

add_docstr(torch.cholesky_solve, r"""
cholesky_solve(input, input2, upper=False, *, out=None) -> Tensor

Solves a linear system of equations with a positive semidefinite
matrix to be inverted given its Cholesky factor matrix :math:`u`.

If :attr:`upper` is ``False``, :math:`u` is and lower triangular and `c` is
returned such that:

.. math::
    c = (u u^T)^{{-1}} b

If :attr:`upper` is ``True`` or not provided, :math:`u` is upper triangular
and `c` is returned such that:

.. math::
    c = (u^T u)^{{-1}} b

`torch.cholesky_solve(b, u)` can take in 2D inputs `b, u` or inputs that are
batches of 2D matrices. If the inputs are batches, then returns
batched outputs `c`

Supports real-valued and complex-valued inputs.
For the complex-valued inputs the transpose operator above is the conjugate transpose.

Args:
    input (Tensor): input matrix :math:`b` of size :math:`(*, m, k)`,
                where :math:`*` is zero or more batch dimensions
    input2 (Tensor): input matrix :math:`u` of size :math:`(*, m, m)`,
                where :math:`*` is zero of more batch dimensions composed of
                upper or lower triangular Cholesky factor
    upper (bool, optional): whether to consider the Cholesky factor as a
                            lower or upper triangular matrix. Default: ``False``.

Keyword args:
    out (Tensor, optional): the output tensor for `c`

Example::

    >>> a = torch.randn(3, 3)
    >>> a = torch.mm(a, a.t()) # make symmetric positive definite
    >>> u = torch.cholesky(a)
    >>> a
    tensor([[ 0.7747, -1.9549,  1.3086],
            [-1.9549,  6.7546, -5.4114],
            [ 1.3086, -5.4114,  4.8733]])
    >>> b = torch.randn(3, 2)
    >>> b
    tensor([[-0.6355,  0.9891],
            [ 0.1974,  1.4706],
            [-0.4115, -0.6225]])
    >>> torch.cholesky_solve(b, u)
    tensor([[ -8.1625,  19.6097],
            [ -5.8398,  14.2387],
            [ -4.3771,  10.4173]])
    >>> torch.mm(a.inverse(), b)
    tensor([[ -8.1626,  19.6097],
            [ -5.8398,  14.2387],
            [ -4.3771,  10.4173]])
""")

add_docstr(torch.cholesky_inverse, r"""
cholesky_inverse(input, upper=False, *, out=None) -> Tensor

Computes the inverse of a symmetric positive-definite matrix :math:`A` using its
Cholesky factor :math:`u`: returns matrix ``inv``. The inverse is computed using
LAPACK routines ``dpotri`` and ``spotri`` (and the corresponding MAGMA routines).

If :attr:`upper` is ``False``, :math:`u` is lower triangular
such that the returned tensor is

.. math::
    inv = (uu^{{T}})^{{-1}}

If :attr:`upper` is ``True`` or not provided, :math:`u` is upper
triangular such that the returned tensor is

.. math::
    inv = (u^T u)^{{-1}}

Args:
    input (Tensor): the input 2-D tensor :math:`u`, a upper or lower triangular
           Cholesky factor
    upper (bool, optional): whether to return a lower (default) or upper triangular matrix

Keyword args:
    out (Tensor, optional): the output tensor for `inv`

Example::

    >>> a = torch.randn(3, 3)
    >>> a = torch.mm(a, a.t()) + 1e-05 * torch.eye(3) # make symmetric positive definite
    >>> u = torch.cholesky(a)
    >>> a
    tensor([[  0.9935,  -0.6353,   1.5806],
            [ -0.6353,   0.8769,  -1.7183],
            [  1.5806,  -1.7183,  10.6618]])
    >>> torch.cholesky_inverse(u)
    tensor([[ 1.9314,  1.2251, -0.0889],
            [ 1.2251,  2.4439,  0.2122],
            [-0.0889,  0.2122,  0.1412]])
    >>> a.inverse()
    tensor([[ 1.9314,  1.2251, -0.0889],
            [ 1.2251,  2.4439,  0.2122],
            [-0.0889,  0.2122,  0.1412]])
""")

add_docstr(torch.clone, r"""
clone(input, *, memory_format=torch.preserve_format) -> Tensor

Returns a copy of :attr:`input`.

.. note::

    This function is differentiable, so gradients will flow back from the
    result of this operation to :attr:`input`. To create a tensor without an
    autograd relationship to :attr:`input` see :meth:`~Tensor.detach`.

Args:
    {input}

Keyword args:
    {memory_format}
""".format(**common_args))

add_docstr(torch.clamp, r"""
clamp(input, min=None, max=None, *, out=None) -> Tensor

Clamps all elements in :attr:`input` into the range `[` :attr:`min`, :attr:`max` `]`.
Letting min_value and max_value be :attr:`min` and :attr:`max`, respectively, this returns:

.. math::
    y_i = \min(\max(x_i, \text{min\_value}_i), \text{max\_value}_i)

If :attr:`min` is ``None``, there is no lower bound.
Or, if :attr:`max` is ``None`` there is no upper bound.
""" + r"""

.. note::
    If :attr:`min` is greater than :attr:`max` :func:`torch.clamp(..., min, max) <torch.clamp>`
    sets all elements in :attr:`input` to the value of :attr:`max`.

Args:
    {input}
    min (Number or Tensor, optional): lower-bound of the range to be clamped to
    max (Number or Tensor, optional): upper-bound of the range to be clamped to

Keyword args:
    {out}

Example::

    >>> a = torch.randn(4)
    >>> a
    tensor([-1.7120,  0.1734, -0.0478, -0.0922])
    >>> torch.clamp(a, min=-0.5, max=0.5)
    tensor([-0.5000,  0.1734, -0.0478, -0.0922])

    >>> min = torch.linspace(-1, 1, steps=4)
    >>> torch.clamp(a, min=min)
    tensor([-1.0000,  0.1734,  0.3333,  1.0000])

""".format(**common_args))

add_docstr(torch.clip, r"""
clip(input, min=None, max=None, *, out=None) -> Tensor

Alias for :func:`torch.clamp`.
""".format(**common_args))

add_docstr(torch.column_stack,
           r"""
column_stack(tensors, *, out=None) -> Tensor

Creates a new tensor by horizontally stacking the tensors in :attr:`tensors`.

Equivalent to ``torch.hstack(tensors)``, except each zero or one dimensional tensor ``t``
in :attr:`tensors` is first reshaped into a ``(t.numel(), 1)`` column before being stacked horizontally.

Args:
    tensors (sequence of Tensors): sequence of tensors to concatenate

Keyword args:
    {out}

Example::

    >>> a = torch.tensor([1, 2, 3])
    >>> b = torch.tensor([4, 5, 6])
    >>> torch.column_stack((a, b))
    tensor([[1, 4],
        [2, 5],
        [3, 6]])
    >>> a = torch.arange(5)
    >>> b = torch.arange(10).reshape(5, 2)
    >>> torch.column_stack((a, b, b))
    tensor([[0, 0, 1, 0, 1],
            [1, 2, 3, 2, 3],
            [2, 4, 5, 4, 5],
            [3, 6, 7, 6, 7],
            [4, 8, 9, 8, 9]])

""".format(**common_args))

add_docstr(torch.complex,
           r"""
complex(real, imag, *, out=None) -> Tensor

Constructs a complex tensor with its real part equal to :attr:`real` and its
imaginary part equal to :attr:`imag`.

Args:
    real (Tensor): The real part of the complex tensor. Must be float or double.
    imag (Tensor): The imaginary part of the complex tensor. Must be same dtype
        as :attr:`real`.

Keyword args:
    out (Tensor): If the inputs are ``torch.float32``, must be
        ``torch.complex64``. If the inputs are ``torch.float64``, must be
        ``torch.complex128``.

Example::

    >>> real = torch.tensor([1, 2], dtype=torch.float32)
    >>> imag = torch.tensor([3, 4], dtype=torch.float32)
    >>> z = torch.complex(real, imag)
    >>> z
    tensor([(1.+3.j), (2.+4.j)])
    >>> z.dtype
    torch.complex64

""")

add_docstr(torch.polar,
           r"""
polar(abs, angle, *, out=None) -> Tensor

Constructs a complex tensor whose elements are Cartesian coordinates
corresponding to the polar coordinates with absolute value :attr:`abs` and angle
:attr:`angle`.

.. math::
    \text{out} = \text{abs} \cdot \cos(\text{angle}) + \text{abs} \cdot \sin(\text{angle}) \cdot j
""" + r"""
Args:
    abs (Tensor): The absolute value the complex tensor. Must be float or
        double.
    angle (Tensor): The angle of the complex tensor. Must be same dtype as
        :attr:`abs`.

Keyword args:
    out (Tensor): If the inputs are ``torch.float32``, must be
        ``torch.complex64``. If the inputs are ``torch.float64``, must be
        ``torch.complex128``.

Example::

    >>> import numpy as np
    >>> abs = torch.tensor([1, 2], dtype=torch.float64)
    >>> angle = torch.tensor([np.pi / 2, 5 * np.pi / 4], dtype=torch.float64)
    >>> z = torch.polar(abs, angle)
    >>> z
    tensor([(0.0000+1.0000j), (-1.4142-1.4142j)], dtype=torch.complex128)
""")

add_docstr(torch.conj,
           r"""
conj(input, *, out=None) -> Tensor

Computes the element-wise conjugate of the given :attr:`input` tensor. If :attr:`input` has a non-complex dtype,
this function just returns :attr:`input`.

.. warning:: In the future, :func:`torch.conj` may return a non-writeable view for an :attr:`input` of
             non-complex dtype. It's recommended that programs not modify the tensor returned by :func:`torch.conj`
             when :attr:`input` is of non-complex dtype to be compatible with this change.

.. math::
    \text{out}_{i} = conj(\text{input}_{i})
""" + r"""
Args:
    {input}

Keyword args:
    {out}

Example::

    >>> torch.conj(torch.tensor([-1 + 1j, -2 + 2j, 3 - 3j]))
    tensor([-1 - 1j, -2 - 2j, 3 + 3j])
""".format(**common_args))

add_docstr(torch.copysign,
           r"""
copysign(input, other, *, out=None) -> Tensor

Create a new floating-point tensor with the magnitude of :attr:`input` and the sign of :attr:`other`, elementwise.

.. math::
    \text{out}_{i} = \begin{cases}
        -|\text{input}_{i}| & \text{if} \text{other}_{i} \leq -0.0 \\
        |\text{input}_{i}| & \text{if} \text{other}_{i} \geq 0.0 \\
    \end{cases}
""" + r"""

Supports :ref:`broadcasting to a common shape <broadcasting-semantics>`,
and integer and float inputs.

Args:
    input (Tensor): magnitudes.
    other (Tensor or Number): contains value(s) whose signbit(s) are
        applied to the magnitudes in :attr:`input`.

Keyword args:
    {out}

Example::

    >>> a = torch.randn(5)
    >>> a
    tensor([-1.2557, -0.0026, -0.5387,  0.4740, -0.9244])
    >>> torch.copysign(a, 1)
    tensor([1.2557, 0.0026, 0.5387, 0.4740, 0.9244])
    >>> a = torch.randn(4, 4)
    >>> a
    tensor([[ 0.7079,  0.2778, -1.0249,  0.5719],
            [-0.0059, -0.2600, -0.4475, -1.3948],
            [ 0.3667, -0.9567, -2.5757, -0.1751],
            [ 0.2046, -0.0742,  0.2998, -0.1054]])
    >>> b = torch.randn(4)
    tensor([ 0.2373,  0.3120,  0.3190, -1.1128])
    >>> torch.copysign(a, b)
    tensor([[ 0.7079,  0.2778,  1.0249, -0.5719],
            [ 0.0059,  0.2600,  0.4475, -1.3948],
            [ 0.3667,  0.9567,  2.5757, -0.1751],
            [ 0.2046,  0.0742,  0.2998, -0.1054]])

""".format(**common_args))

add_docstr(torch.cos,
           r"""
cos(input, *, out=None) -> Tensor

Returns a new tensor with the cosine  of the elements of :attr:`input`.

.. math::
    \text{out}_{i} = \cos(\text{input}_{i})
""" + r"""
Args:
    {input}

Keyword args:
    {out}

Example::

    >>> a = torch.randn(4)
    >>> a
    tensor([ 1.4309,  1.2706, -0.8562,  0.9796])
    >>> torch.cos(a)
    tensor([ 0.1395,  0.2957,  0.6553,  0.5574])
""".format(**common_args))

add_docstr(torch.cosh,
           r"""
cosh(input, *, out=None) -> Tensor

Returns a new tensor with the hyperbolic cosine  of the elements of
:attr:`input`.

.. math::
    \text{out}_{i} = \cosh(\text{input}_{i})
""" + r"""
Args:
    {input}

Keyword args:
    {out}

Example::

    >>> a = torch.randn(4)
    >>> a
    tensor([ 0.1632,  1.1835, -0.6979, -0.7325])
    >>> torch.cosh(a)
    tensor([ 1.0133,  1.7860,  1.2536,  1.2805])

.. note::
   When :attr:`input` is on the CPU, the implementation of torch.cosh may use
   the Sleef library, which rounds very large results to infinity or negative
   infinity. See `here <https://sleef.org/purec.xhtml>`_ for details.
""".format(**common_args))

add_docstr(torch.cross,
           r"""
cross(input, other, dim=None, *, out=None) -> Tensor


Returns the cross product of vectors in dimension :attr:`dim` of :attr:`input`
and :attr:`other`.

:attr:`input` and :attr:`other` must have the same size, and the size of their
:attr:`dim` dimension should be 3.

If :attr:`dim` is not given, it defaults to the first dimension found with the
size 3. Note that this might be unexpected.

Args:
    {input}
    other (Tensor): the second input tensor
    dim  (int, optional): the dimension to take the cross-product in.

Keyword args:
    {out}

Example::

    >>> a = torch.randn(4, 3)
    >>> a
    tensor([[-0.3956,  1.1455,  1.6895],
            [-0.5849,  1.3672,  0.3599],
            [-1.1626,  0.7180, -0.0521],
            [-0.1339,  0.9902, -2.0225]])
    >>> b = torch.randn(4, 3)
    >>> b
    tensor([[-0.0257, -1.4725, -1.2251],
            [-1.1479, -0.7005, -1.9757],
            [-1.3904,  0.3726, -1.1836],
            [-0.9688, -0.7153,  0.2159]])
    >>> torch.cross(a, b, dim=1)
    tensor([[ 1.0844, -0.5281,  0.6120],
            [-2.4490, -1.5687,  1.9792],
            [-0.8304, -1.3037,  0.5650],
            [-1.2329,  1.9883,  1.0551]])
    >>> torch.cross(a, b)
    tensor([[ 1.0844, -0.5281,  0.6120],
            [-2.4490, -1.5687,  1.9792],
            [-0.8304, -1.3037,  0.5650],
            [-1.2329,  1.9883,  1.0551]])
""".format(**common_args))

add_docstr(torch.logcumsumexp,
           r"""
logcumsumexp(input, dim, *, out=None) -> Tensor
Returns the logarithm of the cumulative summation of the exponentiation of
elements of :attr:`input` in the dimension :attr:`dim`.

For summation index :math:`j` given by `dim` and other indices :math:`i`, the result is

    .. math::
        \text{{logcumsumexp}}(x)_{{ij}} = \log \sum\limits_{{j=0}}^{{i}} \exp(x_{{ij}})

Args:
    {input}
    dim  (int): the dimension to do the operation over

Keyword args:
    {out}

Example::

    >>> a = torch.randn(10)
    >>> torch.logcumsumexp(a, dim=0)
    tensor([-0.42296738, -0.04462666,  0.86278635,  0.94622083,  1.05277811,
             1.39202815,  1.83525007,  1.84492621,  2.06084887,  2.06844475]))
""".format(**reduceops_common_args))

add_docstr(torch.cummax,
           r"""
cummax(input, dim, *, out=None) -> (Tensor, LongTensor)
Returns a namedtuple ``(values, indices)`` where ``values`` is the cumulative maximum of
elements of :attr:`input` in the dimension :attr:`dim`. And ``indices`` is the index
location of each maximum value found in the dimension :attr:`dim`.

.. math::
    y_i = max(x_1, x_2, x_3, \dots, x_i)

Args:
    {input}
    dim  (int): the dimension to do the operation over

Keyword args:
    out (tuple, optional): the result tuple of two output tensors (values, indices)

Example::

    >>> a = torch.randn(10)
    >>> a
    tensor([-0.3449, -1.5447,  0.0685, -1.5104, -1.1706,  0.2259,  1.4696, -1.3284,
         1.9946, -0.8209])
    >>> torch.cummax(a, dim=0)
    torch.return_types.cummax(
        values=tensor([-0.3449, -0.3449,  0.0685,  0.0685,  0.0685,  0.2259,  1.4696,  1.4696,
         1.9946,  1.9946]),
        indices=tensor([0, 0, 2, 2, 2, 5, 6, 6, 8, 8]))
""".format(**reduceops_common_args))

add_docstr(torch.cummin,
           r"""
cummin(input, dim, *, out=None) -> (Tensor, LongTensor)
Returns a namedtuple ``(values, indices)`` where ``values`` is the cumulative minimum of
elements of :attr:`input` in the dimension :attr:`dim`. And ``indices`` is the index
location of each maximum value found in the dimension :attr:`dim`.

.. math::
    y_i = min(x_1, x_2, x_3, \dots, x_i)

Args:
    {input}
    dim  (int): the dimension to do the operation over

Keyword args:
    out (tuple, optional): the result tuple of two output tensors (values, indices)

Example::

    >>> a = torch.randn(10)
    >>> a
    tensor([-0.2284, -0.6628,  0.0975,  0.2680, -1.3298, -0.4220, -0.3885,  1.1762,
         0.9165,  1.6684])
    >>> torch.cummin(a, dim=0)
    torch.return_types.cummin(
        values=tensor([-0.2284, -0.6628, -0.6628, -0.6628, -1.3298, -1.3298, -1.3298, -1.3298,
        -1.3298, -1.3298]),
        indices=tensor([0, 1, 1, 1, 4, 4, 4, 4, 4, 4]))
""".format(**reduceops_common_args))

add_docstr(torch.cumprod,
           r"""
cumprod(input, dim, *, dtype=None, out=None) -> Tensor

Returns the cumulative product of elements of :attr:`input` in the dimension
:attr:`dim`.

For example, if :attr:`input` is a vector of size N, the result will also be
a vector of size N, with elements.

.. math::
    y_i = x_1 \times x_2\times x_3\times \dots \times x_i

Args:
    {input}
    dim  (int): the dimension to do the operation over

Keyword args:
    {dtype}
    {out}

Example::

    >>> a = torch.randn(10)
    >>> a
    tensor([ 0.6001,  0.2069, -0.1919,  0.9792,  0.6727,  1.0062,  0.4126,
            -0.2129, -0.4206,  0.1968])
    >>> torch.cumprod(a, dim=0)
    tensor([ 0.6001,  0.1241, -0.0238, -0.0233, -0.0157, -0.0158, -0.0065,
             0.0014, -0.0006, -0.0001])

    >>> a[5] = 0.0
    >>> torch.cumprod(a, dim=0)
    tensor([ 0.6001,  0.1241, -0.0238, -0.0233, -0.0157, -0.0000, -0.0000,
             0.0000, -0.0000, -0.0000])
""".format(**reduceops_common_args))

add_docstr(torch.cumsum,
           r"""
cumsum(input, dim, *, dtype=None, out=None) -> Tensor

Returns the cumulative sum of elements of :attr:`input` in the dimension
:attr:`dim`.

For example, if :attr:`input` is a vector of size N, the result will also be
a vector of size N, with elements.

.. math::
    y_i = x_1 + x_2 + x_3 + \dots + x_i

Args:
    {input}
    dim  (int): the dimension to do the operation over

Keyword args:
    {dtype}
    {out}

Example::

    >>> a = torch.randn(10)
    >>> a
    tensor([-0.8286, -0.4890,  0.5155,  0.8443,  0.1865, -0.1752, -2.0595,
             0.1850, -1.1571, -0.4243])
    >>> torch.cumsum(a, dim=0)
    tensor([-0.8286, -1.3175, -0.8020,  0.0423,  0.2289,  0.0537, -2.0058,
            -1.8209, -2.9780, -3.4022])
""".format(**reduceops_common_args))

add_docstr(torch.count_nonzero,
           r"""
count_nonzero(input, dim=None) -> Tensor

Counts the number of non-zero values in the tensor :attr:`input` along the given :attr:`dim`.
If no dim is specified then all non-zeros in the tensor are counted.

Args:
    {input}
    dim (int or tuple of ints, optional): Dim or tuple of dims along which to count non-zeros.

Example::

    >>> x = torch.zeros(3,3)
    >>> x[torch.randn(3,3) > 0.5] = 1
    >>> x
    tensor([[0., 1., 1.],
            [0., 0., 0.],
            [0., 0., 1.]])
    >>> torch.count_nonzero(x)
    tensor(3)
    >>> torch.count_nonzero(x, dim=0)
    tensor([0, 1, 2])
""".format(**reduceops_common_args))

add_docstr(torch.dequantize,
           r"""
dequantize(tensor) -> Tensor

Returns an fp32 Tensor by dequantizing a quantized Tensor

Args:
    tensor (Tensor): A quantized Tensor

.. function:: dequantize(tensors) -> sequence of Tensors

Given a list of quantized Tensors, dequantize them and return a list of fp32 Tensors

Args:
     tensors (sequence of Tensors): A list of quantized Tensors
""")

add_docstr(torch.diag,
           r"""
diag(input, diagonal=0, *, out=None) -> Tensor

- If :attr:`input` is a vector (1-D tensor), then returns a 2-D square tensor
  with the elements of :attr:`input` as the diagonal.
- If :attr:`input` is a matrix (2-D tensor), then returns a 1-D tensor with
  the diagonal elements of :attr:`input`.

The argument :attr:`diagonal` controls which diagonal to consider:

- If :attr:`diagonal` = 0, it is the main diagonal.
- If :attr:`diagonal` > 0, it is above the main diagonal.
- If :attr:`diagonal` < 0, it is below the main diagonal.

Args:
    {input}
    diagonal (int, optional): the diagonal to consider

Keyword args:
    {out}

.. seealso::

        :func:`torch.diagonal` always returns the diagonal of its input.

        :func:`torch.diagflat` always constructs a tensor with diagonal elements
        specified by the input.

Examples:

Get the square matrix where the input vector is the diagonal::

    >>> a = torch.randn(3)
    >>> a
    tensor([ 0.5950,-0.0872, 2.3298])
    >>> torch.diag(a)
    tensor([[ 0.5950, 0.0000, 0.0000],
            [ 0.0000,-0.0872, 0.0000],
            [ 0.0000, 0.0000, 2.3298]])
    >>> torch.diag(a, 1)
    tensor([[ 0.0000, 0.5950, 0.0000, 0.0000],
            [ 0.0000, 0.0000,-0.0872, 0.0000],
            [ 0.0000, 0.0000, 0.0000, 2.3298],
            [ 0.0000, 0.0000, 0.0000, 0.0000]])

Get the k-th diagonal of a given matrix::

    >>> a = torch.randn(3, 3)
    >>> a
    tensor([[-0.4264, 0.0255,-0.1064],
            [ 0.8795,-0.2429, 0.1374],
            [ 0.1029,-0.6482,-1.6300]])
    >>> torch.diag(a, 0)
    tensor([-0.4264,-0.2429,-1.6300])
    >>> torch.diag(a, 1)
    tensor([ 0.0255, 0.1374])
""".format(**common_args))

add_docstr(torch.diag_embed,
           r"""
diag_embed(input, offset=0, dim1=-2, dim2=-1) -> Tensor

Creates a tensor whose diagonals of certain 2D planes (specified by
:attr:`dim1` and :attr:`dim2`) are filled by :attr:`input`.
To facilitate creating batched diagonal matrices, the 2D planes formed by
the last two dimensions of the returned tensor are chosen by default.

The argument :attr:`offset` controls which diagonal to consider:

- If :attr:`offset` = 0, it is the main diagonal.
- If :attr:`offset` > 0, it is above the main diagonal.
- If :attr:`offset` < 0, it is below the main diagonal.

The size of the new matrix will be calculated to make the specified diagonal
of the size of the last input dimension.
Note that for :attr:`offset` other than :math:`0`, the order of :attr:`dim1`
and :attr:`dim2` matters. Exchanging them is equivalent to changing the
sign of :attr:`offset`.

Applying :meth:`torch.diagonal` to the output of this function with
the same arguments yields a matrix identical to input. However,
:meth:`torch.diagonal` has different default dimensions, so those
need to be explicitly specified.

Args:
    {input} Must be at least 1-dimensional.
    offset (int, optional): which diagonal to consider. Default: 0
        (main diagonal).
    dim1 (int, optional): first dimension with respect to which to
        take diagonal. Default: -2.
    dim2 (int, optional): second dimension with respect to which to
        take diagonal. Default: -1.

Example::

    >>> a = torch.randn(2, 3)
    >>> torch.diag_embed(a)
    tensor([[[ 1.5410,  0.0000,  0.0000],
             [ 0.0000, -0.2934,  0.0000],
             [ 0.0000,  0.0000, -2.1788]],

            [[ 0.5684,  0.0000,  0.0000],
             [ 0.0000, -1.0845,  0.0000],
             [ 0.0000,  0.0000, -1.3986]]])

    >>> torch.diag_embed(a, offset=1, dim1=0, dim2=2)
    tensor([[[ 0.0000,  1.5410,  0.0000,  0.0000],
             [ 0.0000,  0.5684,  0.0000,  0.0000]],

            [[ 0.0000,  0.0000, -0.2934,  0.0000],
             [ 0.0000,  0.0000, -1.0845,  0.0000]],

            [[ 0.0000,  0.0000,  0.0000, -2.1788],
             [ 0.0000,  0.0000,  0.0000, -1.3986]],

            [[ 0.0000,  0.0000,  0.0000,  0.0000],
             [ 0.0000,  0.0000,  0.0000,  0.0000]]])
""".format(**common_args))


add_docstr(torch.diagflat,
           r"""
diagflat(input, offset=0) -> Tensor

- If :attr:`input` is a vector (1-D tensor), then returns a 2-D square tensor
  with the elements of :attr:`input` as the diagonal.
- If :attr:`input` is a tensor with more than one dimension, then returns a
  2-D tensor with diagonal elements equal to a flattened :attr:`input`.

The argument :attr:`offset` controls which diagonal to consider:

- If :attr:`offset` = 0, it is the main diagonal.
- If :attr:`offset` > 0, it is above the main diagonal.
- If :attr:`offset` < 0, it is below the main diagonal.

Args:
    {input}
    offset (int, optional): the diagonal to consider. Default: 0 (main
        diagonal).

Examples::

    >>> a = torch.randn(3)
    >>> a
    tensor([-0.2956, -0.9068,  0.1695])
    >>> torch.diagflat(a)
    tensor([[-0.2956,  0.0000,  0.0000],
            [ 0.0000, -0.9068,  0.0000],
            [ 0.0000,  0.0000,  0.1695]])
    >>> torch.diagflat(a, 1)
    tensor([[ 0.0000, -0.2956,  0.0000,  0.0000],
            [ 0.0000,  0.0000, -0.9068,  0.0000],
            [ 0.0000,  0.0000,  0.0000,  0.1695],
            [ 0.0000,  0.0000,  0.0000,  0.0000]])

    >>> a = torch.randn(2, 2)
    >>> a
    tensor([[ 0.2094, -0.3018],
            [-0.1516,  1.9342]])
    >>> torch.diagflat(a)
    tensor([[ 0.2094,  0.0000,  0.0000,  0.0000],
            [ 0.0000, -0.3018,  0.0000,  0.0000],
            [ 0.0000,  0.0000, -0.1516,  0.0000],
            [ 0.0000,  0.0000,  0.0000,  1.9342]])
""".format(**common_args))

add_docstr(torch.diagonal,
           r"""
diagonal(input, offset=0, dim1=0, dim2=1) -> Tensor

Returns a partial view of :attr:`input` with the its diagonal elements
with respect to :attr:`dim1` and :attr:`dim2` appended as a dimension
at the end of the shape.

The argument :attr:`offset` controls which diagonal to consider:

- If :attr:`offset` = 0, it is the main diagonal.
- If :attr:`offset` > 0, it is above the main diagonal.
- If :attr:`offset` < 0, it is below the main diagonal.

Applying :meth:`torch.diag_embed` to the output of this function with
the same arguments yields a diagonal matrix with the diagonal entries
of the input. However, :meth:`torch.diag_embed` has different default
dimensions, so those need to be explicitly specified.

Args:
    {input} Must be at least 2-dimensional.
    offset (int, optional): which diagonal to consider. Default: 0
        (main diagonal).
    dim1 (int, optional): first dimension with respect to which to
        take diagonal. Default: 0.
    dim2 (int, optional): second dimension with respect to which to
        take diagonal. Default: 1.

.. note::  To take a batch diagonal, pass in dim1=-2, dim2=-1.

Examples::

    >>> a = torch.randn(3, 3)
    >>> a
    tensor([[-1.0854,  1.1431, -0.1752],
            [ 0.8536, -0.0905,  0.0360],
            [ 0.6927, -0.3735, -0.4945]])


    >>> torch.diagonal(a, 0)
    tensor([-1.0854, -0.0905, -0.4945])


    >>> torch.diagonal(a, 1)
    tensor([ 1.1431,  0.0360])


    >>> x = torch.randn(2, 5, 4, 2)
    >>> torch.diagonal(x, offset=-1, dim1=1, dim2=2)
    tensor([[[-1.2631,  0.3755, -1.5977, -1.8172],
             [-1.1065,  1.0401, -0.2235, -0.7938]],

            [[-1.7325, -0.3081,  0.6166,  0.2335],
             [ 1.0500,  0.7336, -0.3836, -1.1015]]])
""".format(**common_args))

add_docstr(torch.diff, r"""
diff(input, n=1, dim=-1, prepend=None, append=None) -> Tensor

Computes the n-th forward difference along the given dimension.

The first-order differences are given by `out[i] = input[i + 1] - input[i]`. Higher-order
differences are calculated by using :func:`torch.diff` recursively.

.. note::  Only `n = 1` is currently supported

Args:
    input (Tensor): the tensor to compute the differences on
    n (int, optional): the number of times to recursively compute the difference
    dim (int, optional): the dimension to compute the difference along.
        Default is the last dimension.
    prepend, append (Tensor, optional): values to prepend or append to
        :attr:`input` along :attr:`dim` before computing the difference.
        Their dimensions must be equivalent to that of input, and their shapes
        must match input's shape except on :attr:`dim`.

Keyword args:
    {out}

Example::

    >>> a = torch.tensor([1, 3, 2])
    >>> torch.diff(a)
    tensor([ 2, -1])
    >>> b = torch.tensor([4, 5])
    >>> torch.diff(a, append=b)
    tensor([ 2, -1,  2,  1])
    >>> c = torch.tensor([[1, 2, 3], [3, 4, 5]])
    >>> torch.diff(c, dim=0)
    tensor([[2, 2, 2]])
    >>> torch.diff(c, dim=1)
    tensor([[1, 1],
            [1, 1]])
""".format(**common_args))

add_docstr(torch.digamma, r"""
digamma(input, *, out=None) -> Tensor

Computes the logarithmic derivative of the gamma function on `input`.

.. math::
    \psi(x) = \frac{d}{dx} \ln\left(\Gamma\left(x\right)\right) = \frac{\Gamma'(x)}{\Gamma(x)}
""" + r"""
Args:
    input (Tensor): the tensor to compute the digamma function on

Keyword args:
    {out}

.. note::  This function is similar to SciPy's `scipy.special.digamma`.

.. note::  From PyTorch 1.8 onwards, the digamma function returns `-Inf` for `0`.
           Previously it returned `NaN` for `0`.

Example::

    >>> a = torch.tensor([1, 0.5])
    >>> torch.digamma(a)
    tensor([-0.5772, -1.9635])
""".format(**common_args))


add_docstr(torch.dist,
           r"""
dist(input, other, p=2) -> Tensor

Returns the p-norm of (:attr:`input` - :attr:`other`)

The shapes of :attr:`input` and :attr:`other` must be
:ref:`broadcastable <broadcasting-semantics>`.

Args:
    {input}
    other (Tensor): the Right-hand-side input tensor
    p (float, optional): the norm to be computed

Example::

    >>> x = torch.randn(4)
    >>> x
    tensor([-1.5393, -0.8675,  0.5916,  1.6321])
    >>> y = torch.randn(4)
    >>> y
    tensor([ 0.0967, -1.0511,  0.6295,  0.8360])
    >>> torch.dist(x, y, 3.5)
    tensor(1.6727)
    >>> torch.dist(x, y, 3)
    tensor(1.6973)
    >>> torch.dist(x, y, 0)
    tensor(inf)
    >>> torch.dist(x, y, 1)
    tensor(2.6537)
""".format(**common_args))

add_docstr(torch.div, r"""
div(input, other, *, rounding_mode=None, out=None) -> Tensor

Divides each element of the input ``input`` by the corresponding element of
:attr:`other`.

.. math::
    \text{{out}}_i = \frac{{\text{{input}}_i}}{{\text{{other}}_i}}

.. note::
    By default, this performs a "true" division like Python 3.
    See the :attr:`rounding_mode` argument for floor division.

Supports :ref:`broadcasting to a common shape <broadcasting-semantics>`,
:ref:`type promotion <type-promotion-doc>`, and integer, float, and complex inputs.
Always promotes integer types to the default scalar type.

Args:
    input (Tensor): the dividend
    other (Tensor or Number): the divisor

Keyword args:
    rounding_mode (str, optional): Type of rounding applied to the result:

        * None - default behavior. Performs no rounding and, if both :attr:`input` and
          :attr:`other` are integer types, promotes the inputs to the default scalar type.
          Equivalent to true division in Python (the ``/`` operator) and NumPy's ``np.true_divide``.
        * ``"trunc"`` - rounds the results of the division towards zero.
          Equivalent to C-style integer division.
        * ``"floor"`` - rounds the results of the division down.
          Equivalent to floor division in Python (the ``//`` operator) and NumPy's ``np.floor_divide``.

    {out}

Examples::

    >>> x = torch.tensor([ 0.3810,  1.2774, -0.2972, -0.3719,  0.4637])
    >>> torch.div(x, 0.5)
    tensor([ 0.7620,  2.5548, -0.5944, -0.7438,  0.9274])

    >>> a = torch.tensor([[-0.3711, -1.9353, -0.4605, -0.2917],
    ...                   [ 0.1815, -1.0111,  0.9805, -1.5923],
    ...                   [ 0.1062,  1.4581,  0.7759, -1.2344],
    ...                   [-0.1830, -0.0313,  1.1908, -1.4757]])
    >>> b = torch.tensor([ 0.8032,  0.2930, -0.8113, -0.2308])
    >>> torch.div(a, b)
    tensor([[-0.4620, -6.6051,  0.5676,  1.2639],
            [ 0.2260, -3.4509, -1.2086,  6.8990],
            [ 0.1322,  4.9764, -0.9564,  5.3484],
            [-0.2278, -0.1068, -1.4678,  6.3938]])

    >>> torch.div(a, b, rounding_mode='trunc')
    tensor([[-0., -6.,  0.,  1.],
            [ 0., -3., -1.,  6.],
            [ 0.,  4., -0.,  5.],
            [-0., -0., -1.,  6.]])

    >>> torch.div(a, b, rounding_mode='floor')
    tensor([[-1., -7.,  0.,  1.],
            [ 0., -4., -2.,  6.],
            [ 0.,  4., -1.,  5.],
            [-1., -1., -2.,  6.]])

""".format(**common_args))

add_docstr(torch.divide, r"""
divide(input, other, *, rounding_mode=None, out=None) -> Tensor

Alias for :func:`torch.div`.
""")

add_docstr(torch.dot,
           r"""
dot(input, other, *, out=None) -> Tensor

Computes the dot product of two 1D tensors.

.. note::

    Unlike NumPy's dot, torch.dot intentionally only supports computing the dot product
    of two 1D tensors with the same number of elements.

Args:
    input (Tensor): first tensor in the dot product, must be 1D.
    other (Tensor): second tensor in the dot product, must be 1D.

Keyword args:
    {out}

Example::

    >>> torch.dot(torch.tensor([2, 3]), torch.tensor([2, 1]))
    tensor(7)
""")

add_docstr(torch.vdot,
           r"""
vdot(input, other, *, out=None) -> Tensor

Computes the dot product of two 1D tensors. The vdot(a, b) function handles complex numbers
differently than dot(a, b). If the first argument is complex, the complex conjugate of the
first argument is used for the calculation of the dot product.

.. note::

    Unlike NumPy's vdot, torch.vdot intentionally only supports computing the dot product
    of two 1D tensors with the same number of elements.

Args:
    input (Tensor): first tensor in the dot product, must be 1D. Its conjugate is used if it's complex.
    other (Tensor): second tensor in the dot product, must be 1D.

Keyword args:
    {out}

Example::

    >>> torch.vdot(torch.tensor([2, 3]), torch.tensor([2, 1]))
    tensor(7)
    >>> a = torch.tensor((1 +2j, 3 - 1j))
    >>> b = torch.tensor((2 +1j, 4 - 0j))
    >>> torch.vdot(a, b)
    tensor([16.+1.j])
    >>> torch.vdot(b, a)
    tensor([16.-1.j])
""".format(**common_args))

add_docstr(torch.eig,
           r"""
eig(input, eigenvectors=False, *, out=None) -> (Tensor, Tensor)

Computes the eigenvalues and eigenvectors of a real square matrix.

.. note::
    Since eigenvalues and eigenvectors might be complex, backward pass is supported only
    if eigenvalues and eigenvectors are all real valued.

    When :attr:`input` is on CUDA, :func:`torch.eig() <torch.eig>` causes
    host-device synchronization.

Args:
    input (Tensor): the square matrix of shape :math:`(n \times n)` for which the eigenvalues and eigenvectors
        will be computed
    eigenvectors (bool): ``True`` to compute both eigenvalues and eigenvectors;
        otherwise, only eigenvalues will be computed

Keyword args:
    out (tuple, optional): the output tensors

Returns:
    (Tensor, Tensor): A namedtuple (eigenvalues, eigenvectors) containing

        - **eigenvalues** (*Tensor*): Shape :math:`(n \times 2)`. Each row is an eigenvalue of ``input``,
          where the first element is the real part and the second element is the imaginary part.
          The eigenvalues are not necessarily ordered.
        - **eigenvectors** (*Tensor*): If ``eigenvectors=False``, it's an empty tensor.
          Otherwise, this tensor of shape :math:`(n \times n)` can be used to compute normalized (unit length)
          eigenvectors of corresponding eigenvalues as follows.
          If the corresponding `eigenvalues[j]` is a real number, column `eigenvectors[:, j]` is the eigenvector
          corresponding to `eigenvalues[j]`.
          If the corresponding `eigenvalues[j]` and `eigenvalues[j + 1]` form a complex conjugate pair, then the
          true eigenvectors can be computed as
          :math:`\text{true eigenvector}[j] = eigenvectors[:, j] + i \times eigenvectors[:, j + 1]`,
          :math:`\text{true eigenvector}[j + 1] = eigenvectors[:, j] - i \times eigenvectors[:, j + 1]`.

Example::

    Trivial example with a diagonal matrix. By default, only eigenvalues are computed:

    >>> a = torch.diag(torch.tensor([1, 2, 3], dtype=torch.double))
    >>> e, v = torch.eig(a)
    >>> e
    tensor([[1., 0.],
            [2., 0.],
            [3., 0.]], dtype=torch.float64)
    >>> v
    tensor([], dtype=torch.float64)

    Compute also the eigenvectors:

    >>> e, v = torch.eig(a, eigenvectors=True)
    >>> e
    tensor([[1., 0.],
            [2., 0.],
            [3., 0.]], dtype=torch.float64)
    >>> v
    tensor([[1., 0., 0.],
            [0., 1., 0.],
            [0., 0., 1.]], dtype=torch.float64)

""")

add_docstr(torch.eq, r"""
eq(input, other, *, out=None) -> Tensor

Computes element-wise equality

The second argument can be a number or a tensor whose shape is
:ref:`broadcastable <broadcasting-semantics>` with the first argument.

Args:
    input (Tensor): the tensor to compare
    other (Tensor or float): the tensor or value to compare

Keyword args:
    {out}

Returns:
    A boolean tensor that is True where :attr:`input` is equal to :attr:`other` and False elsewhere

Example::

    >>> torch.eq(torch.tensor([[1, 2], [3, 4]]), torch.tensor([[1, 1], [4, 4]]))
    tensor([[ True, False],
            [False, True]])
""".format(**common_args))

add_docstr(torch.equal,
           r"""
equal(input, other) -> bool

``True`` if two tensors have the same size and elements, ``False`` otherwise.

Example::

    >>> torch.equal(torch.tensor([1, 2]), torch.tensor([1, 2]))
    True
""")

add_docstr(torch.erf,
           r"""
erf(input, *, out=None) -> Tensor

Alias for :func:`torch.special.erf`.
""")

add_docstr(torch.erfc,
           r"""
erfc(input, *, out=None) -> Tensor

Alias for :func:`torch.special.erfc`.
""")

add_docstr(torch.erfinv,
           r"""
erfinv(input, *, out=None) -> Tensor

Alias for :func:`torch.special.erfinv`.
""")

add_docstr(torch.exp,
           r"""
exp(input, *, out=None) -> Tensor

Returns a new tensor with the exponential of the elements
of the input tensor :attr:`input`.

.. math::
    y_{i} = e^{x_{i}}
""" + r"""
Args:
    {input}

Keyword args:
    {out}

Example::

    >>> torch.exp(torch.tensor([0, math.log(2.)]))
    tensor([ 1.,  2.])
""".format(**common_args))

add_docstr(torch.exp2,
           r"""
exp2(input, *, out=None) -> Tensor

Alias for :func:`torch.special.exp2`.
""")

add_docstr(torch.expm1,
           r"""
expm1(input, *, out=None) -> Tensor

Alias for :func:`torch.special.expm1`.
""")

add_docstr(torch.eye,
           r"""
eye(n, m=None, *, out=None, dtype=None, layout=torch.strided, device=None, requires_grad=False) -> Tensor

Returns a 2-D tensor with ones on the diagonal and zeros elsewhere.

Args:
    n (int): the number of rows
    m (int, optional): the number of columns with default being :attr:`n`

Keyword arguments:
    {out}
    {dtype}
    {layout}
    {device}
    {requires_grad}

Returns:
    Tensor: A 2-D tensor with ones on the diagonal and zeros elsewhere

Example::

    >>> torch.eye(3)
    tensor([[ 1.,  0.,  0.],
            [ 0.,  1.,  0.],
            [ 0.,  0.,  1.]])
""".format(**factory_common_args))

add_docstr(torch.floor,
           r"""
floor(input, *, out=None) -> Tensor

Returns a new tensor with the floor of the elements of :attr:`input`,
the largest integer less than or equal to each element.

.. math::
    \text{out}_{i} = \left\lfloor \text{input}_{i} \right\rfloor
""" + r"""
Args:
    {input}

Keyword args:
    {out}

Example::

    >>> a = torch.randn(4)
    >>> a
    tensor([-0.8166,  1.5308, -0.2530, -0.2091])
    >>> torch.floor(a)
    tensor([-1.,  1., -1., -1.])
""".format(**common_args))

add_docstr(torch.floor_divide, r"""
floor_divide(input, other, *, out=None) -> Tensor

.. warning::

    :func:`torch.floor_divide` is deprecated and will be removed in a future PyTorch
    release. Its name is a misnomer because it actually rounds the quotient
    towards zero instead of taking its floor. To keep the current behavior use
    :func:`torch.div` with ``rounding_mode='trunc'``. To actually perform floor
    division, use :func:`torch.div` with ``rounding_mode='floor'``.

Computes :attr:`input` divided by :attr:`other`, elementwise, and rounds each
quotient towards zero. Equivalently, it truncates the quotient(s):

.. math::
    \text{{out}}_i = \text{trunc} \left( \frac{{\text{{input}}_i}}{{\text{{other}}_i}} \right)

""" + r"""

Supports broadcasting to a common shape, type promotion, and integer and float inputs.

Args:
    input (Tensor or Number): the dividend
    other (Tensor or Number): the divisor

Keyword args:
    {out}

Example::

    >>> a = torch.tensor([4.0, 3.0])
    >>> b = torch.tensor([2.0, 2.0])
    >>> torch.floor_divide(a, b)
    tensor([2.0, 1.0])
    >>> torch.floor_divide(a, 1.4)
    tensor([2.0, 2.0])
""".format(**common_args))

add_docstr(torch.fmod,
           r"""
fmod(input, other, *, out=None) -> Tensor

Computes the element-wise remainder of division.

The dividend and divisor may contain both for integer and floating point
numbers. The remainder has the same sign as the dividend :attr:`input`.

Supports :ref:`broadcasting to a common shape <broadcasting-semantics>`,
:ref:`type promotion <type-promotion-doc>`, and integer and float inputs.

.. note::

    When the divisor is zero, returns ``NaN`` for floating point dtypes
    on both CPU and GPU; raises ``RuntimeError`` for integer division by
    zero on CPU; Integer division by zero on GPU may return any value.

Args:
    input (Tensor): the dividend
    other (Tensor or Scalar): the divisor

Keyword args:
    {out}

Example::

    >>> torch.fmod(torch.tensor([-3., -2, -1, 1, 2, 3]), 2)
    tensor([-1., -0., -1.,  1.,  0.,  1.])
    >>> torch.fmod(torch.tensor([1, 2, 3, 4, 5]), 1.5)
    tensor([1.0000, 0.5000, 0.0000, 1.0000, 0.5000])

""".format(**common_args))

add_docstr(torch.frac,
           r"""
frac(input, *, out=None) -> Tensor

Computes the fractional portion of each element in :attr:`input`.

.. math::
    \text{out}_{i} = \text{input}_{i} - \left\lfloor |\text{input}_{i}| \right\rfloor * \operatorname{sgn}(\text{input}_{i})

Example::

    >>> torch.frac(torch.tensor([1, 2.5, -3.2]))
    tensor([ 0.0000,  0.5000, -0.2000])
""")

add_docstr(torch.frexp,
           r"""
frexp(input, *, out=None) -> (Tensor mantissa, Tensor exponent)

Decomposes :attr:`input` into mantissa and exponent tensors
such that :math:`\text{input} = \text{mantissa} \times 2^{\text{exponent}}`.

The range of mantissa is the open interval (-1, 1).

Supports float inputs.

Args:
    input (Tensor): the input tensor


Keyword args:
    out (tuple, optional): the output tensors

Example::

    >>> x = torch.arange(9.)
    >>> mantissa, exponent = torch.frexp(x)
    >>> mantissa
    tensor([0.0000, 0.5000, 0.5000, 0.7500, 0.5000, 0.6250, 0.7500, 0.8750, 0.5000])
    >>> exponent
    tensor([0, 1, 2, 2, 3, 3, 3, 3, 4], dtype=torch.int32)
    >>> torch.ldexp(mantissa, exponent)
    tensor([0., 1., 2., 3., 4., 5., 6., 7., 8.])
""")

add_docstr(torch.from_numpy,
           r"""
from_numpy(ndarray) -> Tensor

Creates a :class:`Tensor` from a :class:`numpy.ndarray`.

The returned tensor and :attr:`ndarray` share the same memory. Modifications to
the tensor will be reflected in the :attr:`ndarray` and vice versa. The returned
tensor is not resizable.

It currently accepts :attr:`ndarray` with dtypes of ``numpy.float64``,
``numpy.float32``, ``numpy.float16``, ``numpy.complex64``, ``numpy.complex128``,
``numpy.int64``, ``numpy.int32``, ``numpy.int16``, ``numpy.int8``, ``numpy.uint8``,
and ``numpy.bool``.

Example::

    >>> a = numpy.array([1, 2, 3])
    >>> t = torch.from_numpy(a)
    >>> t
    tensor([ 1,  2,  3])
    >>> t[0] = -1
    >>> a
    array([-1,  2,  3])
""")

add_docstr(torch.flatten,
           r"""
flatten(input, start_dim=0, end_dim=-1) -> Tensor

Flattens :attr:`input` by reshaping it into a one-dimensional tensor. If :attr:`start_dim` or :attr:`end_dim`
are passed, only dimensions starting with :attr:`start_dim` and ending with :attr:`end_dim` are flattened.
The order of elements in :attr:`input` is unchanged.

Unlike NumPy's flatten, which always copies input's data, this function may return the original object, a view,
or copy. If no dimensions are flattened, then the original object :attr:`input` is returned. Otherwise, if input can
be viewed as the flattened shape, then that view is returned. Finally, only if the input cannot be viewed as the
flattened shape is input's data copied. See :meth:`torch.Tensor.view` for details on when a view will be returned.

.. note::
    Flattening a zero-dimensional tensor will return a one-dimensional view.

Args:
    {input}
    start_dim (int): the first dim to flatten
    end_dim (int): the last dim to flatten

Example::

    >>> t = torch.tensor([[[1, 2],
    ...                    [3, 4]],
    ...                   [[5, 6],
    ...                    [7, 8]]])
    >>> torch.flatten(t)
    tensor([1, 2, 3, 4, 5, 6, 7, 8])
    >>> torch.flatten(t, start_dim=1)
    tensor([[1, 2, 3, 4],
            [5, 6, 7, 8]])
""".format(**common_args))

add_docstr(torch.gather,
           r"""
gather(input, dim, index, *, sparse_grad=False, out=None) -> Tensor

Gathers values along an axis specified by `dim`.

For a 3-D tensor the output is specified by::

    out[i][j][k] = input[index[i][j][k]][j][k]  # if dim == 0
    out[i][j][k] = input[i][index[i][j][k]][k]  # if dim == 1
    out[i][j][k] = input[i][j][index[i][j][k]]  # if dim == 2

:attr:`input` and :attr:`index` must have the same number of dimensions.
It is also required that ``index.size(d) <= input.size(d)`` for all
dimensions ``d != dim``.  :attr:`out` will have the same shape as :attr:`index`.
Note that ``input`` and ``index`` do not broadcast against each other.

Args:
    input (Tensor): the source tensor
    dim (int): the axis along which to index
    index (LongTensor): the indices of elements to gather

Keyword arguments:
    sparse_grad (bool, optional): If ``True``, gradient w.r.t. :attr:`input` will be a sparse tensor.
    out (Tensor, optional): the destination tensor

Example::

    >>> t = torch.tensor([[1, 2], [3, 4]])
    >>> torch.gather(t, 1, torch.tensor([[0, 0], [1, 0]]))
    tensor([[ 1,  1],
            [ 4,  3]])
""")


add_docstr(torch.gcd,
           r"""
gcd(input, other, *, out=None) -> Tensor

Computes the element-wise greatest common divisor (GCD) of :attr:`input` and :attr:`other`.

Both :attr:`input` and :attr:`other` must have integer types.

.. note::
    This defines :math:`gcd(0, 0) = 0`.

Args:
    {input}
    other (Tensor): the second input tensor

Keyword arguments:
    {out}

Example::

    >>> a = torch.tensor([5, 10, 15])
    >>> b = torch.tensor([3, 4, 5])
    >>> torch.gcd(a, b)
    tensor([1, 2, 5])
    >>> c = torch.tensor([3])
    >>> torch.gcd(a, c)
    tensor([1, 1, 3])
""".format(**common_args))

add_docstr(torch.ge, r"""
ge(input, other, *, out=None) -> Tensor

Computes :math:`\text{input} \geq \text{other}` element-wise.
""" + r"""

The second argument can be a number or a tensor whose shape is
:ref:`broadcastable <broadcasting-semantics>` with the first argument.

Args:
    input (Tensor): the tensor to compare
    other (Tensor or float): the tensor or value to compare

Keyword args:
    {out}

Returns:
    A boolean tensor that is True where :attr:`input` is greater than or equal to :attr:`other` and False elsewhere

Example::

    >>> torch.ge(torch.tensor([[1, 2], [3, 4]]), torch.tensor([[1, 1], [4, 4]]))
    tensor([[True, True], [False, True]])
""".format(**common_args))

add_docstr(torch.greater_equal, r"""
greater_equal(input, other, *, out=None) -> Tensor

Alias for :func:`torch.ge`.
""")

add_docstr(torch.geqrf,
           r"""
geqrf(input, *, out=None) -> (Tensor, Tensor)

This is a low-level function for calling LAPACK's geqrf directly. This function
returns a namedtuple (a, tau) as defined in `LAPACK documentation for geqrf`_ .

Computes a QR decomposition of :attr:`input`.
Both `Q` and `R` matrices are stored in the same output tensor `a`.
The elements of `R` are stored on and above the diagonal.
Elementary reflectors (or Householder vectors) implicitly defining matrix `Q`
are stored below the diagonal.
The results of this function can be used together with :func:`torch.linalg.householder_product`
to obtain the `Q` matrix or
with :func:`torch.ormqr`, which uses an implicit representation of the `Q` matrix,
for an efficient matrix-matrix multiplication.

See `LAPACK documentation for geqrf`_ for further details.

.. note::
    See also :func:`torch.linalg.qr`, which computes Q and R matrices, and :func:`torch.linalg.lstsq`
    with the ``driver="gels"`` option for a function that can solve matrix equations using a QR decomposition.

Args:
    input (Tensor): the input matrix

Keyword args:
    out (tuple, optional): the output tuple of (Tensor, Tensor). Ignored if `None`. Default: `None`.

.. _LAPACK documentation for geqrf:
    http://www.netlib.org/lapack/explore-html/df/dc5/group__variants_g_ecomputational_ga3766ea903391b5cf9008132f7440ec7b.html

""")

add_docstr(torch.inner, r"""
inner(input, other, *, out=None) -> Tensor

Computes the dot product for 1D tensors. For higher dimensions, sums the product
of elements from :attr:`input` and :attr:`other` along their last dimension.

.. note::

    If either :attr:`input` or :attr:`other` is a scalar, the result is equivalent
    to `torch.mul(input, other)`.

    If both :attr:`input` and :attr:`other` are non-scalars, the size of their last
    dimension must match and the result is equivalent to `torch.tensordot(input,
    other, dims=([-1], [-1]))`

Args:
    input (Tensor): First input tensor
    other (Tensor): Second input tensor

Keyword args:
    out (Tensor, optional): Optional output tensor to write result into. The output
                            shape is `input.shape[:-1] + other.shape[:-1]`.

Example::

    # Dot product
    >>> torch.inner(torch.tensor([1, 2, 3]), torch.tensor([0, 2, 1]))
    tensor(7)

    # Multidimensional input tensors
    >>> a = torch.randn(2, 3)
    >>> a
    tensor([[0.8173, 1.0874, 1.1784],
            [0.3279, 0.1234, 2.7894]])
    >>> b = torch.randn(2, 4, 3)
    >>> b
    tensor([[[-0.4682, -0.7159,  0.1506],
            [ 0.4034, -0.3657,  1.0387],
            [ 0.9892, -0.6684,  0.1774],
            [ 0.9482,  1.3261,  0.3917]],

            [[ 0.4537,  0.7493,  1.1724],
            [ 0.2291,  0.5749, -0.2267],
            [-0.7920,  0.3607, -0.3701],
            [ 1.3666, -0.5850, -1.7242]]])
    >>> torch.inner(a, b)
    tensor([[[-0.9837,  1.1560,  0.2907,  2.6785],
            [ 2.5671,  0.5452, -0.6912, -1.5509]],

            [[ 0.1782,  2.9843,  0.7366,  1.5672],
            [ 3.5115, -0.4864, -1.2476, -4.4337]]])

    # Scalar input
    >>> torch.inner(a, torch.tensor(2))
    tensor([[1.6347, 2.1748, 2.3567],
            [0.6558, 0.2469, 5.5787]])
""")

add_docstr(torch.outer, r"""
outer(input, vec2, *, out=None) -> Tensor

Outer product of :attr:`input` and :attr:`vec2`.
If :attr:`input` is a vector of size :math:`n` and :attr:`vec2` is a vector of
size :math:`m`, then :attr:`out` must be a matrix of size :math:`(n \times m)`.

.. note:: This function does not :ref:`broadcast <broadcasting-semantics>`.

Args:
    input (Tensor): 1-D input vector
    vec2 (Tensor): 1-D input vector

Keyword args:
    out (Tensor, optional): optional output matrix

Example::

    >>> v1 = torch.arange(1., 5.)
    >>> v2 = torch.arange(1., 4.)
    >>> torch.outer(v1, v2)
    tensor([[  1.,   2.,   3.],
            [  2.,   4.,   6.],
            [  3.,   6.,   9.],
            [  4.,   8.,  12.]])
""")

add_docstr(torch.ger,
           r"""
ger(input, vec2, *, out=None) -> Tensor

Alias of :func:`torch.outer`.

.. warning::
    This function is deprecated and will be removed in a future PyTorch release.
    Use :func:`torch.outer` instead.
""")

add_docstr(torch.solve,
           r"""
torch.solve(input, A, *, out=None) -> (Tensor, Tensor)

This function returns the solution to the system of linear
equations represented by :math:`AX = B` and the LU factorization of
A, in order as a namedtuple `solution, LU`.

`LU` contains `L` and `U` factors for LU factorization of `A`.

`torch.solve(B, A)` can take in 2D inputs `B, A` or inputs that are
batches of 2D matrices. If the inputs are batches, then returns
batched outputs `solution, LU`.

Supports real-valued and complex-valued inputs.

.. note::

    Irrespective of the original strides, the returned matrices
    `solution` and `LU` will be transposed, i.e. with strides like
    `B.contiguous().transpose(-1, -2).stride()` and
    `A.contiguous().transpose(-1, -2).stride()` respectively.

Args:
    input (Tensor): input matrix :math:`B` of size :math:`(*, m, k)` , where :math:`*`
                is zero or more batch dimensions.
    A (Tensor): input square matrix of size :math:`(*, m, m)`, where
                :math:`*` is zero or more batch dimensions.

Keyword args:
    out ((Tensor, Tensor), optional): optional output tuple.

Example::

    >>> A = torch.tensor([[6.80, -2.11,  5.66,  5.97,  8.23],
    ...                   [-6.05, -3.30,  5.36, -4.44,  1.08],
    ...                   [-0.45,  2.58, -2.70,  0.27,  9.04],
    ...                   [8.32,  2.71,  4.35,  -7.17,  2.14],
    ...                   [-9.67, -5.14, -7.26,  6.08, -6.87]]).t()
    >>> B = torch.tensor([[4.02,  6.19, -8.22, -7.57, -3.03],
    ...                   [-1.56,  4.00, -8.67,  1.75,  2.86],
    ...                   [9.81, -4.09, -4.57, -8.61,  8.99]]).t()
    >>> X, LU = torch.solve(B, A)
    >>> torch.dist(B, torch.mm(A, X))
    tensor(1.00000e-06 *
           7.0977)

    >>> # Batched solver example
    >>> A = torch.randn(2, 3, 1, 4, 4)
    >>> B = torch.randn(2, 3, 1, 4, 6)
    >>> X, LU = torch.solve(B, A)
    >>> torch.dist(B, A.matmul(X))
    tensor(1.00000e-06 *
       3.6386)

""")

add_docstr(torch.get_default_dtype,
           r"""
get_default_dtype() -> torch.dtype

Get the current default floating point :class:`torch.dtype`.

Example::

    >>> torch.get_default_dtype()  # initial default for floating point is torch.float32
    torch.float32
    >>> torch.set_default_dtype(torch.float64)
    >>> torch.get_default_dtype()  # default is now changed to torch.float64
    torch.float64
    >>> torch.set_default_tensor_type(torch.FloatTensor)  # setting tensor type also affects this
    >>> torch.get_default_dtype()  # changed to torch.float32, the dtype for torch.FloatTensor
    torch.float32

""")

add_docstr(torch.get_num_threads,
           r"""
get_num_threads() -> int

Returns the number of threads used for parallelizing CPU operations
""")

add_docstr(torch.get_num_interop_threads,
           r"""
get_num_interop_threads() -> int

Returns the number of threads used for inter-op parallelism on CPU
(e.g. in JIT interpreter)
""")

add_docstr(torch.gt, r"""
gt(input, other, *, out=None) -> Tensor

Computes :math:`\text{input} > \text{other}` element-wise.
""" + r"""

The second argument can be a number or a tensor whose shape is
:ref:`broadcastable <broadcasting-semantics>` with the first argument.

Args:
    input (Tensor): the tensor to compare
    other (Tensor or float): the tensor or value to compare

Keyword args:
    {out}

Returns:
    A boolean tensor that is True where :attr:`input` is greater than :attr:`other` and False elsewhere

Example::

    >>> torch.gt(torch.tensor([[1, 2], [3, 4]]), torch.tensor([[1, 1], [4, 4]]))
    tensor([[False, True], [False, False]])
""".format(**common_args))

add_docstr(torch.greater, r"""
greater(input, other, *, out=None) -> Tensor

Alias for :func:`torch.gt`.
""")

add_docstr(torch.histc,
           r"""
histc(input, bins=100, min=0, max=0, *, out=None) -> Tensor

Computes the histogram of a tensor.

The elements are sorted into equal width bins between :attr:`min` and
:attr:`max`. If :attr:`min` and :attr:`max` are both zero, the minimum and
maximum values of the data are used.

Elements lower than min and higher than max are ignored.

Args:
    {input}
    bins (int): number of histogram bins
    min (int): lower end of the range (inclusive)
    max (int): upper end of the range (inclusive)

Keyword args:
    {out}

Returns:
    Tensor: Histogram represented as a tensor

Example::

    >>> torch.histc(torch.tensor([1., 2, 1]), bins=4, min=0, max=3)
    tensor([ 0.,  2.,  1.,  0.])
""".format(**common_args))

add_docstr(torch.hypot,
           r"""
hypot(input, other, *, out=None) -> Tensor

Given the legs of a right triangle, return its hypotenuse.

.. math::
    \text{out}_{i} = \sqrt{\text{input}_{i}^{2} + \text{other}_{i}^{2}}

The shapes of ``input`` and ``other`` must be
:ref:`broadcastable <broadcasting-semantics>`.
""" + r"""
Args:
    input (Tensor): the first input tensor
    other (Tensor): the second input tensor

Keyword args:
    {out}

Example::

    >>> a = torch.hypot(torch.tensor([4.0]), torch.tensor([3.0, 4.0, 5.0]))
    tensor([5.0000, 5.6569, 6.4031])

""".format(**common_args))

add_docstr(torch.i0,
           r"""
i0(input, *, out=None) -> Tensor

Computes the zeroth order modified Bessel function of the first kind for each element of :attr:`input`.

.. math::
    \text{out}_{i} = I_0(\text{input}_{i}) = \sum_{k=0}^{\infty} \frac{(\text{input}_{i}^2/4)^k}{(k!)^2}

""" + r"""
Args:
    input (Tensor): the input tensor

Keyword args:
    {out}

Example::

    >>> torch.i0(torch.arange(5, dtype=torch.float32))
    tensor([ 1.0000,  1.2661,  2.2796,  4.8808, 11.3019])

""".format(**common_args))

add_docstr(torch.igamma,
           r"""
igamma(input, other, *, out=None) -> Tensor

Computes the regularized lower incomplete gamma function:

.. math::
    \text{out}_{i} = \frac{1}{\Gamma(\text{input}_i)} \int_0^{\text{other}_i} t^{\text{input}_i-1} e^{-t} dt

where both :math:`\text{input}_i` and :math:`\text{other}_i` are weakly positive
and at least one is strictly positive.
If both are zero or either is negative then :math:`\text{out}_i=\text{nan}`.
:math:`\Gamma(\cdot)` in the equation above is the gamma function,

.. math::
    \Gamma(\text{input}_i) = \int_0^\infty t^{(\text{input}_i-1)} e^{-t} dt.

See :func:`torch.igammac` and :func:`torch.lgamma` for related functions.

Supports :ref:`broadcasting to a common shape <broadcasting-semantics>`
and float inputs.

.. note::
    The backward pass with respect to :attr:`input` is not yet supported.
    Please open an issue on PyTorch's Github to request it.

""" + r"""
Args:
    input (Tensor): the first non-negative input tensor
    other (Tensor): the second non-negative input tensor

Keyword args:
    {out}

Example::

    >>> a1 = torch.tensor([4.0])
    >>> a2 = torch.tensor([3.0, 4.0, 5.0])
    >>> a = torch.igammac(a1, a2)
    tensor([0.3528, 0.5665, 0.7350])
    tensor([0.3528, 0.5665, 0.7350])
    >>> b = torch.igamma(a1, a2) + torch.igammac(a1, a2)
    tensor([1., 1., 1.])

""".format(**common_args))

add_docstr(torch.igammac,
           r"""
igammac(input, other, *, out=None) -> Tensor

Computes the regularized upper incomplete gamma function:

.. math::
    \text{out}_{i} = \frac{1}{\Gamma(\text{input}_i)} \int_{\text{other}_i}^{\infty} t^{\text{input}_i-1} e^{-t} dt

where both :math:`\text{input}_i` and :math:`\text{other}_i` are weakly positive
and at least one is strictly positive.
If both are zero or either is negative then :math:`\text{out}_i=\text{nan}`.
:math:`\Gamma(\cdot)` in the equation above is the gamma function,

.. math::
    \Gamma(\text{input}_i) = \int_0^\infty t^{(\text{input}_i-1)} e^{-t} dt.

See :func:`torch.igamma` and :func:`torch.lgamma` for related functions.

Supports :ref:`broadcasting to a common shape <broadcasting-semantics>`
and float inputs.

.. note::
    The backward pass with respect to :attr:`input` is not yet supported.
    Please open an issue on PyTorch's Github to request it.

""" + r"""
Args:
    input (Tensor): the first non-negative input tensor
    other (Tensor): the second non-negative input tensor

Keyword args:
    {out}

Example::

    >>> a1 = torch.tensor([4.0])
    >>> a2 = torch.tensor([3.0, 4.0, 5.0])
    >>> a = torch.igammac(a1, a2)
    tensor([0.6472, 0.4335, 0.2650])
    >>> b = torch.igamma(a1, a2) + torch.igammac(a1, a2)
    tensor([1., 1., 1.])

""".format(**common_args))

add_docstr(torch.index_select,
           r"""
index_select(input, dim, index, *, out=None) -> Tensor

Returns a new tensor which indexes the :attr:`input` tensor along dimension
:attr:`dim` using the entries in :attr:`index` which is a `LongTensor`.

The returned tensor has the same number of dimensions as the original tensor
(:attr:`input`).  The :attr:`dim`\ th dimension has the same size as the length
of :attr:`index`; other dimensions have the same size as in the original tensor.

.. note:: The returned tensor does **not** use the same storage as the original
          tensor.  If :attr:`out` has a different shape than expected, we
          silently change it to the correct shape, reallocating the underlying
          storage if necessary.

Args:
    {input}
    dim (int): the dimension in which we index
    index (IntTensor or LongTensor): the 1-D tensor containing the indices to index

Keyword args:
    {out}

Example::

    >>> x = torch.randn(3, 4)
    >>> x
    tensor([[ 0.1427,  0.0231, -0.5414, -1.0009],
            [-0.4664,  0.2647, -0.1228, -1.1068],
            [-1.1734, -0.6571,  0.7230, -0.6004]])
    >>> indices = torch.tensor([0, 2])
    >>> torch.index_select(x, 0, indices)
    tensor([[ 0.1427,  0.0231, -0.5414, -1.0009],
            [-1.1734, -0.6571,  0.7230, -0.6004]])
    >>> torch.index_select(x, 1, indices)
    tensor([[ 0.1427, -0.5414],
            [-0.4664, -0.1228],
            [-1.1734,  0.7230]])
""".format(**common_args))

add_docstr(torch.inverse, r"""
inverse(input, *, out=None) -> Tensor

Takes the inverse of the square matrix :attr:`input`. :attr:`input` can be batches
of 2D square tensors, in which case this function would return a tensor composed of
individual inverses.

Supports real and complex input.

.. note:: :func:`torch.inverse` is deprecated. Please use :func:`torch.linalg.inv` instead.

.. note::

    Irrespective of the original strides, the returned tensors will be
    transposed, i.e. with strides like `input.contiguous().transpose(-2, -1).stride()`

Args:
    input (Tensor): the input tensor of size :math:`(*, n, n)` where `*` is zero or more
                    batch dimensions

Keyword args:
    {out}

Examples::

    >>> x = torch.rand(4, 4)
    >>> y = torch.inverse(x)
    >>> z = torch.mm(x, y)
    >>> z
    tensor([[ 1.0000, -0.0000, -0.0000,  0.0000],
            [ 0.0000,  1.0000,  0.0000,  0.0000],
            [ 0.0000,  0.0000,  1.0000,  0.0000],
            [ 0.0000, -0.0000, -0.0000,  1.0000]])
    >>> torch.max(torch.abs(z - torch.eye(4))) # Max non-zero
    tensor(1.1921e-07)

    >>> # Batched inverse example
    >>> x = torch.randn(2, 3, 4, 4)
    >>> y = torch.inverse(x)
    >>> z = torch.matmul(x, y)
    >>> torch.max(torch.abs(z - torch.eye(4).expand_as(x))) # Max non-zero
    tensor(1.9073e-06)

    >>> x = torch.rand(4, 4, dtype=torch.cdouble)
    >>> y = torch.inverse(x)
    >>> z = torch.mm(x, y)
    >>> z
    tensor([[ 1.0000e+00+0.0000e+00j, -1.3878e-16+3.4694e-16j,
            5.5511e-17-1.1102e-16j,  0.0000e+00-1.6653e-16j],
            [ 5.5511e-16-1.6653e-16j,  1.0000e+00+6.9389e-17j,
            2.2204e-16-1.1102e-16j, -2.2204e-16+1.1102e-16j],
            [ 3.8858e-16-1.2490e-16j,  2.7756e-17+3.4694e-17j,
            1.0000e+00+0.0000e+00j, -4.4409e-16+5.5511e-17j],
            [ 4.4409e-16+5.5511e-16j, -3.8858e-16+1.8041e-16j,
            2.2204e-16+0.0000e+00j,  1.0000e+00-3.4694e-16j]],
        dtype=torch.complex128)
    >>> torch.max(torch.abs(z - torch.eye(4, dtype=torch.cdouble))) # Max non-zero
    tensor(7.5107e-16, dtype=torch.float64)
""".format(**common_args))

add_docstr(torch.isinf, r"""
isinf(input) -> Tensor

Tests if each element of :attr:`input` is infinite
(positive or negative infinity) or not.

.. note::
    Complex values are infinite when their real or imaginary part is
    infinite.

Args:
    {input}

Returns:
    A boolean tensor that is True where :attr:`input` is infinite and False elsewhere

Example::

    >>> torch.isinf(torch.tensor([1, float('inf'), 2, float('-inf'), float('nan')]))
    tensor([False,  True,  False,  True,  False])
""")

add_docstr(torch.isposinf,
           r"""
isposinf(input, *, out=None) -> Tensor
Tests if each element of :attr:`input` is positive infinity or not.

Args:
  {input}

Keyword args:
  {out}

Example::

    >>> a = torch.tensor([-float('inf'), float('inf'), 1.2])
    >>> torch.isposinf(a)
    tensor([False,  True, False])
""".format(**common_args))

add_docstr(torch.isneginf,
           r"""
isneginf(input, *, out=None) -> Tensor
Tests if each element of :attr:`input` is negative infinity or not.

Args:
  {input}

Keyword args:
  {out}

Example::

    >>> a = torch.tensor([-float('inf'), float('inf'), 1.2])
    >>> torch.isneginf(a)
    tensor([ True, False, False])
""".format(**common_args))

add_docstr(torch.isclose, r"""
isclose(input, other, rtol=1e-05, atol=1e-08, equal_nan=False) -> Tensor

Returns a new tensor with boolean elements representing if each element of
:attr:`input` is "close" to the corresponding element of :attr:`other`.
Closeness is defined as:

.. math::
    \lvert \text{input} - \text{other} \rvert \leq \texttt{atol} + \texttt{rtol} \times \lvert \text{other} \rvert
""" + r"""

where :attr:`input` and :attr:`other` are finite. Where :attr:`input`
and/or :attr:`other` are nonfinite they are close if and only if
they are equal, with NaNs being considered equal to each other when
:attr:`equal_nan` is True.

Args:
    input (Tensor): first tensor to compare
    other (Tensor): second tensor to compare
    atol (float, optional): absolute tolerance. Default: 1e-08
    rtol (float, optional): relative tolerance. Default: 1e-05
    equal_nan (bool, optional): if ``True``, then two ``NaN`` s will be considered equal. Default: ``False``

Examples::

    >>> torch.isclose(torch.tensor((1., 2, 3)), torch.tensor((1 + 1e-10, 3, 4)))
    tensor([ True, False, False])
    >>> torch.isclose(torch.tensor((float('inf'), 4)), torch.tensor((float('inf'), 6)), rtol=.5)
    tensor([True, True])
""")

add_docstr(torch.isfinite, r"""
isfinite(input) -> Tensor

Returns a new tensor with boolean elements representing if each element is `finite` or not.

Real values are finite when they are not NaN, negative infinity, or infinity.
Complex values are finite when both their real and imaginary parts are finite.

Args:
    {input}

Returns:
    A boolean tensor that is True where :attr:`input` is finite and False elsewhere

Example::

    >>> torch.isfinite(torch.tensor([1, float('inf'), 2, float('-inf'), float('nan')]))
    tensor([True,  False,  True,  False,  False])
""".format(**common_args))

add_docstr(torch.isnan, r"""
isnan(input) -> Tensor

Returns a new tensor with boolean elements representing if each element of :attr:`input`
is NaN or not. Complex values are considered NaN when either their real
and/or imaginary part is NaN.

Arguments:
    {input}

Returns:
    A boolean tensor that is True where :attr:`input` is NaN and False elsewhere

Example::

    >>> torch.isnan(torch.tensor([1, float('nan'), 2]))
    tensor([False, True, False])
""".format(**common_args))

add_docstr(torch.isreal, r"""
isreal(input) -> Tensor

Returns a new tensor with boolean elements representing if each element of :attr:`input` is real-valued or not.
All real-valued types are considered real. Complex values are considered real when their imaginary part is 0.

Arguments:
    {input}

Returns:
    A boolean tensor that is True where :attr:`input` is real and False elsewhere

Example::

    >>> torch.isreal(torch.tensor([1, 1+1j, 2+0j]))
    tensor([True, False, True])
""".format(**common_args))

add_docstr(torch.is_floating_point, r"""
is_floating_point(input) -> (bool)

Returns True if the data type of :attr:`input` is a floating point data type i.e.,
one of ``torch.float64``, ``torch.float32``, ``torch.float16``, and ``torch.bfloat16``.

Args:
    {input}
""".format(**common_args))

add_docstr(torch.is_complex, r"""
is_complex(input) -> (bool)

Returns True if the data type of :attr:`input` is a complex data type i.e.,
one of ``torch.complex64``, and ``torch.complex128``.

Args:
    {input}
""".format(**common_args))

add_docstr(torch.is_nonzero, r"""
is_nonzero(input) -> (bool)

Returns True if the :attr:`input` is a single element tensor which is not equal to zero
after type conversions.
i.e. not equal to ``torch.tensor([0.])`` or ``torch.tensor([0])`` or
``torch.tensor([False])``.
Throws a ``RuntimeError`` if ``torch.numel() != 1`` (even in case
of sparse tensors).

Args:
    {input}

Examples::

    >>> torch.is_nonzero(torch.tensor([0.]))
    False
    >>> torch.is_nonzero(torch.tensor([1.5]))
    True
    >>> torch.is_nonzero(torch.tensor([False]))
    False
    >>> torch.is_nonzero(torch.tensor([3]))
    True
    >>> torch.is_nonzero(torch.tensor([1, 3, 5]))
    Traceback (most recent call last):
    ...
    RuntimeError: bool value of Tensor with more than one value is ambiguous
    >>> torch.is_nonzero(torch.tensor([]))
    Traceback (most recent call last):
    ...
    RuntimeError: bool value of Tensor with no values is ambiguous
""".format(**common_args))

add_docstr(torch.kron,
           r"""
kron(input, other, *, out=None) -> Tensor

Computes the Kronecker product, denoted by :math:`\otimes`, of :attr:`input` and :attr:`other`.

If :attr:`input` is a :math:`(a_0 \times a_1 \times \dots \times a_n)` tensor and :attr:`other` is a
:math:`(b_0 \times b_1 \times \dots \times b_n)` tensor, the result will be a
:math:`(a_0*b_0 \times a_1*b_1 \times \dots \times a_n*b_n)` tensor with the following entries:

.. math::
    (\text{input} \otimes \text{other})_{k_0, k_1, \dots, k_n} =
        \text{input}_{i_0, i_1, \dots, i_n} * \text{other}_{j_0, j_1, \dots, j_n},

where :math:`k_t = i_t * b_t + j_t` for :math:`0 \leq t \leq n`.
If one tensor has fewer dimensions than the other it is unsqueezed until it has the same number of dimensions.

Supports real-valued and complex-valued inputs.

.. note::
    This function generalizes the typical definition of the Kronecker product for two matrices to two tensors,
    as described above. When :attr:`input` is a :math:`(m \times n)` matrix and :attr:`other` is a
    :math:`(p \times q)` matrix, the result will be a :math:`(p*m \times q*n)` block matrix:

    .. math::
        \mathbf{A} \otimes \mathbf{B}=\begin{bmatrix}
        a_{11} \mathbf{B} & \cdots & a_{1 n} \mathbf{B} \\
        \vdots & \ddots & \vdots \\
        a_{m 1} \mathbf{B} & \cdots & a_{m n} \mathbf{B} \end{bmatrix}

    where :attr:`input` is :math:`\mathbf{A}` and :attr:`other` is :math:`\mathbf{B}`.

Arguments:
    input (Tensor)
    other (Tensor)

Keyword args:
    out (Tensor, optional): The output tensor. Ignored if ``None``. Default: ``None``

Examples::

    >>> mat1 = torch.eye(2)
    >>> mat2 = torch.ones(2, 2)
    >>> torch.kron(mat1, mat2)
    tensor([[1., 1., 0., 0.],
            [1., 1., 0., 0.],
            [0., 0., 1., 1.],
            [0., 0., 1., 1.]])

    >>> mat1 = torch.eye(2)
    >>> mat2 = torch.arange(1, 5).reshape(2, 2)
    >>> torch.kron(mat1, mat2)
    tensor([[1., 2., 0., 0.],
            [3., 4., 0., 0.],
            [0., 0., 1., 2.],
            [0., 0., 3., 4.]])
""")

add_docstr(torch.kthvalue,
           r"""
kthvalue(input, k, dim=None, keepdim=False, *, out=None) -> (Tensor, LongTensor)

Returns a namedtuple ``(values, indices)`` where ``values`` is the :attr:`k` th
smallest element of each row of the :attr:`input` tensor in the given dimension
:attr:`dim`. And ``indices`` is the index location of each element found.

If :attr:`dim` is not given, the last dimension of the `input` is chosen.

If :attr:`keepdim` is ``True``, both the :attr:`values` and :attr:`indices` tensors
are the same size as :attr:`input`, except in the dimension :attr:`dim` where
they are of size 1. Otherwise, :attr:`dim` is squeezed
(see :func:`torch.squeeze`), resulting in both the :attr:`values` and
:attr:`indices` tensors having 1 fewer dimension than the :attr:`input` tensor.

.. note::
    When :attr:`input` is a CUDA tensor and there are multiple valid
    :attr:`k` th values, this function may nondeterministically return
    :attr:`indices` for any of them.

Args:
    {input}
    k (int): k for the k-th smallest element
    dim (int, optional): the dimension to find the kth value along
    {keepdim}

Keyword args:
    out (tuple, optional): the output tuple of (Tensor, LongTensor)
                           can be optionally given to be used as output buffers

Example::

    >>> x = torch.arange(1., 6.)
    >>> x
    tensor([ 1.,  2.,  3.,  4.,  5.])
    >>> torch.kthvalue(x, 4)
    torch.return_types.kthvalue(values=tensor(4.), indices=tensor(3))

    >>> x=torch.arange(1.,7.).resize_(2,3)
    >>> x
    tensor([[ 1.,  2.,  3.],
            [ 4.,  5.,  6.]])
    >>> torch.kthvalue(x, 2, 0, True)
    torch.return_types.kthvalue(values=tensor([[4., 5., 6.]]), indices=tensor([[1, 1, 1]]))
""".format(**single_dim_common))

add_docstr(torch.lcm,
           r"""
lcm(input, other, *, out=None) -> Tensor

Computes the element-wise least common multiple (LCM) of :attr:`input` and :attr:`other`.

Both :attr:`input` and :attr:`other` must have integer types.

.. note::
    This defines :math:`lcm(0, 0) = 0` and :math:`lcm(0, a) = 0`.

Args:
    {input}
    other (Tensor): the second input tensor

Keyword arguments:
    {out}

Example::

    >>> a = torch.tensor([5, 10, 15])
    >>> b = torch.tensor([3, 4, 5])
    >>> torch.lcm(a, b)
    tensor([15, 20, 15])
    >>> c = torch.tensor([3])
    >>> torch.lcm(a, c)
    tensor([15, 30, 15])
""".format(**common_args))

add_docstr(torch.ldexp, r"""
ldexp(input, other, *, out=None) -> Tensor

Multiplies :attr:`input` by 2**:attr:`other`.

.. math::
    \text{{out}}_i = \text{{input}}_i * 2^\text{{other}}_i
""" + r"""

Typically this function is used to construct floating point numbers by multiplying
mantissas in :attr:`input` with integral powers of two created from the exponents
in :attr:'other'.

Args:
    {input}
    other (Tensor): a tensor of exponents, typically integers.

Keyword args:
    {out}

Example::

    >>> torch.ldexp(torch.tensor([1.]), torch.tensor([1]))
    tensor([2.])
    >>> torch.ldexp(torch.tensor([1.0]), torch.tensor([1, 2, 3, 4]))
    tensor([ 2.,  4.,  8., 16.])


""".format(**common_args))

add_docstr(torch.le, r"""
le(input, other, *, out=None) -> Tensor

Computes :math:`\text{input} \leq \text{other}` element-wise.
""" + r"""

The second argument can be a number or a tensor whose shape is
:ref:`broadcastable <broadcasting-semantics>` with the first argument.

Args:
    input (Tensor): the tensor to compare
    other (Tensor or Scalar): the tensor or value to compare

Keyword args:
    {out}

Returns:
    A boolean tensor that is True where :attr:`input` is less than or equal to
    :attr:`other` and False elsewhere

Example::

    >>> torch.le(torch.tensor([[1, 2], [3, 4]]), torch.tensor([[1, 1], [4, 4]]))
    tensor([[True, False], [True, True]])
""".format(**common_args))

add_docstr(torch.less_equal, r"""
less_equal(input, other, *, out=None) -> Tensor

Alias for :func:`torch.le`.
""")

add_docstr(torch.lerp,
           r"""
lerp(input, end, weight, *, out=None)

Does a linear interpolation of two tensors :attr:`start` (given by :attr:`input`) and :attr:`end` based
on a scalar or tensor :attr:`weight` and returns the resulting :attr:`out` tensor.

.. math::
    \text{out}_i = \text{start}_i + \text{weight}_i \times (\text{end}_i - \text{start}_i)
""" + r"""
The shapes of :attr:`start` and :attr:`end` must be
:ref:`broadcastable <broadcasting-semantics>`. If :attr:`weight` is a tensor, then
the shapes of :attr:`weight`, :attr:`start`, and :attr:`end` must be :ref:`broadcastable <broadcasting-semantics>`.

Args:
    input (Tensor): the tensor with the starting points
    end (Tensor): the tensor with the ending points
    weight (float or tensor): the weight for the interpolation formula

Keyword args:
    {out}

Example::

    >>> start = torch.arange(1., 5.)
    >>> end = torch.empty(4).fill_(10)
    >>> start
    tensor([ 1.,  2.,  3.,  4.])
    >>> end
    tensor([ 10.,  10.,  10.,  10.])
    >>> torch.lerp(start, end, 0.5)
    tensor([ 5.5000,  6.0000,  6.5000,  7.0000])
    >>> torch.lerp(start, end, torch.full_like(start, 0.5))
    tensor([ 5.5000,  6.0000,  6.5000,  7.0000])
""".format(**common_args))

add_docstr(torch.lgamma,
           r"""
lgamma(input, *, out=None) -> Tensor

Computes the natural logarithm of the absolute value of the gamma function on :attr:`input`.

.. math::
    \text{out}_{i} = \ln \Gamma(|\text{input}_{i}|)
""" + """
Args:
    {input}

Keyword args:
    {out}

Example::

    >>> a = torch.arange(0.5, 2, 0.5)
    >>> torch.lgamma(a)
    tensor([ 0.5724,  0.0000, -0.1208])
""".format(**common_args))

add_docstr(torch.linspace, r"""
linspace(start, end, steps, *, out=None, dtype=None, layout=torch.strided, device=None, requires_grad=False) -> Tensor

Creates a one-dimensional tensor of size :attr:`steps` whose values are evenly
spaced from :attr:`start` to :attr:`end`, inclusive. That is, the value are:

.. math::
    (\text{start},
    \text{start} + \frac{\text{end} - \text{start}}{\text{steps} - 1},
    \ldots,
    \text{start} + (\text{steps} - 2) * \frac{\text{end} - \text{start}}{\text{steps} - 1},
    \text{end})
""" + """

.. warning::
    Not providing a value for :attr:`steps` is deprecated. For backwards
    compatibility, not providing a value for :attr:`steps` will create a tensor
    with 100 elements. Note that this behavior is not reflected in the
    documented function signature and should not be relied on. In a future
    PyTorch release, failing to provide a value for :attr:`steps` will throw a
    runtime error.

Args:
    start (float): the starting value for the set of points
    end (float): the ending value for the set of points
    steps (int): size of the constructed tensor

Keyword arguments:
    {out}
    dtype (torch.dtype, optional): the data type to perform the computation in.
        Default: if None, uses the global default dtype (see torch.get_default_dtype())
        when both :attr:`start` and :attr:`end` are real,
        and corresponding complex dtype when either is complex.
    {layout}
    {device}
    {requires_grad}


Example::

    >>> torch.linspace(3, 10, steps=5)
    tensor([  3.0000,   4.7500,   6.5000,   8.2500,  10.0000])
    >>> torch.linspace(-10, 10, steps=5)
    tensor([-10.,  -5.,   0.,   5.,  10.])
    >>> torch.linspace(start=-10, end=10, steps=5)
    tensor([-10.,  -5.,   0.,   5.,  10.])
    >>> torch.linspace(start=-10, end=10, steps=1)
    tensor([-10.])
""".format(**factory_common_args))

add_docstr(torch.log,
           r"""
log(input, *, out=None) -> Tensor

Returns a new tensor with the natural logarithm of the elements
of :attr:`input`.

.. math::
    y_{i} = \log_{e} (x_{i})
""" + r"""

Args:
    {input}

Keyword args:
    {out}

Example::

    >>> a = torch.randn(5)
    >>> a
    tensor([-0.7168, -0.5471, -0.8933, -1.4428, -0.1190])
    >>> torch.log(a)
    tensor([ nan,  nan,  nan,  nan,  nan])
""".format(**common_args))

add_docstr(torch.log10,
           r"""
log10(input, *, out=None) -> Tensor

Returns a new tensor with the logarithm to the base 10 of the elements
of :attr:`input`.

.. math::
    y_{i} = \log_{10} (x_{i})
""" + r"""

Args:
    {input}

Keyword args:
    {out}

Example::

    >>> a = torch.rand(5)
    >>> a
    tensor([ 0.5224,  0.9354,  0.7257,  0.1301,  0.2251])


    >>> torch.log10(a)
    tensor([-0.2820, -0.0290, -0.1392, -0.8857, -0.6476])

""".format(**common_args))

add_docstr(torch.log1p,
           r"""
log1p(input, *, out=None) -> Tensor

Returns a new tensor with the natural logarithm of (1 + :attr:`input`).

.. math::
    y_i = \log_{e} (x_i + 1)
""" + r"""
.. note:: This function is more accurate than :func:`torch.log` for small
          values of :attr:`input`

Args:
    {input}

Keyword args:
    {out}

Example::

    >>> a = torch.randn(5)
    >>> a
    tensor([-1.0090, -0.9923,  1.0249, -0.5372,  0.2492])
    >>> torch.log1p(a)
    tensor([    nan, -4.8653,  0.7055, -0.7705,  0.2225])
""".format(**common_args))

add_docstr(torch.log2,
           r"""
log2(input, *, out=None) -> Tensor

Returns a new tensor with the logarithm to the base 2 of the elements
of :attr:`input`.

.. math::
    y_{i} = \log_{2} (x_{i})
""" + r"""

Args:
    {input}

Keyword args:
    {out}

Example::

    >>> a = torch.rand(5)
    >>> a
    tensor([ 0.8419,  0.8003,  0.9971,  0.5287,  0.0490])


    >>> torch.log2(a)
    tensor([-0.2483, -0.3213, -0.0042, -0.9196, -4.3504])

""".format(**common_args))

add_docstr(torch.logaddexp,
           r"""
logaddexp(input, other, *, out=None) -> Tensor

Logarithm of the sum of exponentiations of the inputs.

Calculates pointwise :math:`\log\left(e^x + e^y\right)`. This function is useful
in statistics where the calculated probabilities of events may be so small as to
exceed the range of normal floating point numbers. In such cases the logarithm
of the calculated probability is stored. This function allows adding
probabilities stored in such a fashion.

This op should be disambiguated with :func:`torch.logsumexp` which performs a
reduction on a single tensor.

Args:
    {input}
    other (Tensor): the second input tensor

Keyword arguments:
    {out}

Example::

    >>> torch.logaddexp(torch.tensor([-1.0]), torch.tensor([-1.0, -2, -3]))
    tensor([-0.3069, -0.6867, -0.8731])
    >>> torch.logaddexp(torch.tensor([-100.0, -200, -300]), torch.tensor([-1.0, -2, -3]))
    tensor([-1., -2., -3.])
    >>> torch.logaddexp(torch.tensor([1.0, 2000, 30000]), torch.tensor([-1.0, -2, -3]))
    tensor([1.1269e+00, 2.0000e+03, 3.0000e+04])
""".format(**common_args))

add_docstr(torch.logaddexp2,
           r"""
logaddexp2(input, other, *, out=None) -> Tensor

Logarithm of the sum of exponentiations of the inputs in base-2.

Calculates pointwise :math:`\log_2\left(2^x + 2^y\right)`. See
:func:`torch.logaddexp` for more details.

Args:
    {input}
    other (Tensor): the second input tensor

Keyword arguments:
    {out}
""".format(**common_args))

add_docstr(torch.xlogy,
           r"""
xlogy(input, other, *, out=None) -> Tensor

Computes ``input * log(other)`` with the following cases.

.. math::
    \text{out}_{i} = \begin{cases}
        \text{NaN} & \text{if } \text{other}_{i} = \text{NaN} \\
        0 & \text{if } \text{input}_{i} = 0.0 \\
        \text{input}_{i} * \log{(\text{other}_{i})} & \text{otherwise}
    \end{cases}

Similar to SciPy's `scipy.special.xlogy`.

""" + r"""

Args:
    input (Number or Tensor) : Multiplier
    other (Number or Tensor) : Argument

.. note:: At least one of :attr:`input` or :attr:`other` must be a tensor.

Keyword args:
    {out}

Example::

    >>> x = torch.zeros(5,)
    >>> y = torch.tensor([-1, 0, 1, float('inf'), float('nan')])
    >>> torch.xlogy(x, y)
    tensor([0., 0., 0., 0., nan])
    >>> x = torch.tensor([1, 2, 3])
    >>> y = torch.tensor([3, 2, 1])
    >>> torch.xlogy(x, y)
    tensor([1.0986, 1.3863, 0.0000])
    >>> torch.xlogy(x, 4)
    tensor([1.3863, 2.7726, 4.1589])
    >>> torch.xlogy(2, y)
    tensor([2.1972, 1.3863, 0.0000])
""".format(**common_args))

add_docstr(torch.logical_and,
           r"""
logical_and(input, other, *, out=None) -> Tensor

Computes the element-wise logical AND of the given input tensors. Zeros are treated as ``False`` and nonzeros are
treated as ``True``.

Args:
    {input}
    other (Tensor): the tensor to compute AND with

Keyword args:
    {out}

Example::

    >>> torch.logical_and(torch.tensor([True, False, True]), torch.tensor([True, False, False]))
    tensor([ True, False, False])
    >>> a = torch.tensor([0, 1, 10, 0], dtype=torch.int8)
    >>> b = torch.tensor([4, 0, 1, 0], dtype=torch.int8)
    >>> torch.logical_and(a, b)
    tensor([False, False,  True, False])
    >>> torch.logical_and(a.double(), b.double())
    tensor([False, False,  True, False])
    >>> torch.logical_and(a.double(), b)
    tensor([False, False,  True, False])
    >>> torch.logical_and(a, b, out=torch.empty(4, dtype=torch.bool))
    tensor([False, False,  True, False])
""".format(**common_args))

add_docstr(torch.logical_not,
           r"""
logical_not(input, *, out=None) -> Tensor

Computes the element-wise logical NOT of the given input tensor. If not specified, the output tensor will have the bool
dtype. If the input tensor is not a bool tensor, zeros are treated as ``False`` and non-zeros are treated as ``True``.

Args:
    {input}

Keyword args:
    {out}

Example::

    >>> torch.logical_not(torch.tensor([True, False]))
    tensor([False,  True])
    >>> torch.logical_not(torch.tensor([0, 1, -10], dtype=torch.int8))
    tensor([ True, False, False])
    >>> torch.logical_not(torch.tensor([0., 1.5, -10.], dtype=torch.double))
    tensor([ True, False, False])
    >>> torch.logical_not(torch.tensor([0., 1., -10.], dtype=torch.double), out=torch.empty(3, dtype=torch.int16))
    tensor([1, 0, 0], dtype=torch.int16)
""".format(**common_args))

add_docstr(torch.logical_or,
           r"""
logical_or(input, other, *, out=None) -> Tensor

Computes the element-wise logical OR of the given input tensors. Zeros are treated as ``False`` and nonzeros are
treated as ``True``.

Args:
    {input}
    other (Tensor): the tensor to compute OR with

Keyword args:
    {out}

Example::

    >>> torch.logical_or(torch.tensor([True, False, True]), torch.tensor([True, False, False]))
    tensor([ True, False,  True])
    >>> a = torch.tensor([0, 1, 10, 0], dtype=torch.int8)
    >>> b = torch.tensor([4, 0, 1, 0], dtype=torch.int8)
    >>> torch.logical_or(a, b)
    tensor([ True,  True,  True, False])
    >>> torch.logical_or(a.double(), b.double())
    tensor([ True,  True,  True, False])
    >>> torch.logical_or(a.double(), b)
    tensor([ True,  True,  True, False])
    >>> torch.logical_or(a, b, out=torch.empty(4, dtype=torch.bool))
    tensor([ True,  True,  True, False])
""".format(**common_args))

add_docstr(torch.logical_xor,
           r"""
logical_xor(input, other, *, out=None) -> Tensor

Computes the element-wise logical XOR of the given input tensors. Zeros are treated as ``False`` and nonzeros are
treated as ``True``.

Args:
    {input}
    other (Tensor): the tensor to compute XOR with

Keyword args:
    {out}

Example::

    >>> torch.logical_xor(torch.tensor([True, False, True]), torch.tensor([True, False, False]))
    tensor([False, False,  True])
    >>> a = torch.tensor([0, 1, 10, 0], dtype=torch.int8)
    >>> b = torch.tensor([4, 0, 1, 0], dtype=torch.int8)
    >>> torch.logical_xor(a, b)
    tensor([ True,  True, False, False])
    >>> torch.logical_xor(a.double(), b.double())
    tensor([ True,  True, False, False])
    >>> torch.logical_xor(a.double(), b)
    tensor([ True,  True, False, False])
    >>> torch.logical_xor(a, b, out=torch.empty(4, dtype=torch.bool))
    tensor([ True,  True, False, False])
""".format(**common_args))

add_docstr(torch.logspace, """
logspace(start, end, steps, base=10.0, *, \
         out=None, dtype=None, layout=torch.strided, device=None, requires_grad=False) -> Tensor
""" + r"""

Creates a one-dimensional tensor of size :attr:`steps` whose values are evenly
spaced from :math:`{{\text{{base}}}}^{{\text{{start}}}}` to
:math:`{{\text{{base}}}}^{{\text{{end}}}}`, inclusive, on a logarithmic scale
with base :attr:`base`. That is, the values are:

.. math::
    (\text{base}^{\text{start}},
    \text{base}^{(\text{start} + \frac{\text{end} - \text{start}}{ \text{steps} - 1})},
    \ldots,
    \text{base}^{(\text{start} + (\text{steps} - 2) * \frac{\text{end} - \text{start}}{ \text{steps} - 1})},
    \text{base}^{\text{end}})
""" + """

.. warning::
    Not providing a value for :attr:`steps` is deprecated. For backwards
    compatibility, not providing a value for :attr:`steps` will create a tensor
    with 100 elements. Note that this behavior is not reflected in the
    documented function signature and should not be relied on. In a future
    PyTorch release, failing to provide a value for :attr:`steps` will throw a
    runtime error.

Args:
    start (float): the starting value for the set of points
    end (float): the ending value for the set of points
    steps (int): size of the constructed tensor
    base (float, optional): base of the logarithm function. Default: ``10.0``.

Keyword arguments:
    {out}
    dtype (torch.dtype, optional): the data type to perform the computation in.
        Default: if None, uses the global default dtype (see torch.get_default_dtype())
        when both :attr:`start` and :attr:`end` are real,
        and corresponding complex dtype when either is complex.
    {layout}
    {device}
    {requires_grad}

Example::

    >>> torch.logspace(start=-10, end=10, steps=5)
    tensor([ 1.0000e-10,  1.0000e-05,  1.0000e+00,  1.0000e+05,  1.0000e+10])
    >>> torch.logspace(start=0.1, end=1.0, steps=5)
    tensor([  1.2589,   2.1135,   3.5481,   5.9566,  10.0000])
    >>> torch.logspace(start=0.1, end=1.0, steps=1)
    tensor([1.2589])
    >>> torch.logspace(start=2, end=2, steps=1, base=2)
    tensor([4.0])
""".format(**factory_common_args))

add_docstr(torch.logsumexp,
           r"""
logsumexp(input, dim, keepdim=False, *, out=None)

Returns the log of summed exponentials of each row of the :attr:`input`
tensor in the given dimension :attr:`dim`. The computation is numerically
stabilized.

For summation index :math:`j` given by `dim` and other indices :math:`i`, the result is

    .. math::
        \text{{logsumexp}}(x)_{{i}} = \log \sum_j \exp(x_{{ij}})

{keepdim_details}

Args:
    {input}
    {dim}
    {keepdim}

Keyword args:
    {out}


Example::

    >>> a = torch.randn(3, 3)
    >>> torch.logsumexp(a, 1)
    tensor([ 0.8442,  1.4322,  0.8711])
""".format(**multi_dim_common))

add_docstr(torch.lstsq,
           r"""
lstsq(input, A, *, out=None) -> Tensor

Computes the solution to the least squares and least norm problems for a full
rank matrix :math:`A` of size :math:`(m \times n)` and a matrix :math:`B` of
size :math:`(m \times k)`.

If :math:`m \geq n`, :func:`lstsq` solves the least-squares problem:

.. math::

   \begin{array}{ll}
   \min_X & \|AX-B\|_2.
   \end{array}

If :math:`m < n`, :func:`lstsq` solves the least-norm problem:

.. math::

   \begin{array}{llll}
   \min_X & \|X\|_2 & \text{subject to} & AX = B.
   \end{array}

Returned tensor :math:`X` has shape :math:`(\max(m, n) \times k)`. The first :math:`n`
rows of :math:`X` contains the solution. If :math:`m \geq n`, the residual sum of squares
for the solution in each column is given by the sum of squares of elements in the
remaining :math:`m - n` rows of that column.

.. note::
    The case when :math:`m < n` is not supported on the GPU.

Args:
    input (Tensor): the matrix :math:`B`
    A (Tensor): the :math:`m` by :math:`n` matrix :math:`A`

Keyword args:
    out (tuple, optional): the optional destination tensor

Returns:
    (Tensor, Tensor): A namedtuple (solution, QR) containing:

        - **solution** (*Tensor*): the least squares solution
        - **QR** (*Tensor*): the details of the QR factorization

.. note::

    The returned matrices will always be transposed, irrespective of the strides
    of the input matrices. That is, they will have stride `(1, m)` instead of
    `(m, 1)`.

Example::

    >>> A = torch.tensor([[1., 1, 1],
    ...                   [2, 3, 4],
    ...                   [3, 5, 2],
    ...                   [4, 2, 5],
    ...                   [5, 4, 3]])
    >>> B = torch.tensor([[-10., -3],
    ...                   [ 12, 14],
    ...                   [ 14, 12],
    ...                   [ 16, 16],
    ...                   [ 18, 16]])
    >>> X, _ = torch.lstsq(B, A)
    >>> X
    tensor([[  2.0000,   1.0000],
            [  1.0000,   1.0000],
            [  1.0000,   2.0000],
            [ 10.9635,   4.8501],
            [  8.9332,   5.2418]])
""")

add_docstr(torch.lt, r"""
lt(input, other, *, out=None) -> Tensor

Computes :math:`\text{input} < \text{other}` element-wise.
""" + r"""

The second argument can be a number or a tensor whose shape is
:ref:`broadcastable <broadcasting-semantics>` with the first argument.

Args:
    input (Tensor): the tensor to compare
    other (Tensor or float): the tensor or value to compare

Keyword args:
    {out}

Returns:
    A boolean tensor that is True where :attr:`input` is less than :attr:`other` and False elsewhere

Example::

    >>> torch.lt(torch.tensor([[1, 2], [3, 4]]), torch.tensor([[1, 1], [4, 4]]))
    tensor([[False, False], [True, False]])
""".format(**common_args))

add_docstr(torch.less, r"""
less(input, other, *, out=None) -> Tensor

Alias for :func:`torch.lt`.
""")

add_docstr(torch.lu_solve,
           r"""
lu_solve(b, LU_data, LU_pivots, *, out=None) -> Tensor

Returns the LU solve of the linear system :math:`Ax = b` using the partially pivoted
LU factorization of A from :meth:`torch.lu`.

This function supports ``float``, ``double``, ``cfloat`` and ``cdouble`` dtypes for :attr:`input`.

Arguments:
    b (Tensor): the RHS tensor of size :math:`(*, m, k)`, where :math:`*`
                is zero or more batch dimensions.
    LU_data (Tensor): the pivoted LU factorization of A from :meth:`torch.lu` of size :math:`(*, m, m)`,
                       where :math:`*` is zero or more batch dimensions.
    LU_pivots (IntTensor): the pivots of the LU factorization from :meth:`torch.lu` of size :math:`(*, m)`,
                           where :math:`*` is zero or more batch dimensions.
                           The batch dimensions of :attr:`LU_pivots` must be equal to the batch dimensions of
                           :attr:`LU_data`.

Keyword args:
    {out}

Example::

    >>> A = torch.randn(2, 3, 3)
    >>> b = torch.randn(2, 3, 1)
    >>> A_LU = torch.lu(A)
    >>> x = torch.lu_solve(b, *A_LU)
    >>> torch.norm(torch.bmm(A, x) - b)
    tensor(1.00000e-07 *
           2.8312)
""".format(**common_args))

add_docstr(torch.masked_select,
           r"""
masked_select(input, mask, *, out=None) -> Tensor

Returns a new 1-D tensor which indexes the :attr:`input` tensor according to
the boolean mask :attr:`mask` which is a `BoolTensor`.

The shapes of the :attr:`mask` tensor and the :attr:`input` tensor don't need
to match, but they must be :ref:`broadcastable <broadcasting-semantics>`.

.. note:: The returned tensor does **not** use the same storage
          as the original tensor

Args:
    {input}
    mask  (BoolTensor): the tensor containing the binary mask to index with

Keyword args:
    {out}

Example::

    >>> x = torch.randn(3, 4)
    >>> x
    tensor([[ 0.3552, -2.3825, -0.8297,  0.3477],
            [-1.2035,  1.2252,  0.5002,  0.6248],
            [ 0.1307, -2.0608,  0.1244,  2.0139]])
    >>> mask = x.ge(0.5)
    >>> mask
    tensor([[False, False, False, False],
            [False, True, True, True],
            [False, False, False, True]])
    >>> torch.masked_select(x, mask)
    tensor([ 1.2252,  0.5002,  0.6248,  2.0139])
""".format(**common_args))

add_docstr(torch.matrix_rank, r"""
matrix_rank(input, tol=None, symmetric=False, *, out=None) -> Tensor

Returns the numerical rank of a 2-D tensor. The method to compute the
matrix rank is done using SVD by default. If :attr:`symmetric` is ``True``,
then :attr:`input` is assumed to be symmetric, and the computation of the
rank is done by obtaining the eigenvalues.

:attr:`tol` is the threshold below which the singular values (or the eigenvalues
when :attr:`symmetric` is ``True``) are considered to be 0. If :attr:`tol` is not
specified, :attr:`tol` is set to ``S.max() * max(S.size()) * eps`` where `S` is the
singular values (or the eigenvalues when :attr:`symmetric` is ``True``), and ``eps``
is the epsilon value for the datatype of :attr:`input`.

.. note:: :func:`torch.matrix_rank` is deprecated. Please use :func:`torch.linalg.matrix_rank` instead.
          The parameter :attr:`symmetric` was renamed in :func:`torch.linalg.matrix_rank` to ``hermitian``.

Args:
    input (Tensor): the input 2-D tensor
    tol (float, optional): the tolerance value. Default: ``None``
    symmetric(bool, optional): indicates whether :attr:`input` is symmetric.
                               Default: ``False``

Keyword args:
    {out}

Example::

    >>> a = torch.eye(10)
    >>> torch.matrix_rank(a)
    tensor(10)
    >>> b = torch.eye(10)
    >>> b[0, 0] = 0
    >>> torch.matrix_rank(b)
    tensor(9)
""".format(**common_args))
<<<<<<< HEAD

add_docstr(torch.matrix_power, r"""
matrix_power(input, n, *, out=None) -> Tensor

=======

add_docstr(torch.matrix_power, r"""
matrix_power(input, n, *, out=None) -> Tensor

>>>>>>> 98fcdb80
.. note:: :func:`torch.matrix_power` is deprecated, use :func:`torch.linalg.matrix_power` instead.

Alias for :func:`torch.linalg.matrix_power`
""".format(**common_args))

add_docstr(torch.matrix_exp, r"""
matrix_exp(input) -> Tensor

Computes the matrix exponential of a square matrix or of each square matrix in a batch.
For a matrix :attr:`input`, the matrix exponential is defined as

.. math::
    \mathrm{e}^\text{input} = \sum_{k=0}^\infty \text{input}^k / k!

""" + r"""
The implementation is based on:

Bader, P.; Blanes, S.; Casas, F.
Computing the Matrix Exponential with an Optimized Taylor Polynomial Approximation.
Mathematics 2019, 7, 1174.

Args:
    {input}

Example::

    >>> a = torch.randn(2, 2, 2)
    >>> a[0, :, :] = torch.eye(2, 2)
    >>> a[1, :, :] = 2 * torch.eye(2, 2)
    >>> a
    tensor([[[1., 0.],
             [0., 1.]],

            [[2., 0.],
             [0., 2.]]])
    >>> torch.matrix_exp(a)
    tensor([[[2.7183, 0.0000],
             [0.0000, 2.7183]],

             [[7.3891, 0.0000],
              [0.0000, 7.3891]]])

    >>> import math
    >>> x = torch.tensor([[0, math.pi/3], [-math.pi/3, 0]])
    >>> x.matrix_exp() # should be [[cos(pi/3), sin(pi/3)], [-sin(pi/3), cos(pi/3)]]
    tensor([[ 0.5000,  0.8660],
            [-0.8660,  0.5000]])
""".format(**common_args))

add_docstr(torch.max,
           r"""
max(input) -> Tensor

Returns the maximum value of all elements in the ``input`` tensor.

.. warning::
    This function produces deterministic (sub)gradients unlike ``max(dim=0)``

Args:
    {input}

Example::

    >>> a = torch.randn(1, 3)
    >>> a
    tensor([[ 0.6763,  0.7445, -2.2369]])
    >>> torch.max(a)
    tensor(0.7445)

.. function:: max(input, dim, keepdim=False, *, out=None) -> (Tensor, LongTensor)

Returns a namedtuple ``(values, indices)`` where ``values`` is the maximum
value of each row of the :attr:`input` tensor in the given dimension
:attr:`dim`. And ``indices`` is the index location of each maximum value found
(argmax).

If ``keepdim`` is ``True``, the output tensors are of the same size
as ``input`` except in the dimension ``dim`` where they are of size 1.
Otherwise, ``dim`` is squeezed (see :func:`torch.squeeze`), resulting
in the output tensors having 1 fewer dimension than ``input``.

.. note:: If there are multiple maximal values in a reduced row then
          the indices of the first maximal value are returned.

Args:
    {input}
    {dim}
    {keepdim} Default: ``False``.

Keyword args:
    out (tuple, optional): the result tuple of two output tensors (max, max_indices)

Example::

    >>> a = torch.randn(4, 4)
    >>> a
    tensor([[-1.2360, -0.2942, -0.1222,  0.8475],
            [ 1.1949, -1.1127, -2.2379, -0.6702],
            [ 1.5717, -0.9207,  0.1297, -1.8768],
            [-0.6172,  1.0036, -0.6060, -0.2432]])
    >>> torch.max(a, 1)
    torch.return_types.max(values=tensor([0.8475, 1.1949, 1.5717, 1.0036]), indices=tensor([3, 0, 0, 1]))

.. function:: max(input, other, *, out=None) -> Tensor

See :func:`torch.maximum`.

""".format(**single_dim_common))

add_docstr(torch.maximum, r"""
maximum(input, other, *, out=None) -> Tensor

Computes the element-wise maximum of :attr:`input` and :attr:`other`.

.. note::
    If one of the elements being compared is a NaN, then that element is returned.
    :func:`maximum` is not supported for tensors with complex dtypes.

Args:
    {input}
    other (Tensor): the second input tensor

Keyword args:
    {out}

Example::

    >>> a = torch.tensor((1, 2, -1))
    >>> b = torch.tensor((3, 0, 4))
    >>> torch.maximum(a, b)
    tensor([3, 2, 4])
""".format(**common_args))

add_docstr(torch.fmax, r"""
fmax(input, other, *, out=None) -> Tensor

Computes the element-wise maximum of :attr:`input` and :attr:`other`.

This is like :func:`torch.maximum` except it handles NaNs differently:
if exactly one of the two elements being compared is a NaN then the non-NaN element is taken as the maximum.
Only if both elements are NaN is NaN propagated.

This function is a wrapper around C++'s ``std::fmax`` and is similar to NumPy's ``fmax`` function.

Supports :ref:`broadcasting to a common shape <broadcasting-semantics>`,
:ref:`type promotion <type-promotion-doc>`, and integer and floating-point inputs.

Args:
    {input}
    other (Tensor): the second input tensor

Keyword args:
    {out}

Example::

    >>> a = torch.tensor([9.7, float('nan'), 3.1, float('nan')])
    >>> b = torch.tensor([-2.2, 0.5, float('nan'), float('nan')])
    >>> torch.fmax(a, b)
    tensor([9.7000, 0.5000, 3.1000,    nan])
""".format(**common_args))

add_docstr(torch.amax,
           r"""
amax(input, dim, keepdim=False, *, out=None) -> Tensor

Returns the maximum value of each slice of the :attr:`input` tensor in the given
dimension(s) :attr:`dim`.

.. note::
    The difference between ``max``/``min`` and ``amax``/``amin`` is:
        - ``amax``/``amin`` supports reducing on multiple dimensions,
        - ``amax``/``amin`` does not return indices,
        - ``amax``/``amin`` evenly distributes gradient between equal values,
          while ``max(dim)``/``min(dim)`` propagates gradient only to a single
          index in the source tensor.

If :attr:`keepdim is ``True``, the output tensors are of the same size
as :attr:`input` except in the dimension(s) :attr:`dim` where they are of size 1.
Otherwise, :attr:`dim`s are squeezed (see :func:`torch.squeeze`), resulting
in the output tensors having fewer dimension than :attr:`input`.

Args:
    {input}
    {dim}
    {keepdim}

Keyword args:
  {out}

Example::

    >>> a = torch.randn(4, 4)
    >>> a
    tensor([[ 0.8177,  1.4878, -0.2491,  0.9130],
            [-0.7158,  1.1775,  2.0992,  0.4817],
            [-0.0053,  0.0164, -1.3738, -0.0507],
            [ 1.9700,  1.1106, -1.0318, -1.0816]])
    >>> torch.amax(a, 1)
    tensor([1.4878, 2.0992, 0.0164, 1.9700])
""".format(**multi_dim_common))

add_docstr(torch.argmax,
           r"""
argmax(input) -> LongTensor

Returns the indices of the maximum value of all elements in the :attr:`input` tensor.

This is the second value returned by :meth:`torch.max`. See its
documentation for the exact semantics of this method.

.. note:: If there are multiple maximal values then the indices of the first maximal value are returned.

Args:
    {input}

Example::

    >>> a = torch.randn(4, 4)
    >>> a
    tensor([[ 1.3398,  0.2663, -0.2686,  0.2450],
            [-0.7401, -0.8805, -0.3402, -1.1936],
            [ 0.4907, -1.3948, -1.0691, -0.3132],
            [-1.6092,  0.5419, -0.2993,  0.3195]])
    >>> torch.argmax(a)
    tensor(0)

.. function:: argmax(input, dim, keepdim=False) -> LongTensor

Returns the indices of the maximum values of a tensor across a dimension.

This is the second value returned by :meth:`torch.max`. See its
documentation for the exact semantics of this method.

Args:
    {input}
    {dim} If ``None``, the argmax of the flattened input is returned.
    {keepdim} Ignored if ``dim=None``.

Example::

    >>> a = torch.randn(4, 4)
    >>> a
    tensor([[ 1.3398,  0.2663, -0.2686,  0.2450],
            [-0.7401, -0.8805, -0.3402, -1.1936],
            [ 0.4907, -1.3948, -1.0691, -0.3132],
            [-1.6092,  0.5419, -0.2993,  0.3195]])
    >>> torch.argmax(a, dim=1)
    tensor([ 0,  2,  0,  1])
""".format(**single_dim_common))

add_docstr(torch.mean,
           r"""
mean(input) -> Tensor

Returns the mean value of all elements in the :attr:`input` tensor.

Args:
    {input}

Example::

    >>> a = torch.randn(1, 3)
    >>> a
    tensor([[ 0.2294, -0.5481,  1.3288]])
    >>> torch.mean(a)
    tensor(0.3367)

.. function:: mean(input, dim, keepdim=False, *, out=None) -> Tensor

Returns the mean value of each row of the :attr:`input` tensor in the given
dimension :attr:`dim`. If :attr:`dim` is a list of dimensions,
reduce over all of them.

{keepdim_details}

Args:
    {input}
    {dim}
    {keepdim}

Keyword args:
    {out}

Example::

    >>> a = torch.randn(4, 4)
    >>> a
    tensor([[-0.3841,  0.6320,  0.4254, -0.7384],
            [-0.9644,  1.0131, -0.6549, -1.4279],
            [-0.2951, -1.3350, -0.7694,  0.5600],
            [ 1.0842, -0.9580,  0.3623,  0.2343]])
    >>> torch.mean(a, 1)
    tensor([-0.0163, -0.5085, -0.4599,  0.1807])
    >>> torch.mean(a, 1, True)
    tensor([[-0.0163],
            [-0.5085],
            [-0.4599],
            [ 0.1807]])
""".format(**multi_dim_common))

add_docstr(torch.median,
           r"""
median(input) -> Tensor

Returns the median of the values in :attr:`input`.

.. note::
    The median is not unique for :attr:`input` tensors with an even number
    of elements. In this case the lower of the two medians is returned. To
    compute the mean of both medians, use :func:`torch.quantile` with ``q=0.5`` instead.

.. warning::
    This function produces deterministic (sub)gradients unlike ``median(dim=0)``

Args:
    {input}

Example::

    >>> a = torch.randn(1, 3)
    >>> a
    tensor([[ 1.5219, -1.5212,  0.2202]])
    >>> torch.median(a)
    tensor(0.2202)

.. function:: median(input, dim=-1, keepdim=False, *, out=None) -> (Tensor, LongTensor)

Returns a namedtuple ``(values, indices)`` where ``values`` contains the median of each row of :attr:`input`
in the dimension :attr:`dim`, and ``indices`` contains the index of the median values found in the dimension :attr:`dim`.

By default, :attr:`dim` is the last dimension of the :attr:`input` tensor.

If :attr:`keepdim` is ``True``, the output tensors are of the same size
as :attr:`input` except in the dimension :attr:`dim` where they are of size 1.
Otherwise, :attr:`dim` is squeezed (see :func:`torch.squeeze`), resulting in
the outputs tensor having 1 fewer dimension than :attr:`input`.

.. note::
    The median is not unique for :attr:`input` tensors with an even number
    of elements in the dimension :attr:`dim`. In this case the lower of the
    two medians is returned. To compute the mean of both medians in
    :attr:`input`, use :func:`torch.quantile` with ``q=0.5`` instead.

.. warning::
    ``indices`` does not necessarily contain the first occurrence of each
    median value found, unless it is unique.
    The exact implementation details are device-specific.
    Do not expect the same result when run on CPU and GPU in general.
    For the same reason do not expect the gradients to be deterministic.

Args:
    {input}
    {dim}
    {keepdim}

Keyword args:
    out ((Tensor, Tensor), optional): The first tensor will be populated with the median values and the second
                                      tensor, which must have dtype long, with their indices in the dimension
                                      :attr:`dim` of :attr:`input`.

Example::

    >>> a = torch.randn(4, 5)
    >>> a
    tensor([[ 0.2505, -0.3982, -0.9948,  0.3518, -1.3131],
            [ 0.3180, -0.6993,  1.0436,  0.0438,  0.2270],
            [-0.2751,  0.7303,  0.2192,  0.3321,  0.2488],
            [ 1.0778, -1.9510,  0.7048,  0.4742, -0.7125]])
    >>> torch.median(a, 1)
    torch.return_types.median(values=tensor([-0.3982,  0.2270,  0.2488,  0.4742]), indices=tensor([1, 4, 4, 3]))
""".format(**single_dim_common))

add_docstr(torch.nanmedian,
           r"""
nanmedian(input) -> Tensor

Returns the median of the values in :attr:`input`, ignoring ``NaN`` values.

This function is identical to :func:`torch.median` when there are no ``NaN`` values in :attr:`input`.
When :attr:`input` has one or more ``NaN`` values, :func:`torch.median` will always return ``NaN``,
while this function will return the median of the non-``NaN`` elements in :attr:`input`.
If all the elements in :attr:`input` are ``NaN`` it will also return ``NaN``.

Args:
    {input}

Example::

    >>> a = torch.tensor([1, float('nan'), 3, 2])
    >>> a.median()
    tensor(nan)
    >>> a.nanmedian()
    tensor(2.)

.. function:: nanmedian(input, dim=-1, keepdim=False, *, out=None) -> (Tensor, LongTensor)

Returns a namedtuple ``(values, indices)`` where ``values`` contains the median of each row of :attr:`input`
in the dimension :attr:`dim`, ignoring ``NaN`` values, and ``indices`` contains the index of the median values
found in the dimension :attr:`dim`.

This function is identical to :func:`torch.median` when there are no ``NaN`` values in a reduced row. When a reduced row has
one or more ``NaN`` values, :func:`torch.median` will always reduce it to ``NaN``, while this function will reduce it to the
median of the non-``NaN`` elements. If all the elements in a reduced row are ``NaN`` then it will be reduced to ``NaN``, too.

Args:
    {input}
    {dim}
    {keepdim}

Keyword args:
    out ((Tensor, Tensor), optional): The first tensor will be populated with the median values and the second
                                      tensor, which must have dtype long, with their indices in the dimension
                                      :attr:`dim` of :attr:`input`.

Example::

    >>> a = torch.tensor([[2, 3, 1], [float('nan'), 1, float('nan')]])
    >>> a
    tensor([[2., 3., 1.],
            [nan, 1., nan]])
    >>> a.median(0)
    torch.return_types.median(values=tensor([nan, 1., nan]), indices=tensor([1, 1, 1]))
    >>> a.nanmedian(0)
    torch.return_types.nanmedian(values=tensor([2., 1., 1.]), indices=tensor([0, 1, 0]))
""".format(**single_dim_common))

add_docstr(torch.quantile, r"""
quantile(input, q, dim=None, keepdim=False, *, out=None) -> Tensor

Computes the q-th quantiles of each row of the :attr:`input` tensor
along the dimension :attr:`dim`.

To compute the quantile, we map q in [0, 1] to the range of indices [0, n] to find the location
of the quantile in the sorted input. If the quantile lies between two data points ``a < b`` with
indices ``i`` and ``j`` in the sorted order, result is computed using linear interpolation as follows:

``a + (b - a) * fraction``, where ``fraction`` is the fractional part of the computed quantile index.

If :attr:`q` is a 1D tensor, the first dimension of the output represents the quantiles and has size
equal to the size of :attr:`q`, the remaining dimensions are what remains from the reduction.

.. note::
    By default :attr:`dim` is ``None`` resulting in the :attr:`input` tensor being flattened before computation.

Args:
    {input}
    q (float or Tensor): a scalar or 1D tensor of values in the range [0, 1].
    {dim}
    {keepdim}

Keyword arguments:
    {out}

Example::

    >>> a = torch.randn(2, 3)
    >>> a
    tensor([[ 0.0795, -1.2117,  0.9765],
            [ 1.1707,  0.6706,  0.4884]])
    >>> q = torch.tensor([0.25, 0.5, 0.75])
    >>> torch.quantile(a, q, dim=1, keepdim=True)
    tensor([[[-0.5661],
            [ 0.5795]],

            [[ 0.0795],
            [ 0.6706]],

            [[ 0.5280],
            [ 0.9206]]])
    >>> torch.quantile(a, q, dim=1, keepdim=True).shape
    torch.Size([3, 2, 1])
    >>> a = torch.arange(4.)
    >>> a
    tensor([0., 1., 2., 3.])
""".format(**single_dim_common))

add_docstr(torch.nanquantile, r"""
nanquantile(input, q, dim=None, keepdim=False, *, out=None) -> Tensor

This is a variant of :func:`torch.quantile` that "ignores" ``NaN`` values,
computing the quantiles :attr:`q` as if ``NaN`` values in :attr:`input` did
not exist. If all values in a reduced row are ``NaN`` then the quantiles for
that reduction will be ``NaN``. See the documentation for :func:`torch.quantile`.

Args:
    {input}
    q (float or Tensor): a scalar or 1D tensor of quantile values in the range [0, 1]
    {dim}
    {keepdim}

Keyword arguments:
    {out}

Example::

    >>> t = torch.tensor([float('nan'), 1, 2])
    >>> t.quantile(0.5)
    tensor(nan)
    >>> t.nanquantile(0.5)
    tensor(1.5000)
    >>> t = torch.tensor([[float('nan'), float('nan')], [1, 2]])
    >>> t
    tensor([[nan, nan],
            [1., 2.]])
    >>> t.nanquantile(0.5, dim=0)
    tensor([1., 2.])
    >>> t.nanquantile(0.5, dim=1)
    tensor([   nan, 1.5000])
""".format(**single_dim_common))

add_docstr(torch.min,
           r"""
min(input) -> Tensor

Returns the minimum value of all elements in the :attr:`input` tensor.

.. warning::
    This function produces deterministic (sub)gradients unlike ``min(dim=0)``

Args:
    {input}

Example::

    >>> a = torch.randn(1, 3)
    >>> a
    tensor([[ 0.6750,  1.0857,  1.7197]])
    >>> torch.min(a)
    tensor(0.6750)

.. function:: min(input, dim, keepdim=False, *, out=None) -> (Tensor, LongTensor)

Returns a namedtuple ``(values, indices)`` where ``values`` is the minimum
value of each row of the :attr:`input` tensor in the given dimension
:attr:`dim`. And ``indices`` is the index location of each minimum value found
(argmin).

If :attr:`keepdim` is ``True``, the output tensors are of the same size as
:attr:`input` except in the dimension :attr:`dim` where they are of size 1.
Otherwise, :attr:`dim` is squeezed (see :func:`torch.squeeze`), resulting in
the output tensors having 1 fewer dimension than :attr:`input`.

.. note:: If there are multiple minimal values in a reduced row then
          the indices of the first minimal value are returned.

Args:
    {input}
    {dim}
    {keepdim}

Keyword args:
    out (tuple, optional): the tuple of two output tensors (min, min_indices)

Example::

    >>> a = torch.randn(4, 4)
    >>> a
    tensor([[-0.6248,  1.1334, -1.1899, -0.2803],
            [-1.4644, -0.2635, -0.3651,  0.6134],
            [ 0.2457,  0.0384,  1.0128,  0.7015],
            [-0.1153,  2.9849,  2.1458,  0.5788]])
    >>> torch.min(a, 1)
    torch.return_types.min(values=tensor([-1.1899, -1.4644,  0.0384, -0.1153]), indices=tensor([2, 0, 1, 0]))

.. function:: min(input, other, *, out=None) -> Tensor

See :func:`torch.minimum`.
""".format(**single_dim_common))

add_docstr(torch.minimum, r"""
minimum(input, other, *, out=None) -> Tensor

Computes the element-wise minimum of :attr:`input` and :attr:`other`.

.. note::
    If one of the elements being compared is a NaN, then that element is returned.
    :func:`minimum` is not supported for tensors with complex dtypes.

Args:
    {input}
    other (Tensor): the second input tensor

Keyword args:
    {out}

Example::

    >>> a = torch.tensor((1, 2, -1))
    >>> b = torch.tensor((3, 0, 4))
    >>> torch.minimum(a, b)
    tensor([1, 0, -1])
""".format(**common_args))

add_docstr(torch.fmin, r"""
fmin(input, other, *, out=None) -> Tensor

Computes the element-wise minimum of :attr:`input` and :attr:`other`.

This is like :func:`torch.minimum` except it handles NaNs differently:
if exactly one of the two elements being compared is a NaN then the non-NaN element is taken as the minimum.
Only if both elements are NaN is NaN propagated.

This function is a wrapper around C++'s ``std::fmin`` and is similar to NumPy's ``fmin`` function.

Supports :ref:`broadcasting to a common shape <broadcasting-semantics>`,
:ref:`type promotion <type-promotion-doc>`, and integer and floating-point inputs.

Args:
    {input}
    other (Tensor): the second input tensor

Keyword args:
    {out}

Example::

    >>> a = torch.tensor([2.2, float('nan'), 2.1, float('nan')])
    >>> b = torch.tensor([-9.3, 0.1, float('nan'), float('nan')])
    >>> torch.fmin(a, b)
    tensor([-9.3000, 0.1000, 2.1000,    nan])
""".format(**common_args))

add_docstr(torch.fmin, r"""
fmin(input, other, *, out=None) -> Tensor

Computes the element-wise minimum of :attr:`input` and :attr:`other`.

This is like :func:`torch.minimum` except it handles NaNs differently:
if exactly one of the two elements being compared is a NaN then the non-NaN element is taken as the minimum.
Only if both elements are NaN is NaN propagated.

This function is a wrapper around C++'s ``std::fmin`` and is similar to NumPy's ``fmin`` function.

Supports :ref:`broadcasting to a common shape <broadcasting-semantics>`,
:ref:`type promotion <type-promotion-doc>`, and integer and floating-point inputs.

Args:
    {input}
    other (Tensor): the second input tensor

Keyword args:
    {out}

Example::

    >>> a = torch.tensor([2.2, float('nan'), 2.1, float('nan')])
    >>> b = torch.tensor([-9.3, 0.1, float('nan'), float('nan')])
    >>> torch.fmin(a, b)
    tensor([-9.3000, 0.1000, 2.1000,    nan])
""".format(**common_args))

add_docstr(torch.amin,
           r"""
amin(input, dim, keepdim=False, *, out=None) -> Tensor

Returns the minimum value of each slice of the :attr:`input` tensor in the given
dimension(s) :attr:`dim`.

.. note::
    The difference between ``max``/``min`` and ``amax``/``amin`` is:
        - ``amax``/``amin`` supports reducing on multiple dimensions,
        - ``amax``/``amin`` does not return indices,
        - ``amax``/``amin`` evenly distributes gradient between equal values,
          while ``max(dim)``/``min(dim)`` propagates gradient only to a single
          index in the source tensor.

If :attr:`keepdim` is ``True``, the output tensors are of the same size as
:attr:`input` except in the dimension(s) :attr:`dim` where they are of size 1.
Otherwise, :attr:`dim`s are squeezed (see :func:`torch.squeeze`), resulting in
the output tensors having fewer dimensions than :attr:`input`.

Args:
    {input}
    {dim}
    {keepdim}

Keyword args:
  {out}

Example::

    >>> a = torch.randn(4, 4)
    >>> a
    tensor([[ 0.6451, -0.4866,  0.2987, -1.3312],
            [-0.5744,  1.2980,  1.8397, -0.2713],
            [ 0.9128,  0.9214, -1.7268, -0.2995],
            [ 0.9023,  0.4853,  0.9075, -1.6165]])
    >>> torch.amin(a, 1)
    tensor([-1.3312, -0.5744, -1.7268, -1.6165])
""".format(**multi_dim_common))

add_docstr(torch.argmin,
           r"""
argmin(input, dim=None, keepdim=False) -> LongTensor

Returns the indices of the minimum value(s) of the flattened tensor or along a dimension

This is the second value returned by :meth:`torch.min`. See its
documentation for the exact semantics of this method.

.. note:: If there are multiple minimal values then the indices of the first minimal value are returned.

Args:
    {input}
    {dim} If ``None``, the argmin of the flattened input is returned.
    {keepdim} Ignored if ``dim=None``.

Example::

    >>> a = torch.randn(4, 4)
    >>> a
    tensor([[ 0.1139,  0.2254, -0.1381,  0.3687],
            [ 1.0100, -1.1975, -0.0102, -0.4732],
            [-0.9240,  0.1207, -0.7506, -1.0213],
            [ 1.7809, -1.2960,  0.9384,  0.1438]])
    >>> torch.argmin(a)
    tensor(13)
    >>> torch.argmin(a, dim=1)
    tensor([ 2,  1,  3,  1])
    >>> torch.argmin(a, dim=1, keepdim=True)
    tensor([[2],
            [1],
            [3],
            [1]])
""".format(**single_dim_common))

add_docstr(torch.mm,
           r"""
mm(input, mat2, *, out=None) -> Tensor

Performs a matrix multiplication of the matrices :attr:`input` and :attr:`mat2`.

If :attr:`input` is a :math:`(n \times m)` tensor, :attr:`mat2` is a
:math:`(m \times p)` tensor, :attr:`out` will be a :math:`(n \times p)` tensor.

.. note:: This function does not :ref:`broadcast <broadcasting-semantics>`.
          For broadcasting matrix products, see :func:`torch.matmul`.

Supports strided and sparse 2-D tensors as inputs, autograd with
respect to strided inputs.

{tf32_note}

Args:
    input (Tensor): the first matrix to be matrix multiplied
    mat2 (Tensor): the second matrix to be matrix multiplied

Keyword args:
    {out}

Example::

    >>> mat1 = torch.randn(2, 3)
    >>> mat2 = torch.randn(3, 3)
    >>> torch.mm(mat1, mat2)
    tensor([[ 0.4851,  0.5037, -0.3633],
            [-0.0760, -3.6705,  2.4784]])
""".format(**common_args, **tf32_notes))

add_docstr(torch.hspmm,
           r"""
hspmm(mat1, mat2, *, out=None) -> Tensor

Performs a matrix multiplication of a :ref:`sparse COO matrix
<sparse-coo-docs>` :attr:`mat1` and a strided matrix :attr:`mat2`. The
result is a (1 + 1)-dimensional :ref:`hybrid COO matrix
<sparse-hybrid-coo-docs>`.

Args:
    mat1 (Tensor): the first sparse matrix to be matrix multiplied
    mat2 (Tensor): the second strided matrix to be matrix multiplied

Keyword args:
    {out}
""")

add_docstr(torch.matmul,
           r"""
matmul(input, other, *, out=None) -> Tensor

Matrix product of two tensors.

The behavior depends on the dimensionality of the tensors as follows:

- If both tensors are 1-dimensional, the dot product (scalar) is returned.
- If both arguments are 2-dimensional, the matrix-matrix product is returned.
- If the first argument is 1-dimensional and the second argument is 2-dimensional,
  a 1 is prepended to its dimension for the purpose of the matrix multiply.
  After the matrix multiply, the prepended dimension is removed.
- If the first argument is 2-dimensional and the second argument is 1-dimensional,
  the matrix-vector product is returned.
- If both arguments are at least 1-dimensional and at least one argument is
  N-dimensional (where N > 2), then a batched matrix multiply is returned.  If the first
  argument is 1-dimensional, a 1 is prepended to its dimension for the purpose of the
  batched matrix multiply and removed after.  If the second argument is 1-dimensional, a
  1 is appended to its dimension for the purpose of the batched matrix multiple and removed after.
  The non-matrix (i.e. batch) dimensions are :ref:`broadcasted <broadcasting-semantics>` (and thus
  must be broadcastable).  For example, if :attr:`input` is a
  :math:`(j \times 1 \times n \times n)` tensor and :attr:`other` is a :math:`(k \times n \times n)`
  tensor, :attr:`out` will be a :math:`(j \times k \times n \times n)` tensor.

  Note that the broadcasting logic only looks at the batch dimensions when determining if the inputs
  are broadcastable, and not the matrix dimensions. For example, if :attr:`input` is a
  :math:`(j \times 1 \times n \times m)` tensor and :attr:`other` is a :math:`(k \times m \times p)`
  tensor, these inputs are valid for broadcasting even though the final two dimensions (i.e. the
  matrix dimensions) are different. :attr:`out` will be a :math:`(j \times k \times n \times p)` tensor.

{tf32_note}

.. note::

    The 1-dimensional dot product version of this function does not support an :attr:`out` parameter.

Arguments:
    input (Tensor): the first tensor to be multiplied
    other (Tensor): the second tensor to be multiplied

Keyword args:
    {out}

Example::

    >>> # vector x vector
    >>> tensor1 = torch.randn(3)
    >>> tensor2 = torch.randn(3)
    >>> torch.matmul(tensor1, tensor2).size()
    torch.Size([])
    >>> # matrix x vector
    >>> tensor1 = torch.randn(3, 4)
    >>> tensor2 = torch.randn(4)
    >>> torch.matmul(tensor1, tensor2).size()
    torch.Size([3])
    >>> # batched matrix x broadcasted vector
    >>> tensor1 = torch.randn(10, 3, 4)
    >>> tensor2 = torch.randn(4)
    >>> torch.matmul(tensor1, tensor2).size()
    torch.Size([10, 3])
    >>> # batched matrix x batched matrix
    >>> tensor1 = torch.randn(10, 3, 4)
    >>> tensor2 = torch.randn(10, 4, 5)
    >>> torch.matmul(tensor1, tensor2).size()
    torch.Size([10, 3, 5])
    >>> # batched matrix x broadcasted matrix
    >>> tensor1 = torch.randn(10, 3, 4)
    >>> tensor2 = torch.randn(4, 5)
    >>> torch.matmul(tensor1, tensor2).size()
    torch.Size([10, 3, 5])

""".format(**common_args, **tf32_notes))

add_docstr(torch.mode,
           r"""
mode(input, dim=-1, keepdim=False, *, out=None) -> (Tensor, LongTensor)

Returns a namedtuple ``(values, indices)`` where ``values`` is the mode
value of each row of the :attr:`input` tensor in the given dimension
:attr:`dim`, i.e. a value which appears most often
in that row, and ``indices`` is the index location of each mode value found.

By default, :attr:`dim` is the last dimension of the :attr:`input` tensor.

If :attr:`keepdim` is ``True``, the output tensors are of the same size as
:attr:`input` except in the dimension :attr:`dim` where they are of size 1.
Otherwise, :attr:`dim` is squeezed (see :func:`torch.squeeze`), resulting
in the output tensors having 1 fewer dimension than :attr:`input`.

.. note:: This function is not defined for ``torch.cuda.Tensor`` yet.

Args:
    {input}
    {dim}
    {keepdim}

Keyword args:
    out (tuple, optional): the result tuple of two output tensors (values, indices)

Example::

    >>> a = torch.randint(10, (5,))
    >>> a
    tensor([6, 5, 1, 0, 2])
    >>> b = a + (torch.randn(50, 1) * 5).long()
    >>> torch.mode(b, 0)
    torch.return_types.mode(values=tensor([6, 5, 1, 0, 2]), indices=tensor([2, 2, 2, 2, 2]))
""".format(**single_dim_common))

add_docstr(torch.mul, r"""
mul(input, other, *, out=None) -> Tensor

Multiplies each element of the input :attr:`input` with the scalar
:attr:`other` and returns a new resulting tensor.

.. math::
    \text{out}_i = \text{other} \times \text{input}_i
""" + r"""
If :attr:`input` is of type `FloatTensor` or `DoubleTensor`, :attr:`other`
should be a real number, otherwise it should be an integer

Args:
    {input}
    other (Number): the number to be multiplied to each element of :attr:`input`

Keyword args:
    {out}

Example::

    >>> a = torch.randn(3)
    >>> a
    tensor([ 0.2015, -0.4255,  2.6087])
    >>> torch.mul(a, 100)
    tensor([  20.1494,  -42.5491,  260.8663])

.. function:: mul(input, other, *, out=None) -> Tensor

Each element of the tensor :attr:`input` is multiplied by the corresponding
element of the Tensor :attr:`other`. The resulting tensor is returned.

The shapes of :attr:`input` and :attr:`other` must be
:ref:`broadcastable <broadcasting-semantics>`.

.. math::
    \text{{out}}_i = \text{{input}}_i \times \text{{other}}_i
""".format(**common_args) + r"""

Args:
    input (Tensor): the first multiplicand tensor
    other (Tensor): the second multiplicand tensor

Keyword args:
    {out}

Example::

    >>> a = torch.randn(4, 1)
    >>> a
    tensor([[ 1.1207],
            [-0.3137],
            [ 0.0700],
            [ 0.8378]])
    >>> b = torch.randn(1, 4)
    >>> b
    tensor([[ 0.5146,  0.1216, -0.5244,  2.2382]])
    >>> torch.mul(a, b)
    tensor([[ 0.5767,  0.1363, -0.5877,  2.5083],
            [-0.1614, -0.0382,  0.1645, -0.7021],
            [ 0.0360,  0.0085, -0.0367,  0.1567],
            [ 0.4312,  0.1019, -0.4394,  1.8753]])
""".format(**common_args))

add_docstr(torch.multiply, r"""
multiply(input, other, *, out=None)

Alias for :func:`torch.mul`.
""".format(**common_args))

add_docstr(torch.multinomial,
           r"""
multinomial(input, num_samples, replacement=False, *, generator=None, out=None) -> LongTensor

Returns a tensor where each row contains :attr:`num_samples` indices sampled
from the multinomial probability distribution located in the corresponding row
of tensor :attr:`input`.

.. note::
    The rows of :attr:`input` do not need to sum to one (in which case we use
    the values as weights), but must be non-negative, finite and have
    a non-zero sum.

Indices are ordered from left to right according to when each was sampled
(first samples are placed in first column).

If :attr:`input` is a vector, :attr:`out` is a vector of size :attr:`num_samples`.

If :attr:`input` is a matrix with `m` rows, :attr:`out` is an matrix of shape
:math:`(m \times \text{{num\_samples}})`.

If replacement is ``True``, samples are drawn with replacement.

If not, they are drawn without replacement, which means that when a
sample index is drawn for a row, it cannot be drawn again for that row.

.. note::
    When drawn without replacement, :attr:`num_samples` must be lower than
    number of non-zero elements in :attr:`input` (or the min number of non-zero
    elements in each row of :attr:`input` if it is a matrix).

Args:
    input (Tensor): the input tensor containing probabilities
    num_samples (int): number of samples to draw
    replacement (bool, optional): whether to draw with replacement or not

Keyword args:
    {generator}
    {out}

Example::

    >>> weights = torch.tensor([0, 10, 3, 0], dtype=torch.float) # create a tensor of weights
    >>> torch.multinomial(weights, 2)
    tensor([1, 2])
    >>> torch.multinomial(weights, 4) # ERROR!
    RuntimeError: invalid argument 2: invalid multinomial distribution (with replacement=False,
    not enough non-negative category to sample) at ../aten/src/TH/generic/THTensorRandom.cpp:320
    >>> torch.multinomial(weights, 4, replacement=True)
    tensor([ 2,  1,  1,  1])
""".format(**common_args))

add_docstr(torch.mv,
           r"""
mv(input, vec, *, out=None) -> Tensor

Performs a matrix-vector product of the matrix :attr:`input` and the vector
:attr:`vec`.

If :attr:`input` is a :math:`(n \times m)` tensor, :attr:`vec` is a 1-D tensor of
size :math:`m`, :attr:`out` will be 1-D of size :math:`n`.

.. note:: This function does not :ref:`broadcast <broadcasting-semantics>`.

Args:
    input (Tensor): matrix to be multiplied
    vec (Tensor): vector to be multiplied

Keyword args:
    {out}

Example::

    >>> mat = torch.randn(2, 3)
    >>> vec = torch.randn(3)
    >>> torch.mv(mat, vec)
    tensor([ 1.0404, -0.6361])
""".format(**common_args))

add_docstr(torch.mvlgamma,
           r"""
mvlgamma(input, p) -> Tensor

Computes the `multivariate log-gamma function
<https://en.wikipedia.org/wiki/Multivariate_gamma_function>`_) with dimension
:math:`p` element-wise, given by

.. math::
    \log(\Gamma_{p}(a)) = C + \displaystyle \sum_{i=1}^{p} \log\left(\Gamma\left(a - \frac{i - 1}{2}\right)\right)

where :math:`C = \log(\pi) \times \frac{p (p - 1)}{4}` and :math:`\Gamma(\cdot)` is the Gamma function.

All elements must be greater than :math:`\frac{p - 1}{2}`, otherwise an error would be thrown.

Args:
    input (Tensor): the tensor to compute the multivariate log-gamma function
    p (int): the number of dimensions

Example::

    >>> a = torch.empty(2, 3).uniform_(1, 2)
    >>> a
    tensor([[1.6835, 1.8474, 1.1929],
            [1.0475, 1.7162, 1.4180]])
    >>> torch.mvlgamma(a, 2)
    tensor([[0.3928, 0.4007, 0.7586],
            [1.0311, 0.3901, 0.5049]])
""")

add_docstr(torch.movedim, r"""
movedim(input, source, destination) -> Tensor

Moves the dimension(s) of :attr:`input` at the position(s) in :attr:`source`
to the position(s) in :attr:`destination`.

Other dimensions of :attr:`input` that are not explicitly moved remain in
their original order and appear at the positions not specified in :attr:`destination`.

Args:
    {input}
    source (int or tuple of ints): Original positions of the dims to move. These must be unique.
    destination (int or tuple of ints): Destination positions for each of the original dims. These must also be unique.

Examples::

    >>> t = torch.randn(3,2,1)
    >>> t
    tensor([[[-0.3362],
            [-0.8437]],

            [[-0.9627],
            [ 0.1727]],

            [[ 0.5173],
            [-0.1398]]])
    >>> torch.movedim(t, 1, 0).shape
    torch.Size([2, 3, 1])
    >>> torch.movedim(t, 1, 0)
    tensor([[[-0.3362],
            [-0.9627],
            [ 0.5173]],

            [[-0.8437],
            [ 0.1727],
            [-0.1398]]])
    >>> torch.movedim(t, (1, 2), (0, 1)).shape
    torch.Size([2, 1, 3])
    >>> torch.movedim(t, (1, 2), (0, 1))
    tensor([[[-0.3362, -0.9627,  0.5173]],

            [[-0.8437,  0.1727, -0.1398]]])
""".format(**common_args))

add_docstr(torch.moveaxis, r"""
moveaxis(input, source, destination) -> Tensor

Alias for :func:`torch.movedim`.

This function is equivalent to NumPy's moveaxis function.

Examples::

    >>> t = torch.randn(3,2,1)
    >>> t
    tensor([[[-0.3362],
            [-0.8437]],

            [[-0.9627],
            [ 0.1727]],

            [[ 0.5173],
            [-0.1398]]])
    >>> torch.moveaxis(t, 1, 0).shape
    torch.Size([2, 3, 1])
    >>> torch.moveaxis(t, 1, 0)
    tensor([[[-0.3362],
            [-0.9627],
            [ 0.5173]],

            [[-0.8437],
            [ 0.1727],
            [-0.1398]]])
    >>> torch.moveaxis(t, (1, 2), (0, 1)).shape
    torch.Size([2, 1, 3])
    >>> torch.moveaxis(t, (1, 2), (0, 1))
    tensor([[[-0.3362, -0.9627,  0.5173]],

            [[-0.8437,  0.1727, -0.1398]]])
""".format(**common_args))

add_docstr(torch.swapdims, r"""
swapdims(input, dim0, dim1) -> Tensor

Alias for :func:`torch.transpose`.

This function is equivalent to NumPy's swapaxes function.

Examples::

    >>> x = torch.tensor([[[0,1],[2,3]],[[4,5],[6,7]]])
    >>> x
    tensor([[[0, 1],
            [2, 3]],

            [[4, 5],
            [6, 7]]])
    >>> torch.swapdims(x, 0, 1)
    tensor([[[0, 1],
            [4, 5]],

            [[2, 3],
            [6, 7]]])
    >>> torch.swapdims(x, 0, 2)
    tensor([[[0, 4],
            [2, 6]],

            [[1, 5],
            [3, 7]]])
""".format(**common_args))

add_docstr(torch.swapaxes, r"""
swapaxes(input, axis0, axis1) -> Tensor

Alias for :func:`torch.transpose`.

This function is equivalent to NumPy's swapaxes function.

Examples::

    >>> x = torch.tensor([[[0,1],[2,3]],[[4,5],[6,7]]])
    >>> x
    tensor([[[0, 1],
            [2, 3]],

            [[4, 5],
            [6, 7]]])
    >>> torch.swapaxes(x, 0, 1)
    tensor([[[0, 1],
            [4, 5]],

            [[2, 3],
            [6, 7]]])
    >>> torch.swapaxes(x, 0, 2)
    tensor([[[0, 4],
            [2, 6]],

            [[1, 5],
            [3, 7]]])
""".format(**common_args))

add_docstr(torch.narrow,
           r"""
narrow(input, dim, start, length) -> Tensor

Returns a new tensor that is a narrowed version of :attr:`input` tensor. The
dimension :attr:`dim` is input from :attr:`start` to :attr:`start + length`. The
returned tensor and :attr:`input` tensor share the same underlying storage.

Args:
    input (Tensor): the tensor to narrow
    dim (int): the dimension along which to narrow
    start (int): the starting dimension
    length (int): the distance to the ending dimension

Example::

    >>> x = torch.tensor([[1, 2, 3], [4, 5, 6], [7, 8, 9]])
    >>> torch.narrow(x, 0, 0, 2)
    tensor([[ 1,  2,  3],
            [ 4,  5,  6]])
    >>> torch.narrow(x, 1, 1, 2)
    tensor([[ 2,  3],
            [ 5,  6],
            [ 8,  9]])
""")

add_docstr(torch.nan_to_num,
           r"""
nan_to_num(input, nan=0.0, posinf=None, neginf=None, *, out=None) -> Tensor

Replaces :literal:`NaN`, positive infinity, and negative infinity values in :attr:`input`
with the values specified by :attr:`nan`, :attr:`posinf`, and :attr:`neginf`, respectively.
By default, :literal:`NaN`s are replaced with zero, positive infinity is replaced with the
greatest finite value representable by :attr:`input`'s dtype, and negative infinity
is replaced with the least finite value representable by :attr:`input`'s dtype.

Args:
    {input}
    nan (Number, optional): the value to replace :literal:`NaN`\s with. Default is zero.
    posinf (Number, optional): if a Number, the value to replace positive infinity values with.
        If None, positive infinity values are replaced with the greatest finite value representable by :attr:`input`'s dtype.
        Default is None.
    neginf (Number, optional): if a Number, the value to replace negative infinity values with.
        If None, negative infinity values are replaced with the lowest finite value representable by :attr:`input`'s dtype.
        Default is None.

Keyword args:
    {out}

Example::

    >>> x = torch.tensor([float('nan'), float('inf'), -float('inf'), 3.14])
    >>> torch.nan_to_num(x)
    tensor([ 0.0000e+00,  3.4028e+38, -3.4028e+38,  3.1400e+00])
    >>> torch.nan_to_num(x, nan=2.0)
    tensor([ 2.0000e+00,  3.4028e+38, -3.4028e+38,  3.1400e+00])
    >>> torch.nan_to_num(x, nan=2.0, posinf=1.0)
    tensor([ 2.0000e+00,  1.0000e+00, -3.4028e+38,  3.1400e+00])

""".format(**common_args))

add_docstr(torch.ne, r"""
ne(input, other, *, out=None) -> Tensor

Computes :math:`\text{input} \neq \text{other}` element-wise.
""" + r"""

The second argument can be a number or a tensor whose shape is
:ref:`broadcastable <broadcasting-semantics>` with the first argument.

Args:
    input (Tensor): the tensor to compare
    other (Tensor or float): the tensor or value to compare

Keyword args:
    {out}

Returns:
    A boolean tensor that is True where :attr:`input` is not equal to :attr:`other` and False elsewhere

Example::

    >>> torch.ne(torch.tensor([[1, 2], [3, 4]]), torch.tensor([[1, 1], [4, 4]]))
    tensor([[False, True], [True, False]])
""".format(**common_args))

add_docstr(torch.not_equal, r"""
not_equal(input, other, *, out=None) -> Tensor

Alias for :func:`torch.ne`.
""")

add_docstr(torch.neg,
           r"""
neg(input, *, out=None) -> Tensor

Returns a new tensor with the negative of the elements of :attr:`input`.

.. math::
    \text{out} = -1 \times \text{input}
""" + r"""
Args:
    {input}

Keyword args:
    {out}

Example::

    >>> a = torch.randn(5)
    >>> a
    tensor([ 0.0090, -0.2262, -0.0682, -0.2866,  0.3940])
    >>> torch.neg(a)
    tensor([-0.0090,  0.2262,  0.0682,  0.2866, -0.3940])
""".format(**common_args))

add_docstr(torch.negative,
           r"""
negative(input, *, out=None) -> Tensor

Alias for :func:`torch.neg`
""".format(**common_args))

add_docstr(torch.nextafter,
           r"""
nextafter(input, other, *, out=None) -> Tensor

Return the next floating-point value after :attr:`input` towards :attr:`other`, elementwise.

The shapes of ``input`` and ``other`` must be
:ref:`broadcastable <broadcasting-semantics>`.

Args:
    input (Tensor): the first input tensor
    other (Tensor): the second input tensor

Keyword args:
    {out}

Example::

    >>> eps = torch.finfo(torch.float32).eps
    >>> torch.nextafter(torch.tensor([1.0, 2.0]), torch.tensor([2.0, 1.0])) == torch.tensor([eps + 1, 2 - eps])
    tensor([True, True])

""".format(**common_args))

add_docstr(torch.nonzero,
           r"""
nonzero(input, *, out=None, as_tuple=False) -> LongTensor or tuple of LongTensors

.. note::
    :func:`torch.nonzero(..., as_tuple=False) <torch.nonzero>` (default) returns a
    2-D tensor where each row is the index for a nonzero value.

    :func:`torch.nonzero(..., as_tuple=True) <torch.nonzero>` returns a tuple of 1-D
    index tensors, allowing for advanced indexing, so ``x[x.nonzero(as_tuple=True)]``
    gives all nonzero values of tensor ``x``. Of the returned tuple, each index tensor
    contains nonzero indices for a certain dimension.

    See below for more details on the two behaviors.

    When :attr:`input` is on CUDA, :func:`torch.nonzero() <torch.nonzero>` causes
    host-device synchronization.

**When** :attr:`as_tuple` **is ``False`` (default)**:

Returns a tensor containing the indices of all non-zero elements of
:attr:`input`.  Each row in the result contains the indices of a non-zero
element in :attr:`input`. The result is sorted lexicographically, with
the last index changing the fastest (C-style).

If :attr:`input` has :math:`n` dimensions, then the resulting indices tensor
:attr:`out` is of size :math:`(z \times n)`, where :math:`z` is the total number of
non-zero elements in the :attr:`input` tensor.

**When** :attr:`as_tuple` **is ``True``**:

Returns a tuple of 1-D tensors, one for each dimension in :attr:`input`,
each containing the indices (in that dimension) of all non-zero elements of
:attr:`input` .

If :attr:`input` has :math:`n` dimensions, then the resulting tuple contains :math:`n`
tensors of size :math:`z`, where :math:`z` is the total number of
non-zero elements in the :attr:`input` tensor.

As a special case, when :attr:`input` has zero dimensions and a nonzero scalar
value, it is treated as a one-dimensional tensor with one element.

Args:
    {input}

Keyword args:
    out (LongTensor, optional): the output tensor containing indices

Returns:
    LongTensor or tuple of LongTensor: If :attr:`as_tuple` is ``False``, the output
    tensor containing indices. If :attr:`as_tuple` is ``True``, one 1-D tensor for
    each dimension, containing the indices of each nonzero element along that
    dimension.

Example::

    >>> torch.nonzero(torch.tensor([1, 1, 1, 0, 1]))
    tensor([[ 0],
            [ 1],
            [ 2],
            [ 4]])
    >>> torch.nonzero(torch.tensor([[0.6, 0.0, 0.0, 0.0],
    ...                             [0.0, 0.4, 0.0, 0.0],
    ...                             [0.0, 0.0, 1.2, 0.0],
    ...                             [0.0, 0.0, 0.0,-0.4]]))
    tensor([[ 0,  0],
            [ 1,  1],
            [ 2,  2],
            [ 3,  3]])
    >>> torch.nonzero(torch.tensor([1, 1, 1, 0, 1]), as_tuple=True)
    (tensor([0, 1, 2, 4]),)
    >>> torch.nonzero(torch.tensor([[0.6, 0.0, 0.0, 0.0],
    ...                             [0.0, 0.4, 0.0, 0.0],
    ...                             [0.0, 0.0, 1.2, 0.0],
    ...                             [0.0, 0.0, 0.0,-0.4]]), as_tuple=True)
    (tensor([0, 1, 2, 3]), tensor([0, 1, 2, 3]))
    >>> torch.nonzero(torch.tensor(5), as_tuple=True)
    (tensor([0]),)
""".format(**common_args))

add_docstr(torch.normal,
           r"""
normal(mean, std, *, generator=None, out=None) -> Tensor

Returns a tensor of random numbers drawn from separate normal distributions
whose mean and standard deviation are given.

The :attr:`mean` is a tensor with the mean of
each output element's normal distribution

The :attr:`std` is a tensor with the standard deviation of
each output element's normal distribution

The shapes of :attr:`mean` and :attr:`std` don't need to match, but the
total number of elements in each tensor need to be the same.

.. note:: When the shapes do not match, the shape of :attr:`mean`
          is used as the shape for the returned output tensor

.. note:: When :attr:`std` is a CUDA tensor, this function synchronizes
          its device with the CPU.

Args:
    mean (Tensor): the tensor of per-element means
    std (Tensor): the tensor of per-element standard deviations

Keyword args:
    {generator}
    {out}

Example::

    >>> torch.normal(mean=torch.arange(1., 11.), std=torch.arange(1, 0, -0.1))
    tensor([  1.0425,   3.5672,   2.7969,   4.2925,   4.7229,   6.2134,
              8.0505,   8.1408,   9.0563,  10.0566])

.. function:: normal(mean=0.0, std, *, out=None) -> Tensor

Similar to the function above, but the means are shared among all drawn
elements.

Args:
    mean (float, optional): the mean for all distributions
    std (Tensor): the tensor of per-element standard deviations

Keyword args:
    {out}

Example::

    >>> torch.normal(mean=0.5, std=torch.arange(1., 6.))
    tensor([-1.2793, -1.0732, -2.0687,  5.1177, -1.2303])

.. function:: normal(mean, std=1.0, *, out=None) -> Tensor

Similar to the function above, but the standard deviations are shared among
all drawn elements.

Args:
    mean (Tensor): the tensor of per-element means
    std (float, optional): the standard deviation for all distributions

Keyword args:
    out (Tensor, optional): the output tensor

Example::

    >>> torch.normal(mean=torch.arange(1., 6.))
    tensor([ 1.1552,  2.6148,  2.6535,  5.8318,  4.2361])

.. function:: normal(mean, std, size, *, out=None) -> Tensor

Similar to the function above, but the means and standard deviations are shared
among all drawn elements. The resulting tensor has size given by :attr:`size`.

Args:
    mean (float): the mean for all distributions
    std (float): the standard deviation for all distributions
    size (int...): a sequence of integers defining the shape of the output tensor.

Keyword args:
    {out}

Example::

    >>> torch.normal(2, 3, size=(1, 4))
    tensor([[-1.3987, -1.9544,  3.6048,  0.7909]])
""".format(**common_args))

add_docstr(torch.numel,
           r"""
numel(input) -> int

Returns the total number of elements in the :attr:`input` tensor.

Args:
    {input}

Example::

    >>> a = torch.randn(1, 2, 3, 4, 5)
    >>> torch.numel(a)
    120
    >>> a = torch.zeros(4,4)
    >>> torch.numel(a)
    16

""".format(**common_args))

add_docstr(torch.ones,
           r"""
ones(*size, *, out=None, dtype=None, layout=torch.strided, device=None, requires_grad=False) -> Tensor

Returns a tensor filled with the scalar value `1`, with the shape defined
by the variable argument :attr:`size`.

Args:
    size (int...): a sequence of integers defining the shape of the output tensor.
        Can be a variable number of arguments or a collection like a list or tuple.

Keyword arguments:
    {out}
    {dtype}
    {layout}
    {device}
    {requires_grad}

Example::

    >>> torch.ones(2, 3)
    tensor([[ 1.,  1.,  1.],
            [ 1.,  1.,  1.]])

    >>> torch.ones(5)
    tensor([ 1.,  1.,  1.,  1.,  1.])

""".format(**factory_common_args))

add_docstr(torch.ones_like,
           r"""
ones_like(input, *, dtype=None, layout=None, device=None, requires_grad=False, memory_format=torch.preserve_format) -> Tensor

Returns a tensor filled with the scalar value `1`, with the same size as
:attr:`input`. ``torch.ones_like(input)`` is equivalent to
``torch.ones(input.size(), dtype=input.dtype, layout=input.layout, device=input.device)``.

.. warning::
    As of 0.4, this function does not support an :attr:`out` keyword. As an alternative,
    the old ``torch.ones_like(input, out=output)`` is equivalent to
    ``torch.ones(input.size(), out=output)``.

Args:
    {input}

Keyword arguments:
    {dtype}
    {layout}
    {device}
    {requires_grad}
    {memory_format}

Example::

    >>> input = torch.empty(2, 3)
    >>> torch.ones_like(input)
    tensor([[ 1.,  1.,  1.],
            [ 1.,  1.,  1.]])
""".format(**factory_like_common_args))

add_docstr(torch.orgqr,
           r"""
orgqr(input, tau) -> Tensor
<<<<<<< HEAD

Alias for :func:`torch.linalg.householder_product`.
=======

Alias for :func:`torch.linalg.householder_product`.
""")

add_docstr(torch.ormqr,
           r"""
ormqr(input, tau, other, left=True, transpose=False, *, out=None) -> Tensor

Computes the matrix-matrix multiplication of a product of Householder matrices with a general matrix.

Multiplies a :math:`m \times n` matrix `C` (given by :attr:`other`) with a matrix `Q`,
where `Q` is represented using Householder reflectors `(input, tau)`.
See `Representation of Orthogonal or Unitary Matrices`_ for further details.

If :attr:`left` is `True` then `op(Q)` times `C` is computed, otherwise the result is `C` times `op(Q)`.
When :attr:`left` is `True`, the implicit matrix `Q` has size :math:`m \times m`.
It has size :math:`n \times n` otherwise.
If :attr:`transpose` is `True` then `op` is the conjugate transpose operation, otherwise it's a no-op.

Supports inputs of float, double, cfloat and cdouble dtypes.
Also supports batched inputs, and, if the input is batched, the output is batched with the same dimensions.

.. seealso::

        :func:`torch.geqrf` can be used to form the Householder representation `(input, tau)` of matrix `Q`
        from the QR decomposition.

Args:
    input (Tensor): tensor of shape `(*, mn, k)` where `*` is zero or more batch dimensions
                    and `mn` equals to `m` or `n` depending on the :attr:`left`.
    tau (Tensor): tensor of shape `(*, min(mn, k))` where `*` is zero or more batch dimensions.
    other (Tensor): tensor of shape `(*, m, n)` where `*` is zero or more batch dimensions.
    left (bool): controls the order of multiplication.
    transpose (bool): controls whether the matrix `Q` is conjugate transposed or not.

Keyword args:
    out (Tensor, optional): the output Tensor. Ignored if `None`. Default: `None`.

.. _Representation of Orthogonal or Unitary Matrices:
    https://www.netlib.org/lapack/lug/node128.html
>>>>>>> 98fcdb80
""")

add_docstr(torch.permute,
           r"""
permute(input, dims) -> Tensor

Returns a view of the original tensor :attr:`input` with its dimensions permuted.

Args:
    {input}
    dims (tuple of ints): The desired ordering of dimensions

Example:
    >>> x = torch.randn(2, 3, 5)
    >>> x.size()
    torch.Size([2, 3, 5])
    >>> torch.permute(x, (2, 0, 1)).size()
    torch.Size([5, 2, 3])
""")

add_docstr(torch.poisson,
           r"""
poisson(input, generator=None) -> Tensor

Returns a tensor of the same size as :attr:`input` with each element
sampled from a Poisson distribution with rate parameter given by the corresponding
element in :attr:`input` i.e.,

.. math::
    \text{{out}}_i \sim \text{{Poisson}}(\text{{input}}_i)

Args:
    input (Tensor): the input tensor containing the rates of the Poisson distribution

Keyword args:
    {generator}

Example::

    >>> rates = torch.rand(4, 4) * 5  # rate parameter between 0 and 5
    >>> torch.poisson(rates)
    tensor([[9., 1., 3., 5.],
            [8., 6., 6., 0.],
            [0., 4., 5., 3.],
            [2., 1., 4., 2.]])
""".format(**common_args))

add_docstr(torch.polygamma,
           r"""
polygamma(n, input, *, out=None) -> Tensor

Computes the :math:`n^{th}` derivative of the digamma function on :attr:`input`.
:math:`n \geq 0` is called the order of the polygamma function.

.. math::
    \psi^{(n)}(x) = \frac{d^{(n)}}{dx^{(n)}} \psi(x)

.. note::
    This function is implemented only for nonnegative integers :math:`n \geq 0`.
""" + """
Args:
    n (int): the order of the polygamma function
    {input}

Keyword args:
    {out}

Example::

    >>> a = torch.tensor([1, 0.5])
    >>> torch.polygamma(1, a)
    tensor([1.64493, 4.9348])
    >>> torch.polygamma(2, a)
    tensor([ -2.4041, -16.8288])
    >>> torch.polygamma(3, a)
    tensor([ 6.4939, 97.4091])
    >>> torch.polygamma(4, a)
    tensor([ -24.8863, -771.4742])
""".format(**common_args))

add_docstr(torch.positive,
           r"""
positive(input) -> Tensor

Returns :attr:`input`.
Throws a runtime error if :attr:`input` is a bool tensor.
""" + r"""
Args:
    {input}

Example::

    >>> t = torch.randn(5)
    >>> t
    tensor([ 0.0090, -0.2262, -0.0682, -0.2866,  0.3940])
    >>> torch.positive(t)
    tensor([ 0.0090, -0.2262, -0.0682, -0.2866,  0.3940])
""".format(**common_args))

add_docstr(torch.pow,
           r"""
pow(input, exponent, *, out=None) -> Tensor

Takes the power of each element in :attr:`input` with :attr:`exponent` and
returns a tensor with the result.

:attr:`exponent` can be either a single ``float`` number or a `Tensor`
with the same number of elements as :attr:`input`.

When :attr:`exponent` is a scalar value, the operation applied is:

.. math::
    \text{out}_i = x_i ^ \text{exponent}

When :attr:`exponent` is a tensor, the operation applied is:

.. math::
    \text{out}_i = x_i ^ {\text{exponent}_i}
""" + r"""
When :attr:`exponent` is a tensor, the shapes of :attr:`input`
and :attr:`exponent` must be :ref:`broadcastable <broadcasting-semantics>`.

Args:
    {input}
    exponent (float or tensor): the exponent value

Keyword args:
    {out}

Example::

    >>> a = torch.randn(4)
    >>> a
    tensor([ 0.4331,  1.2475,  0.6834, -0.2791])
    >>> torch.pow(a, 2)
    tensor([ 0.1875,  1.5561,  0.4670,  0.0779])
    >>> exp = torch.arange(1., 5.)

    >>> a = torch.arange(1., 5.)
    >>> a
    tensor([ 1.,  2.,  3.,  4.])
    >>> exp
    tensor([ 1.,  2.,  3.,  4.])
    >>> torch.pow(a, exp)
    tensor([   1.,    4.,   27.,  256.])

.. function:: pow(self, exponent, *, out=None) -> Tensor

:attr:`self` is a scalar ``float`` value, and :attr:`exponent` is a tensor.
The returned tensor :attr:`out` is of the same shape as :attr:`exponent`

The operation applied is:

.. math::
    \text{{out}}_i = \text{{self}} ^ {{\text{{exponent}}_i}}

Args:
    self (float): the scalar base value for the power operation
    exponent (Tensor): the exponent tensor

Keyword args:
    {out}

Example::

    >>> exp = torch.arange(1., 5.)
    >>> base = 2
    >>> torch.pow(base, exp)
    tensor([  2.,   4.,   8.,  16.])
""".format(**common_args))

add_docstr(torch.float_power,
           r"""
float_power(input, exponent, *, out=None) -> Tensor

Raises :attr:`input` to the power of :attr:`exponent`, elementwise, in double precision.
If neither input is complex returns a ``torch.float64`` tensor,
and if one or more inputs is complex returns a ``torch.complex128`` tensor.

.. note::
    This function always computes in double precision, unlike :func:`torch.pow`,
    which implements more typical :ref:`type promotion <type-promotion-doc>`.
    This is useful when the computation needs to be performed in a wider or more precise dtype,
    or the results of the computation may contain fractional values not representable in the input dtypes,
    like when an integer base is raised to a negative integer exponent.

Args:
    input (Tensor or Number): the base value(s)
    exponent (Tensor or Number): the exponent value(s)

Keyword args:
    {out}

Example::

    >>> a = torch.randint(10, (4,))
    >>> a
    tensor([6, 4, 7, 1])
    >>> torch.float_power(a, 2)
    tensor([36., 16., 49.,  1.], dtype=torch.float64)

    >>> a = torch.arange(1, 5)
    >>> a
    tensor([ 1,  2,  3,  4])
    >>> exp = torch.tensor([2, -3, 4, -5])
    >>> exp
    tensor([ 2, -3,  4, -5])
    >>> torch.float_power(a, exp)
    tensor([1.0000e+00, 1.2500e-01, 8.1000e+01, 9.7656e-04], dtype=torch.float64)
""".format(**common_args))

add_docstr(torch.prod,
           r"""
prod(input, *, dtype=None) -> Tensor

Returns the product of all elements in the :attr:`input` tensor.

Args:
    {input}

Keyword args:
    {dtype}

Example::

    >>> a = torch.randn(1, 3)
    >>> a
    tensor([[-0.8020,  0.5428, -1.5854]])
    >>> torch.prod(a)
    tensor(0.6902)

.. function:: prod(input, dim, keepdim=False, *, dtype=None) -> Tensor

Returns the product of each row of the :attr:`input` tensor in the given
dimension :attr:`dim`.

{keepdim_details}

Args:
    {input}
    {dim}
    {keepdim}

Keyword args:
    {dtype}

Example::

    >>> a = torch.randn(4, 2)
    >>> a
    tensor([[ 0.5261, -0.3837],
            [ 1.1857, -0.2498],
            [-1.1646,  0.0705],
            [ 1.1131, -1.0629]])
    >>> torch.prod(a, 1)
    tensor([-0.2018, -0.2962, -0.0821, -1.1831])
""".format(**single_dim_common))

add_docstr(torch.promote_types,
           r"""
promote_types(type1, type2) -> dtype

Returns the :class:`torch.dtype` with the smallest size and scalar kind that is
not smaller nor of lower kind than either `type1` or `type2`. See type promotion
:ref:`documentation <type-promotion-doc>` for more information on the type
promotion logic.

Args:
    type1 (:class:`torch.dtype`)
    type2 (:class:`torch.dtype`)

Example::

    >>> torch.promote_types(torch.int32, torch.float32)
    torch.float32
    >>> torch.promote_types(torch.uint8, torch.long)
    torch.long
""")

add_docstr(torch.qr,
           r"""
qr(input, some=True, *, out=None) -> (Tensor, Tensor)

Computes the QR decomposition of a matrix or a batch of matrices :attr:`input`,
and returns a namedtuple (Q, R) of tensors such that :math:`\text{input} = Q R`
with :math:`Q` being an orthogonal matrix or batch of orthogonal matrices and
:math:`R` being an upper triangular matrix or batch of upper triangular matrices.

If :attr:`some` is ``True``, then this function returns the thin (reduced) QR factorization.
Otherwise, if :attr:`some` is ``False``, this function returns the complete QR factorization.

.. warning:: ``torch.qr`` is deprecated. Please use :func:`torch.linalg.qr`
             instead.

             **Differences with** ``torch.linalg.qr``:

             * ``torch.linalg.qr`` takes a string parameter ``mode`` instead of ``some``:

               - ``some=True`` is equivalent of ``mode='reduced'``: both are the
                 default

               - ``some=False`` is equivalent of ``mode='complete'``.


.. warning::
          If you plan to backpropagate through QR, note that the current backward implementation
          is only well-defined when the first :math:`\min(input.size(-1), input.size(-2))`
          columns of :attr:`input` are linearly independent.
          This behavior will propably change once QR supports pivoting.

.. note:: This function uses LAPACK for CPU inputs and MAGMA for CUDA inputs,
          and may produce different (valid) decompositions on different device types
          or different platforms.

Args:
    input (Tensor): the input tensor of size :math:`(*, m, n)` where `*` is zero or more
                batch dimensions consisting of matrices of dimension :math:`m \times n`.
    some (bool, optional): Set to ``True`` for reduced QR decomposition and ``False`` for
                complete QR decomposition. If `k = min(m, n)` then:

                  * ``some=True`` : returns `(Q, R)` with dimensions (m, k), (k, n) (default)

                  * ``'some=False'``: returns `(Q, R)` with dimensions (m, m), (m, n)

Keyword args:
    out (tuple, optional): tuple of `Q` and `R` tensors.
                The dimensions of `Q` and `R` are detailed in the description of :attr:`some` above.

Example::

    >>> a = torch.tensor([[12., -51, 4], [6, 167, -68], [-4, 24, -41]])
    >>> q, r = torch.qr(a)
    >>> q
    tensor([[-0.8571,  0.3943,  0.3314],
            [-0.4286, -0.9029, -0.0343],
            [ 0.2857, -0.1714,  0.9429]])
    >>> r
    tensor([[ -14.0000,  -21.0000,   14.0000],
            [   0.0000, -175.0000,   70.0000],
            [   0.0000,    0.0000,  -35.0000]])
    >>> torch.mm(q, r).round()
    tensor([[  12.,  -51.,    4.],
            [   6.,  167.,  -68.],
            [  -4.,   24.,  -41.]])
    >>> torch.mm(q.t(), q).round()
    tensor([[ 1.,  0.,  0.],
            [ 0.,  1., -0.],
            [ 0., -0.,  1.]])
    >>> a = torch.randn(3, 4, 5)
    >>> q, r = torch.qr(a, some=False)
    >>> torch.allclose(torch.matmul(q, r), a)
    True
    >>> torch.allclose(torch.matmul(q.transpose(-2, -1), q), torch.eye(5))
    True
""")

add_docstr(torch.rad2deg,
           r"""
rad2deg(input, *, out=None) -> Tensor

Returns a new tensor with each of the elements of :attr:`input`
converted from angles in radians to degrees.

Args:
    {input}

Keyword arguments:
    {out}

Example::

    >>> a = torch.tensor([[3.142, -3.142], [6.283, -6.283], [1.570, -1.570]])
    >>> torch.rad2deg(a)
    tensor([[ 180.0233, -180.0233],
            [ 359.9894, -359.9894],
            [  89.9544,  -89.9544]])

""".format(**common_args))

add_docstr(torch.deg2rad,
           r"""
deg2rad(input, *, out=None) -> Tensor

Returns a new tensor with each of the elements of :attr:`input`
converted from angles in degrees to radians.

Args:
    {input}

Keyword arguments:
    {out}

Example::

    >>> a = torch.tensor([[180.0, -180.0], [360.0, -360.0], [90.0, -90.0]])
    >>> torch.deg2rad(a)
    tensor([[ 3.1416, -3.1416],
            [ 6.2832, -6.2832],
            [ 1.5708, -1.5708]])

""".format(**common_args))

add_docstr(torch.heaviside,
           r"""
heaviside(input, values, *, out=None) -> Tensor

Computes the Heaviside step function for each element in :attr:`input`.
The Heaviside step function is defined as:

.. math::
    \text{{heaviside}}(input, values) = \begin{cases}
        0, & \text{if input < 0}\\
        values, & \text{if input == 0}\\
        1, & \text{if input > 0}
    \end{cases}
""" + r"""

Args:
    {input}
    values (Tensor): The values to use where :attr:`input` is zero.

Keyword arguments:
    {out}

Example::

    >>> input = torch.tensor([-1.5, 0, 2.0])
    >>> values = torch.tensor([0.5])
    >>> torch.heaviside(input, values)
    tensor([0.0000, 0.5000, 1.0000])
    >>> values = torch.tensor([1.2, -2.0, 3.5])
    >>> torch.heaviside(input, values)
    tensor([0., -2., 1.])

""".format(**common_args))

add_docstr(torch.rand,
           r"""
rand(*size, *, out=None, dtype=None, layout=torch.strided, device=None, requires_grad=False) -> Tensor

Returns a tensor filled with random numbers from a uniform distribution
on the interval :math:`[0, 1)`

The shape of the tensor is defined by the variable argument :attr:`size`.

Args:
    size (int...): a sequence of integers defining the shape of the output tensor.
        Can be a variable number of arguments or a collection like a list or tuple.

Keyword args:
    {generator}
    {out}
    {dtype}
    {layout}
    {device}
    {requires_grad}

Example::

    >>> torch.rand(4)
    tensor([ 0.5204,  0.2503,  0.3525,  0.5673])
    >>> torch.rand(2, 3)
    tensor([[ 0.8237,  0.5781,  0.6879],
            [ 0.3816,  0.7249,  0.0998]])
""".format(**factory_common_args))

add_docstr(torch.rand_like,
           r"""
rand_like(input, *, dtype=None, layout=None, device=None, requires_grad=False, memory_format=torch.preserve_format) -> Tensor

Returns a tensor with the same size as :attr:`input` that is filled with
random numbers from a uniform distribution on the interval :math:`[0, 1)`.
``torch.rand_like(input)`` is equivalent to
``torch.rand(input.size(), dtype=input.dtype, layout=input.layout, device=input.device)``.

Args:
    {input}

Keyword args:
    {dtype}
    {layout}
    {device}
    {requires_grad}
    {memory_format}

""".format(**factory_like_common_args))

add_docstr(torch.randint,
           """
randint(low=0, high, size, \\*, generator=None, out=None, \
dtype=None, layout=torch.strided, device=None, requires_grad=False) -> Tensor

Returns a tensor filled with random integers generated uniformly
between :attr:`low` (inclusive) and :attr:`high` (exclusive).

The shape of the tensor is defined by the variable argument :attr:`size`.

.. note::
    With the global dtype default (``torch.float32``), this function returns
    a tensor with dtype ``torch.int64``.

Args:
    low (int, optional): Lowest integer to be drawn from the distribution. Default: 0.
    high (int): One above the highest integer to be drawn from the distribution.
    size (tuple): a tuple defining the shape of the output tensor.

Keyword args:
    {generator}
    {out}
    {dtype}
    {layout}
    {device}
    {requires_grad}

Example::

    >>> torch.randint(3, 5, (3,))
    tensor([4, 3, 4])


    >>> torch.randint(10, (2, 2))
    tensor([[0, 2],
            [5, 5]])


    >>> torch.randint(3, 10, (2, 2))
    tensor([[4, 5],
            [6, 7]])


""".format(**factory_common_args))

add_docstr(torch.randint_like,
           """
randint_like(input, low=0, high, \\*, dtype=None, layout=torch.strided, device=None, requires_grad=False, \
memory_format=torch.preserve_format) -> Tensor

Returns a tensor with the same shape as Tensor :attr:`input` filled with
random integers generated uniformly between :attr:`low` (inclusive) and
:attr:`high` (exclusive).

.. note:
    With the global dtype default (``torch.float32``), this function returns
    a tensor with dtype ``torch.int64``.

Args:
    {input}
    low (int, optional): Lowest integer to be drawn from the distribution. Default: 0.
    high (int): One above the highest integer to be drawn from the distribution.

Keyword args:
    {dtype}
    {layout}
    {device}
    {requires_grad}
    {memory_format}

""".format(**factory_like_common_args))

add_docstr(torch.randn,
           r"""
randn(*size, *, out=None, dtype=None, layout=torch.strided, device=None, requires_grad=False) -> Tensor

Returns a tensor filled with random numbers from a normal distribution
with mean `0` and variance `1` (also called the standard normal
distribution).

.. math::
    \text{{out}}_{{i}} \sim \mathcal{{N}}(0, 1)

The shape of the tensor is defined by the variable argument :attr:`size`.

Args:
    size (int...): a sequence of integers defining the shape of the output tensor.
        Can be a variable number of arguments or a collection like a list or tuple.

Keyword args:
    {generator}
    {out}
    {dtype}
    {layout}
    {device}
    {requires_grad}

Example::

    >>> torch.randn(4)
    tensor([-2.1436,  0.9966,  2.3426, -0.6366])
    >>> torch.randn(2, 3)
    tensor([[ 1.5954,  2.8929, -1.0923],
            [ 1.1719, -0.4709, -0.1996]])
""".format(**factory_common_args))

add_docstr(torch.randn_like,
           r"""
randn_like(input, *, dtype=None, layout=None, device=None, requires_grad=False, memory_format=torch.preserve_format) -> Tensor

Returns a tensor with the same size as :attr:`input` that is filled with
random numbers from a normal distribution with mean 0 and variance 1.
``torch.randn_like(input)`` is equivalent to
``torch.randn(input.size(), dtype=input.dtype, layout=input.layout, device=input.device)``.

Args:
    {input}

Keyword args:
    {dtype}
    {layout}
    {device}
    {requires_grad}
    {memory_format}

""".format(**factory_like_common_args))

add_docstr(torch.randperm,
           """
randperm(n, *, generator=None, out=None, dtype=torch.int64,layout=torch.strided, \
device=None, requires_grad=False, pin_memory=False) -> Tensor
""" + r"""
Returns a random permutation of integers from ``0`` to ``n - 1``.

Args:
    n (int): the upper bound (exclusive)

Keyword args:
    {generator}
    {out}
    dtype (:class:`torch.dtype`, optional): the desired data type of returned tensor.
        Default: ``torch.int64``.
    {layout}
    {device}
    {requires_grad}
    {pin_memory}

Example::

    >>> torch.randperm(4)
    tensor([2, 1, 0, 3])
""".format(**factory_common_args))

add_docstr(torch.tensor,
           r"""
tensor(data, *, dtype=None, device=None, requires_grad=False, pin_memory=False) -> Tensor

Constructs a tensor with :attr:`data`.

.. warning::

    :func:`torch.tensor` always copies :attr:`data`. If you have a Tensor
    ``data`` and want to avoid a copy, use :func:`torch.Tensor.requires_grad_`
    or :func:`torch.Tensor.detach`.
    If you have a NumPy ``ndarray`` and want to avoid a copy, use
    :func:`torch.as_tensor`.

.. warning::

    When data is a tensor `x`, :func:`torch.tensor` reads out 'the data' from whatever it is passed,
    and constructs a leaf variable. Therefore ``torch.tensor(x)`` is equivalent to ``x.clone().detach()``
    and ``torch.tensor(x, requires_grad=True)`` is equivalent to ``x.clone().detach().requires_grad_(True)``.
    The equivalents using ``clone()`` and ``detach()`` are recommended.

Args:
    {data}

Keyword args:
    {dtype}
    {device}
    {requires_grad}
    {pin_memory}


Example::

    >>> torch.tensor([[0.1, 1.2], [2.2, 3.1], [4.9, 5.2]])
    tensor([[ 0.1000,  1.2000],
            [ 2.2000,  3.1000],
            [ 4.9000,  5.2000]])

    >>> torch.tensor([0, 1])  # Type inference on data
    tensor([ 0,  1])

    >>> torch.tensor([[0.11111, 0.222222, 0.3333333]],
    ...              dtype=torch.float64,
    ...              device=torch.device('cuda:0'))  # creates a torch.cuda.DoubleTensor
    tensor([[ 0.1111,  0.2222,  0.3333]], dtype=torch.float64, device='cuda:0')

    >>> torch.tensor(3.14159)  # Create a scalar (zero-dimensional tensor)
    tensor(3.1416)

    >>> torch.tensor([])  # Create an empty tensor (of size (0,))
    tensor([])
""".format(**factory_data_common_args))

add_docstr(torch.range,
           r"""
range(start=0, end, step=1, *, out=None, dtype=None, layout=torch.strided, device=None, requires_grad=False) -> Tensor

Returns a 1-D tensor of size :math:`\left\lfloor \frac{\text{end} - \text{start}}{\text{step}} \right\rfloor + 1`
with values from :attr:`start` to :attr:`end` with step :attr:`step`. Step is
the gap between two values in the tensor.

.. math::
    \text{out}_{i+1} = \text{out}_i + \text{step}.
""" + r"""
.. warning::
    This function is deprecated and will be removed in a future release because its behavior is inconsistent with
    Python's range builtin. Instead, use :func:`torch.arange`, which produces values in [start, end).

Args:
    start (float): the starting value for the set of points. Default: ``0``.
    end (float): the ending value for the set of points
    step (float): the gap between each pair of adjacent points. Default: ``1``.

Keyword args:
    {out}
    {dtype} If `dtype` is not given, infer the data type from the other input
        arguments. If any of `start`, `end`, or `stop` are floating-point, the
        `dtype` is inferred to be the default dtype, see
        :meth:`~torch.get_default_dtype`. Otherwise, the `dtype` is inferred to
        be `torch.int64`.
    {layout}
    {device}
    {requires_grad}

Example::

    >>> torch.range(1, 4)
    tensor([ 1.,  2.,  3.,  4.])
    >>> torch.range(1, 4, 0.5)
    tensor([ 1.0000,  1.5000,  2.0000,  2.5000,  3.0000,  3.5000,  4.0000])
""".format(**factory_common_args))

add_docstr(torch.arange,
           r"""
arange(start=0, end, step=1, *, out=None, dtype=None, layout=torch.strided, device=None, requires_grad=False) -> Tensor

Returns a 1-D tensor of size :math:`\left\lceil \frac{\text{end} - \text{start}}{\text{step}} \right\rceil`
with values from the interval ``[start, end)`` taken with common difference
:attr:`step` beginning from `start`.

Note that non-integer :attr:`step` is subject to floating point rounding errors when
comparing against :attr:`end`; to avoid inconsistency, we advise adding a small epsilon to :attr:`end`
in such cases.

.. math::
    \text{out}_{{i+1}} = \text{out}_{i} + \text{step}
""" + r"""
Args:
    start (Number): the starting value for the set of points. Default: ``0``.
    end (Number): the ending value for the set of points
    step (Number): the gap between each pair of adjacent points. Default: ``1``.

Keyword args:
    {out}
    {dtype} If `dtype` is not given, infer the data type from the other input
        arguments. If any of `start`, `end`, or `stop` are floating-point, the
        `dtype` is inferred to be the default dtype, see
        :meth:`~torch.get_default_dtype`. Otherwise, the `dtype` is inferred to
        be `torch.int64`.
    {layout}
    {device}
    {requires_grad}

Example::

    >>> torch.arange(5)
    tensor([ 0,  1,  2,  3,  4])
    >>> torch.arange(1, 4)
    tensor([ 1,  2,  3])
    >>> torch.arange(1, 2.5, 0.5)
    tensor([ 1.0000,  1.5000,  2.0000])
""".format(**factory_common_args))

add_docstr(torch.ravel,
           r"""
ravel(input) -> Tensor

Return a contiguous flattened tensor. A copy is made only if needed.

Args:
    {input}

Example::

    >>> t = torch.tensor([[[1, 2],
    ...                    [3, 4]],
    ...                   [[5, 6],
    ...                    [7, 8]]])
    >>> torch.ravel(t)
    tensor([1, 2, 3, 4, 5, 6, 7, 8])
""".format(**common_args))

add_docstr(torch.remainder,
           r"""
remainder(input, other, *, out=None) -> Tensor

Computes the element-wise remainder of division.

The dividend and divisor may contain both for integer and floating point
numbers. The remainder has the same sign as the divisor :attr:`other`.

Supports :ref:`broadcasting to a common shape <broadcasting-semantics>`,
:ref:`type promotion <type-promotion-doc>`, and integer and float inputs.

.. note::
    Complex inputs are not supported. In some cases, it is not mathematically
    possible to satisfy the definition of a modulo operation with complex numbers.
    See :func:`torch.fmod` for how division by zero is handled.

Args:
    input (Tensor): the dividend
    other (Tensor or Scalar): the divisor

Keyword args:
    {out}

Example::

    >>> torch.remainder(torch.tensor([-3., -2, -1, 1, 2, 3]), 2)
    tensor([ 1.,  0.,  1.,  1.,  0.,  1.])
    >>> torch.remainder(torch.tensor([1, 2, 3, 4, 5]), 1.5)
    tensor([ 1.0000,  0.5000,  0.0000,  1.0000,  0.5000])

.. seealso::

        :func:`torch.fmod`, which computes the element-wise remainder of
        division equivalently to the C library function ``fmod()``.
""".format(**common_args))

add_docstr(torch.renorm,
           r"""
renorm(input, p, dim, maxnorm, *, out=None) -> Tensor

Returns a tensor where each sub-tensor of :attr:`input` along dimension
:attr:`dim` is normalized such that the `p`-norm of the sub-tensor is lower
than the value :attr:`maxnorm`

.. note:: If the norm of a row is lower than `maxnorm`, the row is unchanged

Args:
    {input}
    p (float): the power for the norm computation
    dim (int): the dimension to slice over to get the sub-tensors
    maxnorm (float): the maximum norm to keep each sub-tensor under

Keyword args:
    {out}

Example::

    >>> x = torch.ones(3, 3)
    >>> x[1].fill_(2)
    tensor([ 2.,  2.,  2.])
    >>> x[2].fill_(3)
    tensor([ 3.,  3.,  3.])
    >>> x
    tensor([[ 1.,  1.,  1.],
            [ 2.,  2.,  2.],
            [ 3.,  3.,  3.]])
    >>> torch.renorm(x, 1, 0, 5)
    tensor([[ 1.0000,  1.0000,  1.0000],
            [ 1.6667,  1.6667,  1.6667],
            [ 1.6667,  1.6667,  1.6667]])
""".format(**common_args))

add_docstr(torch.reshape,
           r"""
reshape(input, shape) -> Tensor

Returns a tensor with the same data and number of elements as :attr:`input`,
but with the specified shape. When possible, the returned tensor will be a view
of :attr:`input`. Otherwise, it will be a copy. Contiguous inputs and inputs
with compatible strides can be reshaped without copying, but you should not
depend on the copying vs. viewing behavior.

See :meth:`torch.Tensor.view` on when it is possible to return a view.

A single dimension may be -1, in which case it's inferred from the remaining
dimensions and the number of elements in :attr:`input`.

Args:
    input (Tensor): the tensor to be reshaped
    shape (tuple of ints): the new shape

Example::

    >>> a = torch.arange(4.)
    >>> torch.reshape(a, (2, 2))
    tensor([[ 0.,  1.],
            [ 2.,  3.]])
    >>> b = torch.tensor([[0, 1], [2, 3]])
    >>> torch.reshape(b, (-1,))
    tensor([ 0,  1,  2,  3])
""")


add_docstr(torch.result_type,
           r"""
result_type(tensor1, tensor2) -> dtype

Returns the :class:`torch.dtype` that would result from performing an arithmetic
operation on the provided input tensors. See type promotion :ref:`documentation <type-promotion-doc>`
for more information on the type promotion logic.

Args:
    tensor1 (Tensor or Number): an input tensor or number
    tensor2 (Tensor or Number): an input tensor or number

Example::

    >>> torch.result_type(torch.tensor([1, 2], dtype=torch.int), 1.0)
    torch.float32
    >>> torch.result_type(torch.tensor([1, 2], dtype=torch.uint8), torch.tensor(1))
    torch.uint8
""")

add_docstr(torch.row_stack,
           r"""
row_stack(tensors, *, out=None) -> Tensor

Alias of :func:`torch.vstack`.
""".format(**common_args))

add_docstr(torch.round,
           r"""
round(input, *, out=None) -> Tensor

Returns a new tensor with each of the elements of :attr:`input` rounded
to the closest integer.

Args:
    {input}

Keyword args:
    {out}

Example::

    >>> a = torch.randn(4)
    >>> a
    tensor([ 0.9920,  0.6077,  0.9734, -1.0362])
    >>> torch.round(a)
    tensor([ 1.,  1.,  1., -1.])
""".format(**common_args))

add_docstr(torch.rsqrt,
           r"""
rsqrt(input, *, out=None) -> Tensor

Returns a new tensor with the reciprocal of the square-root of each of
the elements of :attr:`input`.

.. math::
    \text{out}_{i} = \frac{1}{\sqrt{\text{input}_{i}}}
""" + r"""
Args:
    {input}

Keyword args:
    {out}

Example::

    >>> a = torch.randn(4)
    >>> a
    tensor([-0.0370,  0.2970,  1.5420, -0.9105])
    >>> torch.rsqrt(a)
    tensor([    nan,  1.8351,  0.8053,     nan])
""".format(**common_args))

add_docstr(torch.scatter,
           r"""
scatter(input, dim, index, src) -> Tensor

Out-of-place version of :meth:`torch.Tensor.scatter_`
""")

add_docstr(torch.scatter_add,
           r"""
scatter_add(input, dim, index, src) -> Tensor

Out-of-place version of :meth:`torch.Tensor.scatter_add_`
""")

add_docstr(torch.set_flush_denormal,
           r"""
set_flush_denormal(mode) -> bool

Disables denormal floating numbers on CPU.

Returns ``True`` if your system supports flushing denormal numbers and it
successfully configures flush denormal mode.  :meth:`~torch.set_flush_denormal`
is only supported on x86 architectures supporting SSE3.

Args:
    mode (bool): Controls whether to enable flush denormal mode or not

Example::

    >>> torch.set_flush_denormal(True)
    True
    >>> torch.tensor([1e-323], dtype=torch.float64)
    tensor([ 0.], dtype=torch.float64)
    >>> torch.set_flush_denormal(False)
    True
    >>> torch.tensor([1e-323], dtype=torch.float64)
    tensor(9.88131e-324 *
           [ 1.0000], dtype=torch.float64)
""")

add_docstr(torch.set_num_threads, r"""
set_num_threads(int)

Sets the number of threads used for intraop parallelism on CPU.

.. warning::
    To ensure that the correct number of threads is used, set_num_threads
    must be called before running eager, JIT or autograd code.
""")

add_docstr(torch.set_num_interop_threads, r"""
set_num_interop_threads(int)

Sets the number of threads used for interop parallelism
(e.g. in JIT interpreter) on CPU.

.. warning::
    Can only be called once and before any inter-op parallel work
    is started (e.g. JIT execution).
""")

add_docstr(torch.sigmoid, r"""
sigmoid(input, *, out=None) -> Tensor

Alias for :func:`torch.special.expit`.
""")

add_docstr(torch.logit,
           r"""
logit(input, eps=None, *, out=None) -> Tensor

Alias for :func:`torch.special.logit`.
""")

add_docstr(torch.sign,
           r"""
sign(input, *, out=None) -> Tensor

Returns a new tensor with the signs of the elements of :attr:`input`.

.. math::
    \text{out}_{i} = \operatorname{sgn}(\text{input}_{i})
""" + r"""
Args:
    {input}

Keyword args:
    {out}

Example::

    >>> a = torch.tensor([0.7, -1.2, 0., 2.3])
    >>> a
    tensor([ 0.7000, -1.2000,  0.0000,  2.3000])
    >>> torch.sign(a)
    tensor([ 1., -1.,  0.,  1.])
""".format(**common_args))

add_docstr(torch.signbit,
           r"""
signbit(input, *, out=None) -> Tensor

Tests if each element of :attr:`input` has its sign bit set (is less than zero) or not.

Args:
  {input}

Keyword args:
  {out}

Example::

    >>> a = torch.tensor([0.7, -1.2, 0., 2.3])
    >>> torch.signbit(a)
    tensor([ False, True,  False,  False])
""".format(**common_args))

add_docstr(torch.sgn,
           r"""
sgn(input, *, out=None) -> Tensor

This function is an extension of torch.sign() to complex tensors.
It computes a new tensor whose elements have
the same angles as the corresponding elements of :attr:`input` and
absolute values (i.e. magnitudes) of one for complex tensors and
is equivalent to torch.sign() for non-complex tensors.

.. math::
    \text{out}_{i} = \begin{cases}
                    0 & |\text{{input}}_i| == 0 \\
                    \frac{{\text{{input}}_i}}{|{\text{{input}}_i}|} & \text{otherwise}
                    \end{cases}

""" + r"""
Args:
    {input}

Keyword args:
  {out}

Example::

    >>> t = torch.tensor([3+4j, 7-24j, 0, 1+2j])
    >>> t.sgn()
    tensor([0.6000+0.8000j, 0.2800-0.9600j, 0.0000+0.0000j, 0.4472+0.8944j])
""".format(**common_args))

add_docstr(torch.sin,
           r"""
sin(input, *, out=None) -> Tensor

Returns a new tensor with the sine of the elements of :attr:`input`.

.. math::
    \text{out}_{i} = \sin(\text{input}_{i})
""" + r"""
Args:
    {input}

Keyword args:
    {out}

Example::

    >>> a = torch.randn(4)
    >>> a
    tensor([-0.5461,  0.1347, -2.7266, -0.2746])
    >>> torch.sin(a)
    tensor([-0.5194,  0.1343, -0.4032, -0.2711])
""".format(**common_args))

add_docstr(torch.sinc,
           r"""
sinc(input, *, out=None) -> Tensor

Computes the normalized sinc of :attr:`input.`

.. math::
    \text{out}_{i} =
    \begin{cases}
      1, & \text{if}\ \text{input}_{i}=0 \\
      \sin(\pi \text{input}_{i}) / (\pi \text{input}_{i}), & \text{otherwise}
    \end{cases}
""" + r"""
Args:
    {input}

Keyword args:
    {out}

Example::

    >>> a = torch.randn(4)
    >>> a
    tensor([ 0.2252, -0.2948,  1.0267, -1.1566])
    >>> torch.sinc(a)
    tensor([ 0.9186,  0.8631, -0.0259, -0.1300])
""".format(**common_args))

add_docstr(torch.sinh,
           r"""
sinh(input, *, out=None) -> Tensor

Returns a new tensor with the hyperbolic sine of the elements of
:attr:`input`.

.. math::
    \text{out}_{i} = \sinh(\text{input}_{i})
""" + r"""
Args:
    {input}

Keyword args:
    {out}

Example::

    >>> a = torch.randn(4)
    >>> a
    tensor([ 0.5380, -0.8632, -0.1265,  0.9399])
    >>> torch.sinh(a)
    tensor([ 0.5644, -0.9744, -0.1268,  1.0845])

.. note::
   When :attr:`input` is on the CPU, the implementation of torch.sinh may use
   the Sleef library, which rounds very large results to infinity or negative
   infinity. See `here <https://sleef.org/purec.xhtml>`_ for details.
""".format(**common_args))

add_docstr(torch.sort,
           r"""
sort(input, dim=-1, descending=False, stable=False, *, out=None) -> (Tensor, LongTensor)

Sorts the elements of the :attr:`input` tensor along a given dimension
in ascending order by value.

If :attr:`dim` is not given, the last dimension of the `input` is chosen.

If :attr:`descending` is ``True`` then the elements are sorted in descending
order by value.

If :attr:`stable` is ``True`` then the sorting routine becomes stable, preserving
the order of equivalent elements.

A namedtuple of (values, indices) is returned, where the `values` are the
sorted values and `indices` are the indices of the elements in the original
`input` tensor.

.. warning:: `stable=True` only works on the CPU for now.

Args:
    {input}
    dim (int, optional): the dimension to sort along
    descending (bool, optional): controls the sorting order (ascending or descending)
    stable (bool, optional): makes the sorting routine stable, which guarantees that the order
       of equivalent elements is preserved.

Keyword args:
    out (tuple, optional): the output tuple of (`Tensor`, `LongTensor`) that can
        be optionally given to be used as output buffers

Example::

    >>> x = torch.randn(3, 4)
    >>> sorted, indices = torch.sort(x)
    >>> sorted
    tensor([[-0.2162,  0.0608,  0.6719,  2.3332],
            [-0.5793,  0.0061,  0.6058,  0.9497],
            [-0.5071,  0.3343,  0.9553,  1.0960]])
    >>> indices
    tensor([[ 1,  0,  2,  3],
            [ 3,  1,  0,  2],
            [ 0,  3,  1,  2]])

    >>> sorted, indices = torch.sort(x, 0)
    >>> sorted
    tensor([[-0.5071, -0.2162,  0.6719, -0.5793],
            [ 0.0608,  0.0061,  0.9497,  0.3343],
            [ 0.6058,  0.9553,  1.0960,  2.3332]])
    >>> indices
    tensor([[ 2,  0,  0,  1],
            [ 0,  1,  1,  2],
            [ 1,  2,  2,  0]])
    >>> x = torch.tensor([0, 1] * 9)
    >>> x.sort()
    torch.return_types.sort(
        values=tensor([0, 0, 0, 0, 0, 0, 0, 0, 0, 1, 1, 1, 1, 1, 1, 1, 1, 1]),
        indices=tensor([ 2, 16,  4,  6, 14,  8,  0, 10, 12,  9, 17, 15, 13, 11,  7,  5,  3,  1]))
    >>> x.sort(stable=True)
    torch.return_types.sort(
        values=tensor([0, 0, 0, 0, 0, 0, 0, 0, 0, 1, 1, 1, 1, 1, 1, 1, 1, 1]),
        indices=tensor([ 0,  2,  4,  6,  8, 10, 12, 14, 16,  1,  3,  5,  7,  9, 11, 13, 15, 17]))
""".format(**common_args))

add_docstr(torch.argsort,
           r"""
argsort(input, dim=-1, descending=False) -> LongTensor

Returns the indices that sort a tensor along a given dimension in ascending
order by value.

This is the second value returned by :meth:`torch.sort`.  See its documentation
for the exact semantics of this method.

Args:
    {input}
    dim (int, optional): the dimension to sort along
    descending (bool, optional): controls the sorting order (ascending or descending)

Example::

    >>> a = torch.randn(4, 4)
    >>> a
    tensor([[ 0.0785,  1.5267, -0.8521,  0.4065],
            [ 0.1598,  0.0788, -0.0745, -1.2700],
            [ 1.2208,  1.0722, -0.7064,  1.2564],
            [ 0.0669, -0.2318, -0.8229, -0.9280]])


    >>> torch.argsort(a, dim=1)
    tensor([[2, 0, 3, 1],
            [3, 2, 1, 0],
            [2, 1, 0, 3],
            [3, 2, 1, 0]])
""".format(**common_args))

add_docstr(torch.msort,
           r"""
msort(input, *, out=None) -> Tensor

Sorts the elements of the :attr:`input` tensor along its first dimension
in ascending order by value.

.. note:: `torch.msort(t)` is equivalent to `torch.sort(t, dim=0)[0]`.
          See also :func:`torch.sort`.

Args:
    {input}

Keyword args:
    {out}

Example::

    >>> t = torch.randn(3, 4)
    >>> t
    tensor([[-0.1321,  0.4370, -1.2631, -1.1289],
            [-2.0527, -1.1250,  0.2275,  0.3077],
            [-0.0881, -0.1259, -0.5495,  1.0284]])
    >>> torch.msort(t)
    tensor([[-2.0527, -1.1250, -1.2631, -1.1289],
            [-0.1321, -0.1259, -0.5495,  0.3077],
            [-0.0881,  0.4370,  0.2275,  1.0284]])
""".format(**common_args))

add_docstr(torch.sparse_csr_tensor,
           r"""
sparse_csr_tensor(crow_indices, col_indices, values, size=None, *, dtype=None, device=None, requires_grad=False) -> Tensor

Constructs a :ref:`sparse tensor in CSR (Compressed Sparse Row) <sparse-csr-docs>` with specified
values at the given :attr:`crow_indices` and :attr:`col_indices`. Sparse matrix multiplication operations
in CSR format are typically faster than that for sparse tensors in COO format. Make you have a look
at :ref:`the note on the data type of the indices <sparse-csr-docs>`.

Args:
    crow_indices (array_like): One-dimensional array of size size[0] + 1. The last element
        is the number of non-zeros. This tensor encodes the index in values and col_indices
        depending on where the given row starts. Each successive number in the tensor
        subtracted by the number before it denotes the number of elements in a given row.
    col_indices (array_like): Column co-ordinates of each element in values. Strictly one
        dimensional tensor with the same length as values.
    values (array_list): Initial values for the tensor. Can be a list, tuple, NumPy ``ndarray``, scalar,
        and other types.
    size (list, tuple, :class:`torch.Size`, optional): Size of the sparse tensor. If not provided, the
        size will be inferred as the minimum size big enough to hold all non-zero elements.

Keyword args:
    dtype (:class:`torch.dtype`, optional): the desired data type of returned tensor.
        Default: if None, infers data type from :attr:`values`.
    device (:class:`torch.device`, optional): the desired device of returned tensor.
        Default: if None, uses the current device for the default tensor type
        (see :func:`torch.set_default_tensor_type`). :attr:`device` will be the CPU
        for CPU tensor types and the current CUDA device for CUDA tensor types.
    {requires_grad}

Example ::
    >>> crow_indices = [0, 2, 4]
    >>> col_indices = [0, 1, 0, 1]
    >>> values = [1, 2, 3, 4]
    >>> torch.sparse_csr_tensor(torch.tensor(crow_indices, dtype=torch.int64),
    ...                         torch.tensor(col_indices, dtype=torch.int64),
    ...                         torch.tensor(values), dtype=torch.double)
    tensor(crow_indices=tensor([0, 2, 4]),
           col_indices=tensor([0, 1, 0, 1]),
           values=tensor([1., 2., 3., 4.]), size=(2, 2), nnz=4,
           dtype=torch.float64, layout=torch.sparse_csr)
""".format(**factory_common_args))

add_docstr(torch.sparse_coo_tensor,
           r"""
sparse_coo_tensor(indices, values, size=None, *, dtype=None, device=None, requires_grad=False) -> Tensor

Constructs a :ref:`sparse tensor in COO(rdinate) format
<sparse-coo-docs>` with specified values at the given
:attr:`indices`.

.. note::

   This function returns an :ref:`uncoalesced tensor <sparse-uncoalesced-coo-docs>`.

Args:
    indices (array_like): Initial data for the tensor. Can be a list, tuple,
        NumPy ``ndarray``, scalar, and other types. Will be cast to a :class:`torch.LongTensor`
        internally. The indices are the coordinates of the non-zero values in the matrix, and thus
        should be two-dimensional where the first dimension is the number of tensor dimensions and
        the second dimension is the number of non-zero values.
    values (array_like): Initial values for the tensor. Can be a list, tuple,
        NumPy ``ndarray``, scalar, and other types.
    size (list, tuple, or :class:`torch.Size`, optional): Size of the sparse tensor. If not
        provided the size will be inferred as the minimum size big enough to hold all non-zero
        elements.

Keyword args:
    dtype (:class:`torch.dtype`, optional): the desired data type of returned tensor.
        Default: if None, infers data type from :attr:`values`.
    device (:class:`torch.device`, optional): the desired device of returned tensor.
        Default: if None, uses the current device for the default tensor type
        (see :func:`torch.set_default_tensor_type`). :attr:`device` will be the CPU
        for CPU tensor types and the current CUDA device for CUDA tensor types.
    {requires_grad}


Example::

    >>> i = torch.tensor([[0, 1, 1],
    ...                   [2, 0, 2]])
    >>> v = torch.tensor([3, 4, 5], dtype=torch.float32)
    >>> torch.sparse_coo_tensor(i, v, [2, 4])
    tensor(indices=tensor([[0, 1, 1],
                           [2, 0, 2]]),
           values=tensor([3., 4., 5.]),
           size=(2, 4), nnz=3, layout=torch.sparse_coo)

    >>> torch.sparse_coo_tensor(i, v)  # Shape inference
    tensor(indices=tensor([[0, 1, 1],
                           [2, 0, 2]]),
           values=tensor([3., 4., 5.]),
           size=(2, 3), nnz=3, layout=torch.sparse_coo)

    >>> torch.sparse_coo_tensor(i, v, [2, 4],
    ...                         dtype=torch.float64,
    ...                         device=torch.device('cuda:0'))
    tensor(indices=tensor([[0, 1, 1],
                           [2, 0, 2]]),
           values=tensor([3., 4., 5.]),
           device='cuda:0', size=(2, 4), nnz=3, dtype=torch.float64,
           layout=torch.sparse_coo)

    # Create an empty sparse tensor with the following invariants:
    #   1. sparse_dim + dense_dim = len(SparseTensor.shape)
    #   2. SparseTensor._indices().shape = (sparse_dim, nnz)
    #   3. SparseTensor._values().shape = (nnz, SparseTensor.shape[sparse_dim:])
    #
    # For instance, to create an empty sparse tensor with nnz = 0, dense_dim = 0 and
    # sparse_dim = 1 (hence indices is a 2D tensor of shape = (1, 0))
    >>> S = torch.sparse_coo_tensor(torch.empty([1, 0]), [], [1])
    tensor(indices=tensor([], size=(1, 0)),
           values=tensor([], size=(0,)),
           size=(1,), nnz=0, layout=torch.sparse_coo)

    # and to create an empty sparse tensor with nnz = 0, dense_dim = 1 and
    # sparse_dim = 1
    >>> S = torch.sparse_coo_tensor(torch.empty([1, 0]), torch.empty([0, 2]), [1, 2])
    tensor(indices=tensor([], size=(1, 0)),
           values=tensor([], size=(0, 2)),
           size=(1, 2), nnz=0, layout=torch.sparse_coo)

.. _torch.sparse: https://pytorch.org/docs/stable/sparse.html
""".format(**factory_common_args))

add_docstr(torch.sqrt,
           r"""
sqrt(input, *, out=None) -> Tensor

Returns a new tensor with the square-root of the elements of :attr:`input`.

.. math::
    \text{out}_{i} = \sqrt{\text{input}_{i}}
""" + r"""
Args:
    {input}

Keyword args:
    {out}

Example::

    >>> a = torch.randn(4)
    >>> a
    tensor([-2.0755,  1.0226,  0.0831,  0.4806])
    >>> torch.sqrt(a)
    tensor([    nan,  1.0112,  0.2883,  0.6933])
""".format(**common_args))

add_docstr(torch.square,
           r"""
square(input, *, out=None) -> Tensor

Returns a new tensor with the square of the elements of :attr:`input`.

Args:
    {input}

Keyword args:
    {out}

Example::

    >>> a = torch.randn(4)
    >>> a
    tensor([-2.0755,  1.0226,  0.0831,  0.4806])
    >>> torch.square(a)
    tensor([ 4.3077,  1.0457,  0.0069,  0.2310])
""".format(**common_args))

add_docstr(torch.squeeze,
           r"""
squeeze(input, dim=None, *, out=None) -> Tensor

Returns a tensor with all the dimensions of :attr:`input` of size `1` removed.

For example, if `input` is of shape:
:math:`(A \times 1 \times B \times C \times 1 \times D)` then the `out` tensor
will be of shape: :math:`(A \times B \times C \times D)`.

When :attr:`dim` is given, a squeeze operation is done only in the given
dimension. If `input` is of shape: :math:`(A \times 1 \times B)`,
``squeeze(input, 0)`` leaves the tensor unchanged, but ``squeeze(input, 1)``
will squeeze the tensor to the shape :math:`(A \times B)`.

.. note:: The returned tensor shares the storage with the input tensor,
          so changing the contents of one will change the contents of the other.

.. warning:: If the tensor has a batch dimension of size 1, then `squeeze(input)`
          will also remove the batch dimension, which can lead to unexpected
          errors.

Args:
    {input}
    dim (int, optional): if given, the input will be squeezed only in
           this dimension

Keyword args:
    {out}

Example::

    >>> x = torch.zeros(2, 1, 2, 1, 2)
    >>> x.size()
    torch.Size([2, 1, 2, 1, 2])
    >>> y = torch.squeeze(x)
    >>> y.size()
    torch.Size([2, 2, 2])
    >>> y = torch.squeeze(x, 0)
    >>> y.size()
    torch.Size([2, 1, 2, 1, 2])
    >>> y = torch.squeeze(x, 1)
    >>> y.size()
    torch.Size([2, 2, 1, 2])
""".format(**common_args))

add_docstr(torch.std, r"""
std(input, dim, unbiased, keepdim=False, *, out=None) -> Tensor

If :attr:`unbiased` is ``True``, Bessel's correction will be used.
Otherwise, the sample deviation is calculated, without any correction.

Args:
    {input}
    {dim}

Keyword args:
    unbiased (bool): whether to use Bessel's correction (:math:`\delta N = 1`).
    {keepdim}
    {out}


.. function:: std(input, unbiased) -> Tensor
   :noindex:

Calculates the standard deviation of all elements in the :attr:`input` tensor.

If :attr:`unbiased` is ``True``, Bessel's correction will be used.
Otherwise, the sample deviation is calculated, without any correction.

Args:
    {input}
    unbiased (bool): whether to use Bessel's correction (:math:`\delta N = 1`).

Example::

    >>> a = torch.tensor([[-0.8166, -1.3802, -0.3560]])
    >>> torch.std(a, unbiased=False)
    tensor(0.4188)
""".format(**multi_dim_common))

add_docstr(torch.std_mean,
           r"""
std_mean(input, dim, unbiased, keepdim=False, *, out=None) -> (Tensor, Tensor)

If :attr:`unbiased` is ``True``, Bessel's correction will be used to calculate
the standard deviation. Otherwise, the sample deviation is calculated, without
any correction.

Args:
    {input}
    {dim}

Keyword args:
    unbiased (bool): whether to use Bessel's correction (:math:`\delta N = 1`).
    {keepdim}
    {out}

Returns:
    A tuple (std, mean) containing the standard deviation and mean.

.. function:: std_mean(input, unbiased) -> (Tensor, Tensor)
   :noindex:

Calculates the standard deviation and mean of all elements in the :attr:`input`
tensor.

If :attr:`unbiased` is ``True``, Bessel's correction will be used.
Otherwise, the sample deviation is calculated, without any correction.

Args:
    {input}
    unbiased (bool): whether to use Bessel's correction (:math:`\delta N = 1`).

Returns:
    A tuple (std, mean) containing the standard deviation and mean.

Example::

    >>> a = torch.tensor([[-0.8166, -1.3802, -0.3560]])
    >>> torch.std_mean(a, unbiased=False)
    (tensor(0.4188), tensor(-0.8509))
""".format(**multi_dim_common))

add_docstr(torch.sub, r"""
sub(input, other, *, alpha=1, out=None) -> Tensor

Subtracts :attr:`other`, scaled by :attr:`alpha`, from :attr:`input`.

.. math::
    \text{{out}}_i = \text{{input}}_i - \text{{alpha}} \times \text{{other}}_i
""" + r"""

Supports :ref:`broadcasting to a common shape <broadcasting-semantics>`,
:ref:`type promotion <type-promotion-doc>`, and integer, float, and complex inputs.

Args:
    {input}
    other (Tensor or Scalar): the tensor or scalar to subtract from :attr:`input`

Keyword args:
    alpha (Scalar): the scalar multiplier for :attr:`other`
    {out}

Example::

    >>> a = torch.tensor((1, 2))
    >>> b = torch.tensor((0, 1))
    >>> torch.sub(a, b, alpha=2)
    tensor([1, 0])
""".format(**common_args))

add_docstr(torch.subtract, r"""
subtract(input, other, *, alpha=1, out=None) -> Tensor

Alias for :func:`torch.sub`.
""")

add_docstr(torch.sum,
           r"""
sum(input, *, dtype=None) -> Tensor

Returns the sum of all elements in the :attr:`input` tensor.

Args:
    {input}

Keyword args:
    {dtype}

Example::

    >>> a = torch.randn(1, 3)
    >>> a
    tensor([[ 0.1133, -0.9567,  0.2958]])
    >>> torch.sum(a)
    tensor(-0.5475)

.. function:: sum(input, dim, keepdim=False, *, dtype=None) -> Tensor

Returns the sum of each row of the :attr:`input` tensor in the given
dimension :attr:`dim`. If :attr:`dim` is a list of dimensions,
reduce over all of them.

{keepdim_details}

Args:
    {input}
    {dim}
    {keepdim}

Keyword args:
    {dtype}

Example::

    >>> a = torch.randn(4, 4)
    >>> a
    tensor([[ 0.0569, -0.2475,  0.0737, -0.3429],
            [-0.2993,  0.9138,  0.9337, -1.6864],
            [ 0.1132,  0.7892, -0.1003,  0.5688],
            [ 0.3637, -0.9906, -0.4752, -1.5197]])
    >>> torch.sum(a, 1)
    tensor([-0.4598, -0.1381,  1.3708, -2.6217])
    >>> b = torch.arange(4 * 5 * 6).view(4, 5, 6)
    >>> torch.sum(b, (2, 1))
    tensor([  435.,  1335.,  2235.,  3135.])
""".format(**multi_dim_common))

add_docstr(torch.nansum,
           r"""
nansum(input, *, dtype=None) -> Tensor

Returns the sum of all elements, treating Not a Numbers (NaNs) as zero.

Args:
    {input}

Keyword args:
    {dtype}

Example::

    >>> a = torch.tensor([1., 2., float('nan'), 4.])
    >>> torch.nansum(a)
    tensor(7.)

.. function:: nansum(input, dim, keepdim=False, *, dtype=None) -> Tensor

Returns the sum of each row of the :attr:`input` tensor in the given
dimension :attr:`dim`, treating Not a Numbers (NaNs) as zero.
If :attr:`dim` is a list of dimensions, reduce over all of them.

{keepdim_details}

Args:
    {input}
    {dim}
    {keepdim}

Keyword args:
    {dtype}

Example::

    >>> torch.nansum(torch.tensor([1., float("nan")]))
    1.0
    >>> a = torch.tensor([[1, 2], [3., float("nan")]])
    >>> torch.nansum(a)
    tensor(6.)
    >>> torch.nansum(a, dim=0)
    tensor([4., 2.])
    >>> torch.nansum(a, dim=1)
    tensor([3., 3.])
""".format(**multi_dim_common))

add_docstr(torch.svd,
           r"""
svd(input, some=True, compute_uv=True, *, out=None) -> (Tensor, Tensor, Tensor)

Computes the singular value decomposition of either a matrix or batch of
matrices :attr:`input`. The singular value decomposition is represented as a
namedtuple `(U, S, V)`, such that :attr:`input` `= U diag(S) Vᴴ`.
where `Vᴴ` is the transpose of `V` for real inputs,
and the conjugate transpose of `V` for complex inputs.
If :attr:`input` is a batch of matrices, then `U`, `S`, and `V` are also
batched with the same batch dimensions as :attr:`input`.

If :attr:`some` is `True` (default), the method returns the reduced singular
value decomposition. In this case, if the last two dimensions of :attr:`input` are
`m` and `n`, then the returned `U` and `V` matrices will contain only
`min(n, m)` orthonormal columns.

If :attr:`compute_uv` is `False`, the returned `U` and `V` will be
zero-filled matrices of shape `(m, m)` and `(n, n)`
respectively, and the same device as :attr:`input`. The argument :attr:`some`
has no effect when :attr:`compute_uv` is `False`.

Supports :attr:`input` of float, double, cfloat and cdouble data types.
The dtypes of `U` and `V` are the same as :attr:`input`'s. `S` will
always be real-valued, even if :attr:`input` is complex.

.. warning:: :func:`torch.svd` is deprecated. Please use
             :func:`torch.linalg.svd` instead, which is similar to NumPy's
             `numpy.linalg.svd`.

.. note:: Differences with :func:`torch.linalg.svd`:

             * :attr:`some` is the opposite of
               :func:`torch.linalg.svd`'s :attr:`full_matrices`. Note that
               default value for both is `True`, so the default behavior is
               effectively the opposite.
             * :func:`torch.svd` returns `V`, whereas :func:`torch.linalg.svd` returns
               `Vh`, that is, `Vᴴ`.
             * If :attr:`compute_uv` is `False`, :func:`torch.svd` returns zero-filled
               tensors for `U` and `Vh`, whereas :func:`torch.linalg.svd` returns
               empty tensors.

.. note:: The singular values are returned in descending order. If :attr:`input` is a batch of matrices,
          then the singular values of each matrix in the batch are returned in descending order.

.. note:: The `S` tensor can only be used to compute gradients if :attr:`compute_uv` is `True`.

.. note:: When :attr:`some` is `False`, the gradients on `U[..., :, min(m, n):]`
          and `V[..., :, min(m, n):]` will be ignored in the backward pass, as those vectors
          can be arbitrary bases of the corresponding subspaces.

.. note:: The implementation of :func:`torch.linalg.svd` on CPU uses LAPACK's routine `?gesdd`
          (a divide-and-conquer algorithm) instead of `?gesvd` for speed. Analogously,
          on GPU, it uses cuSOLVER's routines `gesvdj` and `gesvdjBatched` on CUDA 10.1.243
          and later, and MAGMA's routine `gesdd` on earlier versions of CUDA.

.. note:: The returned `U` will not be contiguous. The matrix (or batch of matrices) will
          be represented as a column-major matrix (i.e. Fortran-contiguous).

.. warning:: The gradients with respect to `U` and `V` will only be finite when the input does not
             have zero nor repeated singular values.

.. warning:: If the distance between any two singular values is close to zero, the gradients with respect to
             `U` and `V` will be numerically unstable, as they depends on
             :math:`\frac{1}{\min_{i \neq j} \sigma_i^2 - \sigma_j^2}`. The same happens when the matrix
             has small singular values, as these gradients also depend on `S⁻¹`.

.. warning:: For complex-valued :attr:`input` the singular value decomposition is not unique,
             as `U` and `V` may be multiplied by an arbitrary phase factor :math:`e^{i \phi}` on every column.
             The same happens when :attr:`input` has repeated singular values, where one may multiply
             the columns of the spanning subspace in `U` and `V` by a rotation matrix
             and `the resulting vectors will span the same subspace`_.
             Different platforms, like NumPy, or inputs on different device types,
             may produce different `U` and `V` tensors.

Args:
    input (Tensor): the input tensor of size `(*, m, n)` where `*` is zero or more
                    batch dimensions consisting of `(m, n)` matrices.
    some (bool, optional): controls whether to compute the reduced or full decomposition, and
                           consequently, the shape of returned `U` and `V`. Default: `True`.
    compute_uv (bool, optional): controls whether to compute `U` and `V`. Default: `True`.

Keyword args:
    out (tuple, optional): the output tuple of tensors

Example::

    >>> a = torch.randn(5, 3)
    >>> a
    tensor([[ 0.2364, -0.7752,  0.6372],
            [ 1.7201,  0.7394, -0.0504],
            [-0.3371, -1.0584,  0.5296],
            [ 0.3550, -0.4022,  1.5569],
            [ 0.2445, -0.0158,  1.1414]])
    >>> u, s, v = torch.svd(a)
    >>> u
    tensor([[ 0.4027,  0.0287,  0.5434],
            [-0.1946,  0.8833,  0.3679],
            [ 0.4296, -0.2890,  0.5261],
            [ 0.6604,  0.2717, -0.2618],
            [ 0.4234,  0.2481, -0.4733]])
    >>> s
    tensor([2.3289, 2.0315, 0.7806])
    >>> v
    tensor([[-0.0199,  0.8766,  0.4809],
            [-0.5080,  0.4054, -0.7600],
            [ 0.8611,  0.2594, -0.4373]])
    >>> torch.dist(a, torch.mm(torch.mm(u, torch.diag(s)), v.t()))
    tensor(8.6531e-07)
    >>> a_big = torch.randn(7, 5, 3)
    >>> u, s, v = torch.svd(a_big)
    >>> torch.dist(a_big, torch.matmul(torch.matmul(u, torch.diag_embed(s)), v.transpose(-2, -1)))
    tensor(2.6503e-06)

.. _the resulting vectors will span the same subspace:
       (https://en.wikipedia.org/wiki/Singular_value_decomposition#Singular_values,_singular_vectors,_and_their_relation_to_the_SVD)
""")

add_docstr(torch.symeig, r"""
symeig(input, eigenvectors=False, upper=True, *, out=None) -> (Tensor, Tensor)

This function returns eigenvalues and eigenvectors
of a real symmetric or complex Hermitian matrix :attr:`input` or a batch thereof,
represented by a namedtuple (eigenvalues, eigenvectors).

This function calculates all eigenvalues (and vectors) of :attr:`input`
such that :math:`\text{input} = V \text{diag}(e) V^T`.

The boolean argument :attr:`eigenvectors` defines computation of
both eigenvectors and eigenvalues or eigenvalues only.

If it is ``False``, only eigenvalues are computed. If it is ``True``,
both eigenvalues and eigenvectors are computed.

Since the input matrix :attr:`input` is supposed to be symmetric or Hermitian,
only the upper triangular portion is used by default.

If :attr:`upper` is ``False``, then lower triangular portion is used.

.. note:: The eigenvalues are returned in ascending order. If :attr:`input` is a batch of matrices,
          then the eigenvalues of each matrix in the batch is returned in ascending order.

.. note:: Irrespective of the original strides, the returned matrix `V` will
          be transposed, i.e. with strides `V.contiguous().transpose(-1, -2).stride()`.

.. warning:: Extra care needs to be taken when backward through outputs. Such
             operation is only stable when all eigenvalues are distinct and becomes
             less stable the smaller :math:`\min_{i \neq j} |\lambda_i - \lambda_j|` is.

Args:
    input (Tensor): the input tensor of size :math:`(*, n, n)` where `*` is zero or more
                    batch dimensions consisting of symmetric or Hermitian matrices.
    eigenvectors(bool, optional): controls whether eigenvectors have to be computed
    upper(boolean, optional): controls whether to consider upper-triangular or lower-triangular region

Keyword args:
    out (tuple, optional): the output tuple of (Tensor, Tensor)

Returns:
    (Tensor, Tensor): A namedtuple (eigenvalues, eigenvectors) containing

        - **eigenvalues** (*Tensor*): Shape :math:`(*, m)`. The eigenvalues in ascending order.
        - **eigenvectors** (*Tensor*): Shape :math:`(*, m, m)`.
          If ``eigenvectors=False``, it's an empty tensor.
          Otherwise, this tensor contains the orthonormal eigenvectors of the ``input``.

Examples::


    >>> a = torch.randn(5, 5)
    >>> a = a + a.t()  # To make a symmetric
    >>> a
    tensor([[-5.7827,  4.4559, -0.2344, -1.7123, -1.8330],
            [ 4.4559,  1.4250, -2.8636, -3.2100, -0.1798],
            [-0.2344, -2.8636,  1.7112, -5.5785,  7.1988],
            [-1.7123, -3.2100, -5.5785, -2.6227,  3.1036],
            [-1.8330, -0.1798,  7.1988,  3.1036, -5.1453]])
    >>> e, v = torch.symeig(a, eigenvectors=True)
    >>> e
    tensor([-13.7012,  -7.7497,  -2.3163,   5.2477,   8.1050])
    >>> v
    tensor([[ 0.1643,  0.9034, -0.0291,  0.3508,  0.1817],
            [-0.2417, -0.3071, -0.5081,  0.6534,  0.4026],
            [-0.5176,  0.1223, -0.0220,  0.3295, -0.7798],
            [-0.4850,  0.2695, -0.5773, -0.5840,  0.1337],
            [ 0.6415, -0.0447, -0.6381, -0.0193, -0.4230]])
    >>> a_big = torch.randn(5, 2, 2)
    >>> a_big = a_big + a_big.transpose(-2, -1)  # To make a_big symmetric
    >>> e, v = a_big.symeig(eigenvectors=True)
    >>> torch.allclose(torch.matmul(v, torch.matmul(e.diag_embed(), v.transpose(-2, -1))), a_big)
    True
""")

add_docstr(torch.t,
           r"""
t(input) -> Tensor

Expects :attr:`input` to be <= 2-D tensor and transposes dimensions 0
and 1.

0-D and 1-D tensors are returned as is. When input is a 2-D tensor this
is equivalent to ``transpose(input, 0, 1)``.

Args:
    {input}

Example::

    >>> x = torch.randn(())
    >>> x
    tensor(0.1995)
    >>> torch.t(x)
    tensor(0.1995)
    >>> x = torch.randn(3)
    >>> x
    tensor([ 2.4320, -0.4608,  0.7702])
    >>> torch.t(x)
    tensor([ 2.4320, -0.4608,  0.7702])
    >>> x = torch.randn(2, 3)
    >>> x
    tensor([[ 0.4875,  0.9158, -0.5872],
            [ 0.3938, -0.6929,  0.6932]])
    >>> torch.t(x)
    tensor([[ 0.4875,  0.3938],
            [ 0.9158, -0.6929],
            [-0.5872,  0.6932]])
""".format(**common_args))

add_docstr(torch.flip,
           r"""
flip(input, dims) -> Tensor

Reverse the order of a n-D tensor along given axis in dims.

.. note::
    `torch.flip` makes a copy of :attr:`input`'s data. This is different from NumPy's `np.flip`,
    which returns a view in constant time. Since copying a tensor's data is more work than viewing that data,
    `torch.flip` is expected to be slower than `np.flip`.

Args:
    {input}
    dims (a list or tuple): axis to flip on

Example::

    >>> x = torch.arange(8).view(2, 2, 2)
    >>> x
    tensor([[[ 0,  1],
             [ 2,  3]],

            [[ 4,  5],
             [ 6,  7]]])
    >>> torch.flip(x, [0, 1])
    tensor([[[ 6,  7],
             [ 4,  5]],

            [[ 2,  3],
             [ 0,  1]]])
""".format(**common_args))

add_docstr(torch.fliplr,
           r"""
fliplr(input) -> Tensor

Flip tensor in the left/right direction, returning a new tensor.

Flip the entries in each row in the left/right direction.
Columns are preserved, but appear in a different order than before.

Note:
    Requires the tensor to be at least 2-D.

.. note::
    `torch.fliplr` makes a copy of :attr:`input`'s data. This is different from NumPy's `np.fliplr`,
    which returns a view in constant time. Since copying a tensor's data is more work than viewing that data,
    `torch.fliplr` is expected to be slower than `np.fliplr`.

Args:
    input (Tensor): Must be at least 2-dimensional.

Example::

    >>> x = torch.arange(4).view(2, 2)
    >>> x
    tensor([[0, 1],
            [2, 3]])
    >>> torch.fliplr(x)
    tensor([[1, 0],
            [3, 2]])
""".format(**common_args))

add_docstr(torch.flipud,
           r"""
flipud(input) -> Tensor

Flip tensor in the up/down direction, returning a new tensor.

Flip the entries in each column in the up/down direction.
Rows are preserved, but appear in a different order than before.

Note:
    Requires the tensor to be at least 1-D.

.. note::
    `torch.flipud` makes a copy of :attr:`input`'s data. This is different from NumPy's `np.flipud`,
    which returns a view in constant time. Since copying a tensor's data is more work than viewing that data,
    `torch.flipud` is expected to be slower than `np.flipud`.

Args:
    input (Tensor): Must be at least 1-dimensional.

Example::

    >>> x = torch.arange(4).view(2, 2)
    >>> x
    tensor([[0, 1],
            [2, 3]])
    >>> torch.flipud(x)
    tensor([[2, 3],
            [0, 1]])
""".format(**common_args))

add_docstr(torch.roll,
           r"""
roll(input, shifts, dims=None) -> Tensor

Roll the tensor along the given dimension(s). Elements that are shifted beyond the
last position are re-introduced at the first position. If a dimension is not
specified, the tensor will be flattened before rolling and then restored
to the original shape.

Args:
    {input}
    shifts (int or tuple of ints): The number of places by which the elements
        of the tensor are shifted. If shifts is a tuple, dims must be a tuple of
        the same size, and each dimension will be rolled by the corresponding
        value
    dims (int or tuple of ints): Axis along which to roll

Example::

    >>> x = torch.tensor([1, 2, 3, 4, 5, 6, 7, 8]).view(4, 2)
    >>> x
    tensor([[1, 2],
            [3, 4],
            [5, 6],
            [7, 8]])
    >>> torch.roll(x, 1, 0)
    tensor([[7, 8],
            [1, 2],
            [3, 4],
            [5, 6]])
    >>> torch.roll(x, -1, 0)
    tensor([[3, 4],
            [5, 6],
            [7, 8],
            [1, 2]])
    >>> torch.roll(x, shifts=(2, 1), dims=(0, 1))
    tensor([[6, 5],
            [8, 7],
            [2, 1],
            [4, 3]])
""".format(**common_args))

add_docstr(torch.rot90,
           r"""
rot90(input, k, dims) -> Tensor

Rotate a n-D tensor by 90 degrees in the plane specified by dims axis.
Rotation direction is from the first towards the second axis if k > 0, and from the second towards the first for k < 0.

Args:
    {input}
    k (int): number of times to rotate
    dims (a list or tuple): axis to rotate

Example::

    >>> x = torch.arange(4).view(2, 2)
    >>> x
    tensor([[0, 1],
            [2, 3]])
    >>> torch.rot90(x, 1, [0, 1])
    tensor([[1, 3],
            [0, 2]])

    >>> x = torch.arange(8).view(2, 2, 2)
    >>> x
    tensor([[[0, 1],
             [2, 3]],

            [[4, 5],
             [6, 7]]])
    >>> torch.rot90(x, 1, [1, 2])
    tensor([[[1, 3],
             [0, 2]],

            [[5, 7],
             [4, 6]]])
""".format(**common_args))

add_docstr(torch.take,
           r"""
take(input, index) -> Tensor

Returns a new tensor with the elements of :attr:`input` at the given indices.
The input tensor is treated as if it were viewed as a 1-D tensor. The result
takes the same shape as the indices.

Args:
    {input}
    index (LongTensor): the indices into tensor

Example::

    >>> src = torch.tensor([[4, 3, 5],
    ...                     [6, 7, 8]])
    >>> torch.take(src, torch.tensor([0, 2, 5]))
    tensor([ 4,  5,  8])
""".format(**common_args))

add_docstr(torch.take_along_dim,
           r"""
take_along_dim(input, indices, dim, *, out=None) -> Tensor

Selects values from :attr:`input` at the 1-dimensional indices from :attr:`indices` along the given :attr:`dim`.

Functions that return indices along a dimension, like :func:`torch.argmax` and :func:`torch.argsort`,
are designed to work with this function. See the examples below.

.. note::
    This function is similar to NumPy's `take_along_axis`.
    See also :func:`torch.gather`.

Args:
    {input}
    indices (tensor): the indices into :attr:`input`. Must have long dtype.
    dim (int): dimension to select along.

Keyword args:
    {out}

Example::

    >>> t = torch.tensor([[10, 30, 20], [60, 40, 50]])
    >>> max_idx = torch.argmax(t)
    >>> torch.take_along_dim(t, max_idx)
    tensor([60])
    >>> sorted_idx = torch.argsort(t, dim=1)
    >>> torch.take_along_dim(t, sorted_idx, dim=1)
    tensor([[10, 20, 30],
            [40, 50, 60]])
""".format(**common_args))

add_docstr(torch.tan,
           r"""
tan(input, *, out=None) -> Tensor

Returns a new tensor with the tangent of the elements of :attr:`input`.

.. math::
    \text{out}_{i} = \tan(\text{input}_{i})
""" + r"""
Args:
    {input}

Keyword args:
    {out}

Example::

    >>> a = torch.randn(4)
    >>> a
    tensor([-1.2027, -1.7687,  0.4412, -1.3856])
    >>> torch.tan(a)
    tensor([-2.5930,  4.9859,  0.4722, -5.3366])
""".format(**common_args))

add_docstr(torch.tanh,
           r"""
tanh(input, *, out=None) -> Tensor

Returns a new tensor with the hyperbolic tangent of the elements
of :attr:`input`.

.. math::
    \text{out}_{i} = \tanh(\text{input}_{i})
""" + r"""
Args:
    {input}

Keyword args:
    {out}

Example::

    >>> a = torch.randn(4)
    >>> a
    tensor([ 0.8986, -0.7279,  1.1745,  0.2611])
    >>> torch.tanh(a)
    tensor([ 0.7156, -0.6218,  0.8257,  0.2553])
""".format(**common_args))

add_docstr(torch.topk,
           r"""
topk(input, k, dim=None, largest=True, sorted=True, *, out=None) -> (Tensor, LongTensor)

Returns the :attr:`k` largest elements of the given :attr:`input` tensor along
a given dimension.

If :attr:`dim` is not given, the last dimension of the `input` is chosen.

If :attr:`largest` is ``False`` then the `k` smallest elements are returned.

A namedtuple of `(values, indices)` is returned, where the `indices` are the indices
of the elements in the original `input` tensor.

The boolean option :attr:`sorted` if ``True``, will make sure that the returned
`k` elements are themselves sorted

Args:
    {input}
    k (int): the k in "top-k"
    dim (int, optional): the dimension to sort along
    largest (bool, optional): controls whether to return largest or
           smallest elements
    sorted (bool, optional): controls whether to return the elements
           in sorted order

Keyword args:
    out (tuple, optional): the output tuple of (Tensor, LongTensor) that can be
        optionally given to be used as output buffers

Example::

    >>> x = torch.arange(1., 6.)
    >>> x
    tensor([ 1.,  2.,  3.,  4.,  5.])
    >>> torch.topk(x, 3)
    torch.return_types.topk(values=tensor([5., 4., 3.]), indices=tensor([4, 3, 2]))
""".format(**common_args))

add_docstr(torch.trace,
           r"""
trace(input) -> Tensor

Returns the sum of the elements of the diagonal of the input 2-D matrix.

Example::

    >>> x = torch.arange(1., 10.).view(3, 3)
    >>> x
    tensor([[ 1.,  2.,  3.],
            [ 4.,  5.,  6.],
            [ 7.,  8.,  9.]])
    >>> torch.trace(x)
    tensor(15.)
""")

add_docstr(torch.transpose,
           r"""
transpose(input, dim0, dim1) -> Tensor

Returns a tensor that is a transposed version of :attr:`input`.
The given dimensions :attr:`dim0` and :attr:`dim1` are swapped.

The resulting :attr:`out` tensor shares its underlying storage with the
:attr:`input` tensor, so changing the content of one would change the content
of the other.

Args:
    {input}
    dim0 (int): the first dimension to be transposed
    dim1 (int): the second dimension to be transposed

Example::

    >>> x = torch.randn(2, 3)
    >>> x
    tensor([[ 1.0028, -0.9893,  0.5809],
            [-0.1669,  0.7299,  0.4942]])
    >>> torch.transpose(x, 0, 1)
    tensor([[ 1.0028, -0.1669],
            [-0.9893,  0.7299],
            [ 0.5809,  0.4942]])
""".format(**common_args))

add_docstr(torch.triangular_solve,
           r"""
triangular_solve(b, A, upper=True, transpose=False, unitriangular=False) -> (Tensor, Tensor)

Solves a system of equations with a triangular coefficient matrix :math:`A`
and multiple right-hand sides :math:`b`.

In particular, solves :math:`AX = b` and assumes :math:`A` is upper-triangular
with the default keyword arguments.

`torch.triangular_solve(b, A)` can take in 2D inputs `b, A` or inputs that are
batches of 2D matrices. If the inputs are batches, then returns
batched outputs `X`

Supports input of float, double, cfloat and cdouble data types.

Args:
    b (Tensor): multiple right-hand sides of size :math:`(*, m, k)` where
                :math:`*` is zero of more batch dimensions
    A (Tensor): the input triangular coefficient matrix of size :math:`(*, m, m)`
                where :math:`*` is zero or more batch dimensions
    upper (bool, optional): whether to solve the upper-triangular system
        of equations (default) or the lower-triangular system of equations. Default: ``True``.
    transpose (bool, optional): whether :math:`A` should be transposed before
        being sent into the solver. Default: ``False``.
    unitriangular (bool, optional): whether :math:`A` is unit triangular.
        If True, the diagonal elements of :math:`A` are assumed to be
        1 and not referenced from :math:`A`. Default: ``False``.

Returns:
    A namedtuple `(solution, cloned_coefficient)` where `cloned_coefficient`
    is a clone of :math:`A` and `solution` is the solution :math:`X` to :math:`AX = b`
    (or whatever variant of the system of equations, depending on the keyword arguments.)

Examples::

    >>> A = torch.randn(2, 2).triu()
    >>> A
    tensor([[ 1.1527, -1.0753],
            [ 0.0000,  0.7986]])
    >>> b = torch.randn(2, 3)
    >>> b
    tensor([[-0.0210,  2.3513, -1.5492],
            [ 1.5429,  0.7403, -1.0243]])
    >>> torch.triangular_solve(b, A)
    torch.return_types.triangular_solve(
    solution=tensor([[ 1.7841,  2.9046, -2.5405],
            [ 1.9320,  0.9270, -1.2826]]),
    cloned_coefficient=tensor([[ 1.1527, -1.0753],
            [ 0.0000,  0.7986]]))
""")

add_docstr(torch.tril,
           r"""
tril(input, diagonal=0, *, out=None) -> Tensor

Returns the lower triangular part of the matrix (2-D tensor) or batch of matrices
:attr:`input`, the other elements of the result tensor :attr:`out` are set to 0.

The lower triangular part of the matrix is defined as the elements on and
below the diagonal.

The argument :attr:`diagonal` controls which diagonal to consider. If
:attr:`diagonal` = 0, all elements on and below the main diagonal are
retained. A positive value includes just as many diagonals above the main
diagonal, and similarly a negative value excludes just as many diagonals below
the main diagonal. The main diagonal are the set of indices
:math:`\lbrace (i, i) \rbrace` for :math:`i \in [0, \min\{d_{1}, d_{2}\} - 1]` where
:math:`d_{1}, d_{2}` are the dimensions of the matrix.
""" + r"""
Args:
    {input}
    diagonal (int, optional): the diagonal to consider

Keyword args:
    {out}

Example::

    >>> a = torch.randn(3, 3)
    >>> a
    tensor([[-1.0813, -0.8619,  0.7105],
            [ 0.0935,  0.1380,  2.2112],
            [-0.3409, -0.9828,  0.0289]])
    >>> torch.tril(a)
    tensor([[-1.0813,  0.0000,  0.0000],
            [ 0.0935,  0.1380,  0.0000],
            [-0.3409, -0.9828,  0.0289]])

    >>> b = torch.randn(4, 6)
    >>> b
    tensor([[ 1.2219,  0.5653, -0.2521, -0.2345,  1.2544,  0.3461],
            [ 0.4785, -0.4477,  0.6049,  0.6368,  0.8775,  0.7145],
            [ 1.1502,  3.2716, -1.1243, -0.5413,  0.3615,  0.6864],
            [-0.0614, -0.7344, -1.3164, -0.7648, -1.4024,  0.0978]])
    >>> torch.tril(b, diagonal=1)
    tensor([[ 1.2219,  0.5653,  0.0000,  0.0000,  0.0000,  0.0000],
            [ 0.4785, -0.4477,  0.6049,  0.0000,  0.0000,  0.0000],
            [ 1.1502,  3.2716, -1.1243, -0.5413,  0.0000,  0.0000],
            [-0.0614, -0.7344, -1.3164, -0.7648, -1.4024,  0.0000]])
    >>> torch.tril(b, diagonal=-1)
    tensor([[ 0.0000,  0.0000,  0.0000,  0.0000,  0.0000,  0.0000],
            [ 0.4785,  0.0000,  0.0000,  0.0000,  0.0000,  0.0000],
            [ 1.1502,  3.2716,  0.0000,  0.0000,  0.0000,  0.0000],
            [-0.0614, -0.7344, -1.3164,  0.0000,  0.0000,  0.0000]])
""".format(**common_args))

# docstr is split in two parts to avoid format mis-captureing :math: braces '{}'
# as common args.
add_docstr(torch.tril_indices,
           r"""
tril_indices(row, col, offset=0, *, dtype=torch.long, device='cpu', layout=torch.strided) -> Tensor

Returns the indices of the lower triangular part of a :attr:`row`-by-
:attr:`col` matrix in a 2-by-N Tensor, where the first row contains row
coordinates of all indices and the second row contains column coordinates.
Indices are ordered based on rows and then columns.

The lower triangular part of the matrix is defined as the elements on and
below the diagonal.

The argument :attr:`offset` controls which diagonal to consider. If
:attr:`offset` = 0, all elements on and below the main diagonal are
retained. A positive value includes just as many diagonals above the main
diagonal, and similarly a negative value excludes just as many diagonals below
the main diagonal. The main diagonal are the set of indices
:math:`\lbrace (i, i) \rbrace` for :math:`i \in [0, \min\{d_{1}, d_{2}\} - 1]`
where :math:`d_{1}, d_{2}` are the dimensions of the matrix.

.. note::
    When running on CUDA, ``row * col`` must be less than :math:`2^{59}` to
    prevent overflow during calculation.
""" + r"""
Args:
    row (``int``): number of rows in the 2-D matrix.
    col (``int``): number of columns in the 2-D matrix.
    offset (``int``): diagonal offset from the main diagonal.
        Default: if not provided, 0.

Keyword args:
    dtype (:class:`torch.dtype`, optional): the desired data type of returned tensor.
        Default: if ``None``, ``torch.long``.
    {device}
    layout (:class:`torch.layout`, optional): currently only support ``torch.strided``.

Example::

    >>> a = torch.tril_indices(3, 3)
    >>> a
    tensor([[0, 1, 1, 2, 2, 2],
            [0, 0, 1, 0, 1, 2]])

    >>> a = torch.tril_indices(4, 3, -1)
    >>> a
    tensor([[1, 2, 2, 3, 3, 3],
            [0, 0, 1, 0, 1, 2]])

    >>> a = torch.tril_indices(4, 3, 1)
    >>> a
    tensor([[0, 0, 1, 1, 1, 2, 2, 2, 3, 3, 3],
            [0, 1, 0, 1, 2, 0, 1, 2, 0, 1, 2]])
""".format(**factory_common_args))

add_docstr(torch.triu,
           r"""
triu(input, diagonal=0, *, out=None) -> Tensor

Returns the upper triangular part of a matrix (2-D tensor) or batch of matrices
:attr:`input`, the other elements of the result tensor :attr:`out` are set to 0.

The upper triangular part of the matrix is defined as the elements on and
above the diagonal.

The argument :attr:`diagonal` controls which diagonal to consider. If
:attr:`diagonal` = 0, all elements on and above the main diagonal are
retained. A positive value excludes just as many diagonals above the main
diagonal, and similarly a negative value includes just as many diagonals below
the main diagonal. The main diagonal are the set of indices
:math:`\lbrace (i, i) \rbrace` for :math:`i \in [0, \min\{d_{1}, d_{2}\} - 1]` where
:math:`d_{1}, d_{2}` are the dimensions of the matrix.
""" + r"""
Args:
    {input}
    diagonal (int, optional): the diagonal to consider

Keyword args:
    {out}

Example::

    >>> a = torch.randn(3, 3)
    >>> a
    tensor([[ 0.2309,  0.5207,  2.0049],
            [ 0.2072, -1.0680,  0.6602],
            [ 0.3480, -0.5211, -0.4573]])
    >>> torch.triu(a)
    tensor([[ 0.2309,  0.5207,  2.0049],
            [ 0.0000, -1.0680,  0.6602],
            [ 0.0000,  0.0000, -0.4573]])
    >>> torch.triu(a, diagonal=1)
    tensor([[ 0.0000,  0.5207,  2.0049],
            [ 0.0000,  0.0000,  0.6602],
            [ 0.0000,  0.0000,  0.0000]])
    >>> torch.triu(a, diagonal=-1)
    tensor([[ 0.2309,  0.5207,  2.0049],
            [ 0.2072, -1.0680,  0.6602],
            [ 0.0000, -0.5211, -0.4573]])

    >>> b = torch.randn(4, 6)
    >>> b
    tensor([[ 0.5876, -0.0794, -1.8373,  0.6654,  0.2604,  1.5235],
            [-0.2447,  0.9556, -1.2919,  1.3378, -0.1768, -1.0857],
            [ 0.4333,  0.3146,  0.6576, -1.0432,  0.9348, -0.4410],
            [-0.9888,  1.0679, -1.3337, -1.6556,  0.4798,  0.2830]])
    >>> torch.triu(b, diagonal=1)
    tensor([[ 0.0000, -0.0794, -1.8373,  0.6654,  0.2604,  1.5235],
            [ 0.0000,  0.0000, -1.2919,  1.3378, -0.1768, -1.0857],
            [ 0.0000,  0.0000,  0.0000, -1.0432,  0.9348, -0.4410],
            [ 0.0000,  0.0000,  0.0000,  0.0000,  0.4798,  0.2830]])
    >>> torch.triu(b, diagonal=-1)
    tensor([[ 0.5876, -0.0794, -1.8373,  0.6654,  0.2604,  1.5235],
            [-0.2447,  0.9556, -1.2919,  1.3378, -0.1768, -1.0857],
            [ 0.0000,  0.3146,  0.6576, -1.0432,  0.9348, -0.4410],
            [ 0.0000,  0.0000, -1.3337, -1.6556,  0.4798,  0.2830]])
""".format(**common_args))

# docstr is split in two parts to avoid format mis-capturing :math: braces '{}'
# as common args.
add_docstr(torch.triu_indices,
           r"""
triu_indices(row, col, offset=0, *, dtype=torch.long, device='cpu', layout=torch.strided) -> Tensor

Returns the indices of the upper triangular part of a :attr:`row` by
:attr:`col` matrix in a 2-by-N Tensor, where the first row contains row
coordinates of all indices and the second row contains column coordinates.
Indices are ordered based on rows and then columns.

The upper triangular part of the matrix is defined as the elements on and
above the diagonal.

The argument :attr:`offset` controls which diagonal to consider. If
:attr:`offset` = 0, all elements on and above the main diagonal are
retained. A positive value excludes just as many diagonals above the main
diagonal, and similarly a negative value includes just as many diagonals below
the main diagonal. The main diagonal are the set of indices
:math:`\lbrace (i, i) \rbrace` for :math:`i \in [0, \min\{d_{1}, d_{2}\} - 1]`
where :math:`d_{1}, d_{2}` are the dimensions of the matrix.

.. note::
    When running on CUDA, ``row * col`` must be less than :math:`2^{59}` to
    prevent overflow during calculation.
""" + r"""
Args:
    row (``int``): number of rows in the 2-D matrix.
    col (``int``): number of columns in the 2-D matrix.
    offset (``int``): diagonal offset from the main diagonal.
        Default: if not provided, 0.

Keyword args:
    dtype (:class:`torch.dtype`, optional): the desired data type of returned tensor.
        Default: if ``None``, ``torch.long``.
    {device}
    layout (:class:`torch.layout`, optional): currently only support ``torch.strided``.

Example::

    >>> a = torch.triu_indices(3, 3)
    >>> a
    tensor([[0, 0, 0, 1, 1, 2],
            [0, 1, 2, 1, 2, 2]])

    >>> a = torch.triu_indices(4, 3, -1)
    >>> a
    tensor([[0, 0, 0, 1, 1, 1, 2, 2, 3],
            [0, 1, 2, 0, 1, 2, 1, 2, 2]])

    >>> a = torch.triu_indices(4, 3, 1)
    >>> a
    tensor([[0, 0, 1],
            [1, 2, 2]])
""".format(**factory_common_args))

add_docstr(torch.true_divide, r"""
true_divide(dividend, divisor, *, out) -> Tensor

Alias for :func:`torch.div` with ``rounding_mode=None``.
""".format(**common_args))

add_docstr(torch.trunc,
           r"""
trunc(input, *, out=None) -> Tensor

Returns a new tensor with the truncated integer values of
the elements of :attr:`input`.

Args:
    {input}

Keyword args:
    {out}

Example::

    >>> a = torch.randn(4)
    >>> a
    tensor([ 3.4742,  0.5466, -0.8008, -0.9079])
    >>> torch.trunc(a)
    tensor([ 3.,  0., -0., -0.])
""".format(**common_args))

add_docstr(torch.fake_quantize_per_tensor_affine,
           r"""
fake_quantize_per_tensor_affine(input, scale, zero_point, quant_min, quant_max) -> Tensor

Returns a new tensor with the data in :attr:`input` fake quantized using :attr:`scale`,
:attr:`zero_point`, :attr:`quant_min` and :attr:`quant_max`.

.. math::
    \text{output} = min(
        \text{quant\_max},
        max(
            \text{quant\_min},
            \text{std::nearby\_int}(\text{input} / \text{scale}) + \text{zero\_point}
        )
    )

Args:
    input (Tensor): the input value(s), in ``torch.float32``.
    scale (double): quantization scale
    zero_point (int64): quantization zero_point
    quant_min (int64): lower bound of the quantized domain
    quant_max (int64): upper bound of the quantized domain

Returns:
    Tensor: A newly fake_quantized tensor

Example::

    >>> x = torch.randn(4)
    >>> x
    tensor([ 0.0552,  0.9730,  0.3973, -1.0780])
    >>> torch.fake_quantize_per_tensor_affine(x, 0.1, 0, 0, 255)
    tensor([0.1000, 1.0000, 0.4000, 0.0000])
""")

add_docstr(torch.fake_quantize_per_channel_affine,
           r"""
fake_quantize_per_channel_affine(input, scale, zero_point, quant_min, quant_max) -> Tensor

Returns a new tensor with the data in :attr:`input` fake quantized per channel using :attr:`scale`,
:attr:`zero_point`, :attr:`quant_min` and :attr:`quant_max`, across the channel specified by :attr:`axis`.

.. math::
    \text{output} = min(
        \text{quant\_max},
        max(
            \text{quant\_min},
            \text{std::nearby\_int}(\text{input} / \text{scale}) + \text{zero\_point}
        )
    )

Args:
    input (Tensor): the input value(s), in ``torch.float32``.
    scale (Tensor): quantization scale, per channel
    zero_point (Tensor): quantization zero_point, per channel
    axis (int32): channel axis
    quant_min (int64): lower bound of the quantized domain
    quant_max (int64): upper bound of the quantized domain

Returns:
    Tensor: A newly fake_quantized per channel tensor

Example::

    >>> x = torch.randn(2, 2, 2)
    >>> x
    tensor([[[-0.2525, -0.0466],
             [ 0.3491, -0.2168]],

            [[-0.5906,  1.6258],
             [ 0.6444, -0.0542]]])
    >>> scales = (torch.randn(2) + 1) * 0.05
    >>> scales
    tensor([0.0475, 0.0486])
    >>> zero_points = torch.zeros(2).to(torch.long)
    >>> zero_points
    tensor([0, 0])
    >>> torch.fake_quantize_per_channel_affine(x, scales, zero_points, 1, 0, 255)
    tensor([[[0.0000, 0.0000],
             [0.3405, 0.0000]],

            [[0.0000, 1.6134],
            [0.6323, 0.0000]]])
""")

add_docstr(torch.fix,
           r"""
fix(input, *, out=None) -> Tensor

Alias for :func:`torch.trunc`
""".format(**common_args))

add_docstr(torch.unsqueeze,
           r"""
unsqueeze(input, dim) -> Tensor

Returns a new tensor with a dimension of size one inserted at the
specified position.

The returned tensor shares the same underlying data with this tensor.

A :attr:`dim` value within the range ``[-input.dim() - 1, input.dim() + 1)``
can be used. Negative :attr:`dim` will correspond to :meth:`unsqueeze`
applied at :attr:`dim` = ``dim + input.dim() + 1``.

Args:
    {input}
    dim (int): the index at which to insert the singleton dimension

Example::

    >>> x = torch.tensor([1, 2, 3, 4])
    >>> torch.unsqueeze(x, 0)
    tensor([[ 1,  2,  3,  4]])
    >>> torch.unsqueeze(x, 1)
    tensor([[ 1],
            [ 2],
            [ 3],
            [ 4]])
""".format(**common_args))

add_docstr(torch.var, r"""
var(input, dim, unbiased, keepdim=False, *, out=None) -> Tensor

If :attr:`unbiased` is ``True``, Bessel's correction will be used.
Otherwise, the sample variance is calculated, without any correction.

Args:
    {input}
    {dim}

Keyword args:
    unbiased (bool): whether to use Bessel's correction (:math:`\delta N = 1`).
    {keepdim}
    {out}

.. function:: var(input, unbiased) -> Tensor
   :noindex:

Calculates the variance of all elements in the :attr:`input` tensor.

If :attr:`unbiased` is ``True``, Bessel's correction will be used.
Otherwise, the sample deviation is calculated, without any correction.

Args:
    {input}
    unbiased (bool): whether to use Bessel's correction (:math:`\delta N = 1`).

Example::

    >>> a = torch.tensor([[-0.8166, -1.3802, -0.3560]])
    >>> torch.var(a, unbiased=False)
    tensor(0.1754)
""".format(**multi_dim_common))

add_docstr(torch.var_mean,
           r"""
var_mean(input, dim, unbiased, keepdim=False, *, out=None) -> (Tensor, Tensor)

If :attr:`unbiased` is ``True``, Bessel's correction will be used to calculate
the variance. Otherwise, the sample variance is calculated, without any
correction.

Args:
    {input}
    {dim}

Keyword args:
    unbiased (bool): whether to use Bessel's correction (:math:`\delta N = 1`).
    {keepdim}
    {out}

Returns:
    A tuple (var, mean) containing the variance and mean.

.. function:: var_mean(input, unbiased) -> (Tensor, Tensor)
   :noindex:

Calculates the variance and mean of all elements in the :attr:`input`
tensor.

If :attr:`unbiased` is ``True``, Bessel's correction will be used.
Otherwise, the sample deviation is calculated, without any correction.

Args:
    {input}
    unbiased (bool): whether to use Bessel's correction (:math:`\delta N = 1`).

Returns:
    A tuple (var, mean) containing the variance and mean.

Example::

    >>> a = torch.tensor([[-0.8166, -1.3802, -0.3560]])
    >>> torch.var_mean(a, unbiased=False)
    (tensor(0.1754), tensor(-0.8509))
""".format(**multi_dim_common))

add_docstr(torch.zeros,
           r"""
zeros(*size, *, out=None, dtype=None, layout=torch.strided, device=None, requires_grad=False) -> Tensor

Returns a tensor filled with the scalar value `0`, with the shape defined
by the variable argument :attr:`size`.

Args:
    size (int...): a sequence of integers defining the shape of the output tensor.
        Can be a variable number of arguments or a collection like a list or tuple.

Keyword args:
    {out}
    {dtype}
    {layout}
    {device}
    {requires_grad}

Example::

    >>> torch.zeros(2, 3)
    tensor([[ 0.,  0.,  0.],
            [ 0.,  0.,  0.]])

    >>> torch.zeros(5)
    tensor([ 0.,  0.,  0.,  0.,  0.])
""".format(**factory_common_args))

add_docstr(torch.zeros_like,
           r"""
zeros_like(input, *, dtype=None, layout=None, device=None, requires_grad=False, memory_format=torch.preserve_format) -> Tensor

Returns a tensor filled with the scalar value `0`, with the same size as
:attr:`input`. ``torch.zeros_like(input)`` is equivalent to
``torch.zeros(input.size(), dtype=input.dtype, layout=input.layout, device=input.device)``.

.. warning::
    As of 0.4, this function does not support an :attr:`out` keyword. As an alternative,
    the old ``torch.zeros_like(input, out=output)`` is equivalent to
    ``torch.zeros(input.size(), out=output)``.

Args:
    {input}

Keyword args:
    {dtype}
    {layout}
    {device}
    {requires_grad}
    {memory_format}

Example::

    >>> input = torch.empty(2, 3)
    >>> torch.zeros_like(input)
    tensor([[ 0.,  0.,  0.],
            [ 0.,  0.,  0.]])
""".format(**factory_like_common_args))

add_docstr(torch.empty,
           """
empty(*size, *, out=None, dtype=None, layout=torch.strided, device=None, requires_grad=False, pin_memory=False, \
memory_format=torch.contiguous_format) -> Tensor

Returns a tensor filled with uninitialized data. The shape of the tensor is
defined by the variable argument :attr:`size`.

Args:
    size (int...): a sequence of integers defining the shape of the output tensor.
        Can be a variable number of arguments or a collection like a list or tuple.

Keyword args:
    {out}
    {dtype}
    {layout}
    {device}
    {requires_grad}
    {pin_memory}
    {memory_format}

Example::

    >>> a=torch.empty((2,3), dtype=torch.int32, device = 'cuda')
    >>> torch.empty_like(a)
    tensor([[0, 0, 0],
            [0, 0, 0]], device='cuda:0', dtype=torch.int32)
""".format(**factory_common_args))

add_docstr(torch.empty_like,
           r"""
empty_like(input, *, dtype=None, layout=None, device=None, requires_grad=False, memory_format=torch.preserve_format) -> Tensor

Returns an uninitialized tensor with the same size as :attr:`input`.
``torch.empty_like(input)`` is equivalent to
``torch.empty(input.size(), dtype=input.dtype, layout=input.layout, device=input.device)``.

Args:
    {input}

Keyword args:
    {dtype}
    {layout}
    {device}
    {requires_grad}
    {memory_format}

Example::

    >>> torch.empty((2,3), dtype=torch.int64)
    tensor([[ 9.4064e+13,  2.8000e+01,  9.3493e+13],
            [ 7.5751e+18,  7.1428e+18,  7.5955e+18]])
""".format(**factory_like_common_args))

add_docstr(torch.empty_strided,
           r"""
empty_strided(size, stride, *, dtype=None, layout=None, device=None, requires_grad=False, pin_memory=False) -> Tensor

Returns a tensor filled with uninitialized data. The shape and strides of the tensor is
defined by the variable argument :attr:`size` and :attr:`stride` respectively.
``torch.empty_strided(size, stride)`` is equivalent to
``torch.empty(size).as_strided(size, stride)``.

.. warning::
    More than one element of the created tensor may refer to a single memory
    location. As a result, in-place operations (especially ones that are
    vectorized) may result in incorrect behavior. If you need to write to
    the tensors, please clone them first.

Args:
    size (tuple of ints): the shape of the output tensor
    stride (tuple of ints): the strides of the output tensor

Keyword args:
    {dtype}
    {layout}
    {device}
    {requires_grad}
    {pin_memory}

Example::

    >>> a = torch.empty_strided((2, 3), (1, 2))
    >>> a
    tensor([[8.9683e-44, 4.4842e-44, 5.1239e+07],
            [0.0000e+00, 0.0000e+00, 3.0705e-41]])
    >>> a.stride()
    (1, 2)
    >>> a.size()
    torch.Size([2, 3])
""".format(**factory_common_args))

add_docstr(torch.full, r"""
full(size, fill_value, *, out=None, dtype=None, layout=torch.strided, device=None, requires_grad=False) -> Tensor

Creates a tensor of size :attr:`size` filled with :attr:`fill_value`. The
tensor's dtype is inferred from :attr:`fill_value`.

Args:
    size (int...): a list, tuple, or :class:`torch.Size` of integers defining the
        shape of the output tensor.
    fill_value (Scalar): the value to fill the output tensor with.

Keyword args:
    {out}
    {dtype}
    {layout}
    {device}
    {requires_grad}

Example::

    >>> torch.full((2, 3), 3.141592)
    tensor([[ 3.1416,  3.1416,  3.1416],
            [ 3.1416,  3.1416,  3.1416]])
""".format(**factory_common_args))

add_docstr(torch.full_like,
           """
full_like(input, fill_value, \\*, dtype=None, layout=torch.strided, device=None, requires_grad=False, \
memory_format=torch.preserve_format) -> Tensor

Returns a tensor with the same size as :attr:`input` filled with :attr:`fill_value`.
``torch.full_like(input, fill_value)`` is equivalent to
``torch.full(input.size(), fill_value, dtype=input.dtype, layout=input.layout, device=input.device)``.

Args:
    {input}
    fill_value: the number to fill the output tensor with.

Keyword args:
    {dtype}
    {layout}
    {device}
    {requires_grad}
    {memory_format}
""".format(**factory_like_common_args))

add_docstr(torch.det, r"""
det(input) -> Tensor

Calculates determinant of a square matrix or batches of square matrices.

.. note:: :func:`torch.det` is deprecated. Please use :func:`torch.linalg.det` instead.

.. note::
    Backward through :math:`det` internally uses SVD results when :attr:`input` is
    not invertible. In this case, double backward through :math:`det` will be
    unstable when :attr:`input` doesn't have distinct singular values. See
    :math:`~torch.svd` for details.

Arguments:
    input (Tensor): the input tensor of size ``(*, n, n)`` where ``*`` is zero or more
                    batch dimensions.

Example::

    >>> A = torch.randn(3, 3)
    >>> torch.det(A)
    tensor(3.7641)

    >>> A = torch.randn(3, 2, 2)
    >>> A
    tensor([[[ 0.9254, -0.6213],
             [-0.5787,  1.6843]],

            [[ 0.3242, -0.9665],
             [ 0.4539, -0.0887]],

            [[ 1.1336, -0.4025],
             [-0.7089,  0.9032]]])
    >>> A.det()
    tensor([1.1990, 0.4099, 0.7386])
""")

add_docstr(torch.where,
           r"""
where(condition, x, y) -> Tensor

Return a tensor of elements selected from either :attr:`x` or :attr:`y`, depending on :attr:`condition`.

The operation is defined as:

.. math::
    \text{out}_i = \begin{cases}
        \text{x}_i & \text{if } \text{condition}_i \\
        \text{y}_i & \text{otherwise} \\
    \end{cases}

.. note::
    The tensors :attr:`condition`, :attr:`x`, :attr:`y` must be :ref:`broadcastable <broadcasting-semantics>`.

.. note::
    Currently valid scalar and tensor combination are
    1. Scalar of floating dtype and torch.double
    2. Scalar of integral dtype and torch.long
    3. Scalar of complex dtype and torch.complex128

Arguments:
    condition (BoolTensor): When True (nonzero), yield x, otherwise yield y
    x (Tensor or Scalar): value (if :attr:x is a scalar) or values selected at indices
                          where :attr:`condition` is ``True``
    y (Tensor or Scalar): value (if :attr:x is a scalar) or values selected at indices
                          where :attr:`condition` is ``False``

Returns:
    Tensor: A tensor of shape equal to the broadcasted shape of :attr:`condition`, :attr:`x`, :attr:`y`

Example::

    >>> x = torch.randn(3, 2)
    >>> y = torch.ones(3, 2)
    >>> x
    tensor([[-0.4620,  0.3139],
            [ 0.3898, -0.7197],
            [ 0.0478, -0.1657]])
    >>> torch.where(x > 0, x, y)
    tensor([[ 1.0000,  0.3139],
            [ 0.3898,  1.0000],
            [ 0.0478,  1.0000]])
    >>> x = torch.randn(2, 2, dtype=torch.double)
    >>> x
    tensor([[ 1.0779,  0.0383],
            [-0.8785, -1.1089]], dtype=torch.float64)
    >>> torch.where(x > 0, x, 0.)
    tensor([[1.0779, 0.0383],
            [0.0000, 0.0000]], dtype=torch.float64)

.. function:: where(condition) -> tuple of LongTensor

``torch.where(condition)`` is identical to
``torch.nonzero(condition, as_tuple=True)``.

.. note::
    See also :func:`torch.nonzero`.
""")

add_docstr(torch.logdet,
           r"""
logdet(input) -> Tensor

Calculates log determinant of a square matrix or batches of square matrices.

.. note::
    Result is ``-inf`` if :attr:`input` has zero log determinant, and is ``nan`` if
    :attr:`input` has negative determinant.

.. note::
    Backward through :meth:`logdet` internally uses SVD results when :attr:`input`
    is not invertible. In this case, double backward through :meth:`logdet` will
    be unstable in when :attr:`input` doesn't have distinct singular values. See
    :meth:`~torch.svd` for details.

Arguments:
    input (Tensor): the input tensor of size ``(*, n, n)`` where ``*`` is zero or more
                batch dimensions.

Example::

    >>> A = torch.randn(3, 3)
    >>> torch.det(A)
    tensor(0.2611)
    >>> torch.logdet(A)
    tensor(-1.3430)
    >>> A
    tensor([[[ 0.9254, -0.6213],
             [-0.5787,  1.6843]],

            [[ 0.3242, -0.9665],
             [ 0.4539, -0.0887]],

            [[ 1.1336, -0.4025],
             [-0.7089,  0.9032]]])
    >>> A.det()
    tensor([1.1990, 0.4099, 0.7386])
    >>> A.det().log()
    tensor([ 0.1815, -0.8917, -0.3031])
""")

add_docstr(torch.slogdet, r"""
slogdet(input) -> (Tensor, Tensor)

Calculates the sign and log absolute value of the determinant(s) of a square matrix or batches of square matrices.

.. note:: :func:`torch.slogdet` is deprecated. Please use :func:`torch.linalg.slogdet` instead.

.. note::
    If ``input`` has zero determinant, this returns ``(0, -inf)``.

.. note::
    Backward through :meth:`slogdet` internally uses SVD results when :attr:`input`
    is not invertible. In this case, double backward through :meth:`slogdet`
    will be unstable in when :attr:`input` doesn't have distinct singular values.
    See :meth:`~torch.svd` for details.

Arguments:
    input (Tensor): the input tensor of size ``(*, n, n)`` where ``*`` is zero or more
                batch dimensions.

Returns:
    A namedtuple (sign, logabsdet) containing the sign of the determinant, and the log
    value of the absolute determinant.

Example::

    >>> A = torch.randn(3, 3)
    >>> A
    tensor([[ 0.0032, -0.2239, -1.1219],
            [-0.6690,  0.1161,  0.4053],
            [-1.6218, -0.9273, -0.0082]])
    >>> torch.det(A)
    tensor(-0.7576)
    >>> torch.logdet(A)
    tensor(nan)
    >>> torch.slogdet(A)
    torch.return_types.slogdet(sign=tensor(-1.), logabsdet=tensor(-0.2776))
""")

add_docstr(torch.pinverse, r"""
pinverse(input, rcond=1e-15) -> Tensor

Calculates the pseudo-inverse (also known as the Moore-Penrose inverse) of a 2D tensor.
Please look at `Moore-Penrose inverse`_ for more details

.. note:: :func:`torch.pinverse` is deprecated. Please use :func:`torch.linalg.pinv` instead
          which includes new parameters :attr:`hermitian` and :attr:`out`.

.. note::
    This method is implemented using the Singular Value Decomposition.

.. note::
    The pseudo-inverse is not necessarily a continuous function in the elements of the matrix `[1]`_.
    Therefore, derivatives are not always existent, and exist for a constant rank only `[2]`_.
    However, this method is backprop-able due to the implementation by using SVD results, and
    could be unstable. Double-backward will also be unstable due to the usage of SVD internally.
    See :meth:`~torch.svd` for more details.

.. note::
    Supports real and complex inputs.
    Batched version for complex inputs is only supported on the CPU.

Arguments:
    input (Tensor): The input tensor of size :math:`(*, m, n)` where :math:`*` is
        zero or more batch dimensions.
    rcond (float, optional): A floating point value to determine the cutoff for
        small singular values. Default: ``1e-15``.

Returns:
    The pseudo-inverse of :attr:`input` of dimensions :math:`(*, n, m)`

Example::

    >>> input = torch.randn(3, 5)
    >>> input
    tensor([[ 0.5495,  0.0979, -1.4092, -0.1128,  0.4132],
            [-1.1143, -0.3662,  0.3042,  1.6374, -0.9294],
            [-0.3269, -0.5745, -0.0382, -0.5922, -0.6759]])
    >>> torch.pinverse(input)
    tensor([[ 0.0600, -0.1933, -0.2090],
            [-0.0903, -0.0817, -0.4752],
            [-0.7124, -0.1631, -0.2272],
            [ 0.1356,  0.3933, -0.5023],
            [-0.0308, -0.1725, -0.5216]])
    >>> # Batched pinverse example
    >>> a = torch.randn(2,6,3)
    >>> b = torch.pinverse(a)
    >>> torch.matmul(b, a)
    tensor([[[ 1.0000e+00,  1.6391e-07, -1.1548e-07],
            [ 8.3121e-08,  1.0000e+00, -2.7567e-07],
            [ 3.5390e-08,  1.4901e-08,  1.0000e+00]],

            [[ 1.0000e+00, -8.9407e-08,  2.9802e-08],
            [-2.2352e-07,  1.0000e+00,  1.1921e-07],
            [ 0.0000e+00,  8.9407e-08,  1.0000e+00]]])

.. _Moore-Penrose inverse: https://en.wikipedia.org/wiki/Moore%E2%80%93Penrose_inverse

.. _[1]: https://epubs.siam.org/doi/10.1137/0117004

.. _[2]: https://www.jstor.org/stable/2156365
""")

add_docstr(torch.hann_window,
           """
hann_window(window_length, periodic=True, *, dtype=None, \
layout=torch.strided, device=None, requires_grad=False) -> Tensor
""" + r"""
Hann window function.

.. math::
    w[n] = \frac{1}{2}\ \left[1 - \cos \left( \frac{2 \pi n}{N - 1} \right)\right] =
            \sin^2 \left( \frac{\pi n}{N - 1} \right),

where :math:`N` is the full window size.

The input :attr:`window_length` is a positive integer controlling the
returned window size. :attr:`periodic` flag determines whether the returned
window trims off the last duplicate value from the symmetric window and is
ready to be used as a periodic window with functions like
:meth:`torch.stft`. Therefore, if :attr:`periodic` is true, the :math:`N` in
above formula is in fact :math:`\text{window\_length} + 1`. Also, we always have
``torch.hann_window(L, periodic=True)`` equal to
``torch.hann_window(L + 1, periodic=False)[:-1])``.

.. note::
    If :attr:`window_length` :math:`=1`, the returned window contains a single value 1.
""" + r"""
Arguments:
    window_length (int): the size of returned window
    periodic (bool, optional): If True, returns a window to be used as periodic
        function. If False, return a symmetric window.

Keyword args:
    {dtype} Only floating point types are supported.
    layout (:class:`torch.layout`, optional): the desired layout of returned window tensor. Only
          ``torch.strided`` (dense layout) is supported.
    {device}
    {requires_grad}

Returns:
    Tensor: A 1-D tensor of size :math:`(\text{{window\_length}},)` containing the window

""".format(**factory_common_args))


add_docstr(torch.hamming_window,
           """
hamming_window(window_length, periodic=True, alpha=0.54, beta=0.46, *, dtype=None, \
layout=torch.strided, device=None, requires_grad=False) -> Tensor
""" + r"""
Hamming window function.

.. math::
    w[n] = \alpha - \beta\ \cos \left( \frac{2 \pi n}{N - 1} \right),

where :math:`N` is the full window size.

The input :attr:`window_length` is a positive integer controlling the
returned window size. :attr:`periodic` flag determines whether the returned
window trims off the last duplicate value from the symmetric window and is
ready to be used as a periodic window with functions like
:meth:`torch.stft`. Therefore, if :attr:`periodic` is true, the :math:`N` in
above formula is in fact :math:`\text{window\_length} + 1`. Also, we always have
``torch.hamming_window(L, periodic=True)`` equal to
``torch.hamming_window(L + 1, periodic=False)[:-1])``.

.. note::
    If :attr:`window_length` :math:`=1`, the returned window contains a single value 1.

.. note::
    This is a generalized version of :meth:`torch.hann_window`.
""" + r"""
Arguments:
    window_length (int): the size of returned window
    periodic (bool, optional): If True, returns a window to be used as periodic
        function. If False, return a symmetric window.
    alpha (float, optional): The coefficient :math:`\alpha` in the equation above
    beta (float, optional): The coefficient :math:`\beta` in the equation above

Keyword args:
    {dtype} Only floating point types are supported.
    layout (:class:`torch.layout`, optional): the desired layout of returned window tensor. Only
          ``torch.strided`` (dense layout) is supported.
    {device}
    {requires_grad}

Returns:
    Tensor: A 1-D tensor of size :math:`(\text{{window\_length}},)` containing the window

""".format(**factory_common_args))


add_docstr(torch.bartlett_window,
           """
bartlett_window(window_length, periodic=True, *, dtype=None, \
layout=torch.strided, device=None, requires_grad=False) -> Tensor
""" + r"""
Bartlett window function.

.. math::
    w[n] = 1 - \left| \frac{2n}{N-1} - 1 \right| = \begin{cases}
        \frac{2n}{N - 1} & \text{if } 0 \leq n \leq \frac{N - 1}{2} \\
        2 - \frac{2n}{N - 1} & \text{if } \frac{N - 1}{2} < n < N \\
    \end{cases},

where :math:`N` is the full window size.

The input :attr:`window_length` is a positive integer controlling the
returned window size. :attr:`periodic` flag determines whether the returned
window trims off the last duplicate value from the symmetric window and is
ready to be used as a periodic window with functions like
:meth:`torch.stft`. Therefore, if :attr:`periodic` is true, the :math:`N` in
above formula is in fact :math:`\text{window\_length} + 1`. Also, we always have
``torch.bartlett_window(L, periodic=True)`` equal to
``torch.bartlett_window(L + 1, periodic=False)[:-1])``.

.. note::
    If :attr:`window_length` :math:`=1`, the returned window contains a single value 1.
""" + r"""
Arguments:
    window_length (int): the size of returned window
    periodic (bool, optional): If True, returns a window to be used as periodic
        function. If False, return a symmetric window.

Keyword args:
    {dtype} Only floating point types are supported.
    layout (:class:`torch.layout`, optional): the desired layout of returned window tensor. Only
          ``torch.strided`` (dense layout) is supported.
    {device}
    {requires_grad}

Returns:
    Tensor: A 1-D tensor of size :math:`(\text{{window\_length}},)` containing the window

""".format(**factory_common_args))


add_docstr(torch.blackman_window,
           """
blackman_window(window_length, periodic=True, *, dtype=None, \
layout=torch.strided, device=None, requires_grad=False) -> Tensor
""" + r"""
Blackman window function.

.. math::
    w[n] = 0.42 - 0.5 \cos \left( \frac{2 \pi n}{N - 1} \right) + 0.08 \cos \left( \frac{4 \pi n}{N - 1} \right)

where :math:`N` is the full window size.

The input :attr:`window_length` is a positive integer controlling the
returned window size. :attr:`periodic` flag determines whether the returned
window trims off the last duplicate value from the symmetric window and is
ready to be used as a periodic window with functions like
:meth:`torch.stft`. Therefore, if :attr:`periodic` is true, the :math:`N` in
above formula is in fact :math:`\text{window\_length} + 1`. Also, we always have
``torch.blackman_window(L, periodic=True)`` equal to
``torch.blackman_window(L + 1, periodic=False)[:-1])``.

.. note::
    If :attr:`window_length` :math:`=1`, the returned window contains a single value 1.
""" + r"""
Arguments:
    window_length (int): the size of returned window
    periodic (bool, optional): If True, returns a window to be used as periodic
        function. If False, return a symmetric window.

Keyword args:
    {dtype} Only floating point types are supported.
    layout (:class:`torch.layout`, optional): the desired layout of returned window tensor. Only
          ``torch.strided`` (dense layout) is supported.
    {device}
    {requires_grad}

Returns:
    Tensor: A 1-D tensor of size :math:`(\text{{window\_length}},)` containing the window

""".format(**factory_common_args))


add_docstr(torch.kaiser_window, """
kaiser_window(window_length, periodic=True, beta=12.0, *, dtype=None, \
layout=torch.strided, device=None, requires_grad=False) -> Tensor
""" + r"""
Computes the Kaiser window with window length :attr:`window_length` and shape parameter :attr:`beta`.

Let I_0 be the zeroth order modified Bessel function of the first kind (see :func:`torch.i0`) and
``N = L - 1`` if :attr:`periodic` is False and ``L`` if :attr:`periodic` is True,
where ``L`` is the :attr:`window_length`. This function computes:

.. math::
    out_i = I_0 \left( \beta \sqrt{1 - \left( {\frac{i - N/2}{N/2}} \right) ^2 } \right) / I_0( \beta )

Calling ``torch.kaiser_window(L, B, periodic=True)`` is equivalent to calling
``torch.kaiser_window(L + 1, B, periodic=False)[:-1])``.
The :attr:`periodic` argument is intended as a helpful shorthand
to produce a periodic window as input to functions like :func:`torch.stft`.

.. note::
    If :attr:`window_length` is one, then the returned window is a single element tensor containing a one.

""" + r"""
Args:
    window_length (int): length of the window.
    periodic (bool, optional): If True, returns a periodic window suitable for use in spectral analysis.
        If False, returns a symmetric window suitable for use in filter design.
    beta (float, optional): shape parameter for the window.

Keyword args:
    {dtype}
    layout (:class:`torch.layout`, optional): the desired layout of returned window tensor. Only
          ``torch.strided`` (dense layout) is supported.
    {device}
    {requires_grad}

""".format(**factory_common_args))


add_docstr(torch.vander,
           """
vander(x, N=None, increasing=False) -> Tensor
""" + r"""
Generates a Vandermonde matrix.

The columns of the output matrix are elementwise powers of the input vector :math:`x^{{(N-1)}}, x^{{(N-2)}}, ..., x^0`.
If increasing is True, the order of the columns is reversed :math:`x^0, x^1, ..., x^{{(N-1)}}`. Such a
matrix with a geometric progression in each row is named for Alexandre-Theophile Vandermonde.

Arguments:
    x (Tensor): 1-D input tensor.
    N (int, optional): Number of columns in the output. If N is not specified,
        a square array is returned :math:`(N = len(x))`.
    increasing (bool, optional): Order of the powers of the columns. If True,
        the powers increase from left to right, if False (the default) they are reversed.

Returns:
    Tensor: Vandermonde matrix. If increasing is False, the first column is :math:`x^{{(N-1)}}`,
    the second :math:`x^{{(N-2)}}` and so forth. If increasing is True, the columns
    are :math:`x^0, x^1, ..., x^{{(N-1)}}`.

Example::

    >>> x = torch.tensor([1, 2, 3, 5])
    >>> torch.vander(x)
    tensor([[  1,   1,   1,   1],
            [  8,   4,   2,   1],
            [ 27,   9,   3,   1],
            [125,  25,   5,   1]])
    >>> torch.vander(x, N=3)
    tensor([[ 1,  1,  1],
            [ 4,  2,  1],
            [ 9,  3,  1],
            [25,  5,  1]])
    >>> torch.vander(x, N=3, increasing=True)
    tensor([[ 1,  1,  1],
            [ 1,  2,  4],
            [ 1,  3,  9],
            [ 1,  5, 25]])

""".format(**factory_common_args))


add_docstr(torch.unbind,
           r"""
unbind(input, dim=0) -> seq

Removes a tensor dimension.

Returns a tuple of all slices along a given dimension, already without it.

Arguments:
    input (Tensor): the tensor to unbind
    dim (int): dimension to remove

Example::

    >>> torch.unbind(torch.tensor([[1, 2, 3],
    >>>                            [4, 5, 6],
    >>>                            [7, 8, 9]]))
    (tensor([1, 2, 3]), tensor([4, 5, 6]), tensor([7, 8, 9]))
""")


add_docstr(torch.combinations,
           r"""
combinations(input, r=2, with_replacement=False) -> seq

Compute combinations of length :math:`r` of the given tensor. The behavior is similar to
python's `itertools.combinations` when `with_replacement` is set to `False`, and
`itertools.combinations_with_replacement` when `with_replacement` is set to `True`.

Arguments:
    input (Tensor): 1D vector.
    r (int, optional): number of elements to combine
    with_replacement (boolean, optional): whether to allow duplication in combination

Returns:
    Tensor: A tensor equivalent to converting all the input tensors into lists, do
    `itertools.combinations` or `itertools.combinations_with_replacement` on these
    lists, and finally convert the resulting list into tensor.

Example::

    >>> a = [1, 2, 3]
    >>> list(itertools.combinations(a, r=2))
    [(1, 2), (1, 3), (2, 3)]
    >>> list(itertools.combinations(a, r=3))
    [(1, 2, 3)]
    >>> list(itertools.combinations_with_replacement(a, r=2))
    [(1, 1), (1, 2), (1, 3), (2, 2), (2, 3), (3, 3)]
    >>> tensor_a = torch.tensor(a)
    >>> torch.combinations(tensor_a)
    tensor([[1, 2],
            [1, 3],
            [2, 3]])
    >>> torch.combinations(tensor_a, r=3)
    tensor([[1, 2, 3]])
    >>> torch.combinations(tensor_a, with_replacement=True)
    tensor([[1, 1],
            [1, 2],
            [1, 3],
            [2, 2],
            [2, 3],
            [3, 3]])
""")

add_docstr(torch.trapz,
           r"""
trapz(y, x, *, dim=-1) -> Tensor

Estimate :math:`\int y\,dx` along `dim`, using the trapezoid rule.

Arguments:
    y (Tensor): The values of the function to integrate
    x (Tensor): The points at which the function `y` is sampled.
        If `x` is not in ascending order, intervals on which it is decreasing
        contribute negatively to the estimated integral (i.e., the convention
        :math:`\int_a^b f = -\int_b^a f` is followed).
    dim (int): The dimension along which to integrate.
        By default, use the last dimension.

Returns:
    A Tensor with the same shape as the input, except with `dim` removed.
    Each element of the returned tensor represents the estimated integral
    :math:`\int y\,dx` along `dim`.

Example::

    >>> y = torch.randn((2, 3))
    >>> y
    tensor([[-2.1156,  0.6857, -0.2700],
            [-1.2145,  0.5540,  2.0431]])
    >>> x = torch.tensor([[1, 3, 4], [1, 2, 3]])
    >>> torch.trapz(y, x)
    tensor([-1.2220,  0.9683])

.. function:: trapz(y, *, dx=1, dim=-1) -> Tensor

As above, but the sample points are spaced uniformly at a distance of `dx`.

Arguments:
    y (Tensor): The values of the function to integrate

Keyword args:
    dx (float): The distance between points at which `y` is sampled.
    dim (int): The dimension along which to integrate.
        By default, use the last dimension.

Returns:
    A Tensor with the same shape as the input, except with `dim` removed.
    Each element of the returned tensor represents the estimated integral
    :math:`\int y\,dx` along `dim`.
""")

add_docstr(torch.repeat_interleave,
           r"""
repeat_interleave(input, repeats, dim=None) -> Tensor

Repeat elements of a tensor.

.. warning::

    This is different from :meth:`torch.Tensor.repeat` but similar to ``numpy.repeat``.

Args:
    {input}
    repeats (Tensor or int): The number of repetitions for each element.
        repeats is broadcasted to fit the shape of the given axis.
    dim (int, optional): The dimension along which to repeat values.
        By default, use the flattened input array, and return a flat output
        array.

Returns:
    Tensor: Repeated tensor which has the same shape as input, except along the given axis.

Example::

    >>> x = torch.tensor([1, 2, 3])
    >>> x.repeat_interleave(2)
    tensor([1, 1, 2, 2, 3, 3])
    >>> y = torch.tensor([[1, 2], [3, 4]])
    >>> torch.repeat_interleave(y, 2)
    tensor([1, 1, 2, 2, 3, 3, 4, 4])
    >>> torch.repeat_interleave(y, 3, dim=1)
    tensor([[1, 1, 1, 2, 2, 2],
            [3, 3, 3, 4, 4, 4]])
    >>> torch.repeat_interleave(y, torch.tensor([1, 2]), dim=0)
    tensor([[1, 2],
            [3, 4],
            [3, 4]])

.. function:: repeat_interleave(repeats) -> Tensor

If the `repeats` is `tensor([n1, n2, n3, ...])`, then the output will be
`tensor([0, 0, ..., 1, 1, ..., 2, 2, ..., ...])` where `0` appears `n1` times,
`1` appears `n2` times, `2` appears `n3` times, etc.
""".format(**common_args))

add_docstr(torch.tile, r"""
tile(input, reps) -> Tensor

Constructs a tensor by repeating the elements of :attr:`input`.
The :attr:`reps` argument specifies the number of repetitions
in each dimension.

If :attr:`reps` specifies fewer dimensions than :attr:`input` has, then
ones are prepended to :attr:`reps` until all dimensions are specified.
For example, if :attr:`input` has shape (8, 6, 4, 2) and :attr:`reps`
is (2, 2), then :attr:`reps` is treated as (1, 1, 2, 2).

Analogously, if :attr:`input` has fewer dimensions than :attr:`reps`
specifies, then :attr:`input` is treated as if it were unsqueezed at
dimension zero until it has as many dimensions as :attr:`reps` specifies.
For example, if :attr:`input` has shape (4, 2) and :attr:`reps`
is (3, 3, 2, 2), then :attr:`input` is treated as if it had the
shape (1, 1, 4, 2).

.. note::

    This function is similar to NumPy's tile function.

Args:
    input (Tensor): the tensor whose elements to repeat.
    reps (tuple): the number of repetitions per dimension.

Example::

    >>> x = torch.tensor([1, 2, 3])
    >>> x.tile((2,))
    tensor([1, 2, 3, 1, 2, 3])
    >>> y = torch.tensor([[1, 2], [3, 4]])
    >>> torch.tile(y, (2, 2))
    tensor([[1, 2, 1, 2],
            [3, 4, 3, 4],
            [1, 2, 1, 2],
            [3, 4, 3, 4]])
""")

add_docstr(torch.quantize_per_tensor,
           r"""
quantize_per_tensor(input, scale, zero_point, dtype) -> Tensor

Converts a float tensor to a quantized tensor with given scale and zero point.

Arguments:
    input (Tensor): float tensor to quantize
    scale (float): scale to apply in quantization formula
    zero_point (int): offset in integer value that maps to float zero
    dtype (:class:`torch.dtype`): the desired data type of returned tensor.
        Has to be one of the quantized dtypes: ``torch.quint8``, ``torch.qint8``, ``torch.qint32``

Returns:
    Tensor: A newly quantized tensor

Example::

    >>> torch.quantize_per_tensor(torch.tensor([-1.0, 0.0, 1.0, 2.0]), 0.1, 10, torch.quint8)
    tensor([-1.,  0.,  1.,  2.], size=(4,), dtype=torch.quint8,
           quantization_scheme=torch.per_tensor_affine, scale=0.1, zero_point=10)
    >>> torch.quantize_per_tensor(torch.tensor([-1.0, 0.0, 1.0, 2.0]), 0.1, 10, torch.quint8).int_repr()
    tensor([ 0, 10, 20, 30], dtype=torch.uint8)
""")

add_docstr(torch.quantize_per_channel,
           r"""
quantize_per_channel(input, scales, zero_points, axis, dtype) -> Tensor

Converts a float tensor to a per-channel quantized tensor with given scales and zero points.

Arguments:
    input (Tensor): float tensor to quantize
    scales (Tensor): float 1D tensor of scales to use, size should match ``input.size(axis)``
    zero_points (int): integer 1D tensor of offset to use, size should match ``input.size(axis)``
    axis (int): dimension on which apply per-channel quantization
    dtype (:class:`torch.dtype`): the desired data type of returned tensor.
        Has to be one of the quantized dtypes: ``torch.quint8``, ``torch.qint8``, ``torch.qint32``

Returns:
    Tensor: A newly quantized tensor

Example::

    >>> x = torch.tensor([[-1.0, 0.0], [1.0, 2.0]])
    >>> torch.quantize_per_channel(x, torch.tensor([0.1, 0.01]), torch.tensor([10, 0]), 0, torch.quint8)
    tensor([[-1.,  0.],
            [ 1.,  2.]], size=(2, 2), dtype=torch.quint8,
           quantization_scheme=torch.per_channel_affine,
           scale=tensor([0.1000, 0.0100], dtype=torch.float64),
           zero_point=tensor([10,  0]), axis=0)
    >>> torch.quantize_per_channel(x, torch.tensor([0.1, 0.01]), torch.tensor([10, 0]), 0, torch.quint8).int_repr()
    tensor([[  0,  10],
            [100, 200]], dtype=torch.uint8)
""")

add_docstr(torch.Generator,
           r"""
Generator(device='cpu') -> Generator

Creates and returns a generator object that manages the state of the algorithm which
produces pseudo random numbers. Used as a keyword argument in many :ref:`inplace-random-sampling`
functions.

Arguments:
    device (:class:`torch.device`, optional): the desired device for the generator.

Returns:
    Generator: An torch.Generator object.

Example::

    >>> g_cpu = torch.Generator()
    >>> g_cuda = torch.Generator(device='cuda')
""")


add_docstr(torch.Generator.set_state,
           r"""
Generator.set_state(new_state) -> void

Sets the Generator state.

Arguments:
    new_state (torch.ByteTensor): The desired state.

Example::

    >>> g_cpu = torch.Generator()
    >>> g_cpu_other = torch.Generator()
    >>> g_cpu.set_state(g_cpu_other.get_state())
""")


add_docstr(torch.Generator.get_state,
           r"""
Generator.get_state() -> Tensor

Returns the Generator state as a ``torch.ByteTensor``.

Returns:
    Tensor: A ``torch.ByteTensor`` which contains all the necessary bits
    to restore a Generator to a specific point in time.

Example::

    >>> g_cpu = torch.Generator()
    >>> g_cpu.get_state()
""")


add_docstr(torch.Generator.manual_seed,
           r"""
Generator.manual_seed(seed) -> Generator

Sets the seed for generating random numbers. Returns a `torch.Generator` object.
It is recommended to set a large seed, i.e. a number that has a good balance of 0
and 1 bits. Avoid having many 0 bits in the seed.

Arguments:
    seed (int): The desired seed. Value must be within the inclusive range
        `[-0x8000_0000_0000_0000, 0xffff_ffff_ffff_ffff]`. Otherwise, a RuntimeError
        is raised. Negative inputs are remapped to positive values with the formula
        `0xffff_ffff_ffff_ffff + seed`.

Returns:
    Generator: An torch.Generator object.

Example::

    >>> g_cpu = torch.Generator()
    >>> g_cpu.manual_seed(2147483647)
""")


add_docstr(torch.Generator.initial_seed,
           r"""
Generator.initial_seed() -> int

Returns the initial seed for generating random numbers.

Example::

    >>> g_cpu = torch.Generator()
    >>> g_cpu.initial_seed()
    2147483647
""")


add_docstr(torch.Generator.seed,
           r"""
Generator.seed() -> int

Gets a non-deterministic random number from std::random_device or the current
time and uses it to seed a Generator.

Example::

    >>> g_cpu = torch.Generator()
    >>> g_cpu.seed()
    1516516984916
""")


add_docstr(torch.Generator.device,
           r"""
Generator.device -> device

Gets the current device of the generator.

Example::

    >>> g_cpu = torch.Generator()
    >>> g_cpu.device
    device(type='cpu')
""")

add_docstr(torch._assert_async,
           r"""
_assert_async(tensor) -> void

Asynchronously assert that the contents of tensor are nonzero.  For CPU tensors,
this is equivalent to ``assert tensor`` or ``assert tensor.is_nonzero()``; for
CUDA tensors, we DO NOT synchronize and you may only find out the assertion
failed at a later CUDA kernel launch.  Asynchronous assertion can be helpful for
testing invariants in CUDA tensors without giving up performance.  This function
is NOT intended to be used for regular error checking, as it will trash your CUDA
context if the assert fails (forcing you to restart your PyTorch process.)

Args:
    tensor (Tensor): a one element tensor to test to see if it is nonzero.  Zero
        elements (including False for boolean tensors) cause an assertion failure
        to be raised.
""")

add_docstr(torch.searchsorted,
           r"""
searchsorted(sorted_sequence, values, *, out_int32=False, right=False, out=None) -> Tensor

Find the indices from the *innermost* dimension of :attr:`sorted_sequence` such that, if the
corresponding values in :attr:`values` were inserted before the indices, the order of the
corresponding *innermost* dimension within :attr:`sorted_sequence` would be preserved.
Return a new tensor with the same size as :attr:`values`. If :attr:`right` is False (default),
then the left boundary of :attr:`sorted_sequence` is closed. More formally, the returned index
satisfies the following rules:

.. list-table::
   :widths: 12 10 78
   :header-rows: 1

   * - :attr:`sorted_sequence`
     - :attr:`right`
     - *returned index satisfies*
   * - 1-D
     - False
     - ``sorted_sequence[i-1] < values[m][n]...[l][x] <= sorted_sequence[i]``
   * - 1-D
     - True
     - ``sorted_sequence[i-1] <= values[m][n]...[l][x] < sorted_sequence[i]``
   * - N-D
     - False
     - ``sorted_sequence[m][n]...[l][i-1] < values[m][n]...[l][x] <= sorted_sequence[m][n]...[l][i]``
   * - N-D
     - True
     - ``sorted_sequence[m][n]...[l][i-1] <= values[m][n]...[l][x] < sorted_sequence[m][n]...[l][i]``

Args:
    sorted_sequence (Tensor): N-D or 1-D tensor, containing monotonically increasing sequence on the *innermost*
                              dimension.
    values (Tensor or Scalar): N-D tensor or a Scalar containing the search value(s).

Keyword args:
    out_int32 (bool, optional): indicate the output data type. torch.int32 if True, torch.int64 otherwise.
                                Default value is False, i.e. default output data type is torch.int64.
    right (bool, optional): if False, return the first suitable location that is found. If True, return the
                            last such index. If no suitable index found, return 0 for non-numerical value
                            (eg. nan, inf) or the size of *innermost* dimension within :attr:`sorted_sequence`
                            (one pass the last index of the *innermost* dimension). In other words, if False,
                            gets the lower bound index for each value in :attr:`values` on the corresponding
                            *innermost* dimension of the :attr:`sorted_sequence`. If True, gets the upper
                            bound index instead. Default value is False.
    out (Tensor, optional): the output tensor, must be the same size as :attr:`values` if provided.

.. note:: If your use case is always 1-D sorted sequence, :func:`torch.bucketize` is preferred,
          because it has fewer dimension checks resulting in slightly better performance.


Example::

    >>> sorted_sequence = torch.tensor([[1, 3, 5, 7, 9], [2, 4, 6, 8, 10]])
    >>> sorted_sequence
    tensor([[ 1,  3,  5,  7,  9],
            [ 2,  4,  6,  8, 10]])
    >>> values = torch.tensor([[3, 6, 9], [3, 6, 9]])
    >>> values
    tensor([[3, 6, 9],
            [3, 6, 9]])
    >>> torch.searchsorted(sorted_sequence, values)
    tensor([[1, 3, 4],
            [1, 2, 4]])
    >>> torch.searchsorted(sorted_sequence, values, right=True)
    tensor([[2, 3, 5],
            [1, 3, 4]])

    >>> sorted_sequence_1d = torch.tensor([1, 3, 5, 7, 9])
    >>> sorted_sequence_1d
    tensor([1, 3, 5, 7, 9])
    >>> torch.searchsorted(sorted_sequence_1d, values)
    tensor([[1, 3, 4],
            [1, 3, 4]])
""")

add_docstr(torch.bucketize,
           r"""
bucketize(input, boundaries, *, out_int32=False, right=False, out=None) -> Tensor

Returns the indices of the buckets to which each value in the :attr:`input` belongs, where the
boundaries of the buckets are set by :attr:`boundaries`. Return a new tensor with the same size
as :attr:`input`. If :attr:`right` is False (default), then the left boundary is closed. More
formally, the returned index satisfies the following rules:

.. list-table::
   :widths: 15 85
   :header-rows: 1

   * - :attr:`right`
     - *returned index satisfies*
   * - False
     - ``boundaries[i-1] < input[m][n]...[l][x] <= boundaries[i]``
   * - True
     - ``boundaries[i-1] <= input[m][n]...[l][x] < boundaries[i]``

Args:
    input (Tensor or Scalar): N-D tensor or a Scalar containing the search value(s).
    boundaries (Tensor): 1-D tensor, must contain a monotonically increasing sequence.

Keyword args:
    out_int32 (bool, optional): indicate the output data type. torch.int32 if True, torch.int64 otherwise.
                                Default value is False, i.e. default output data type is torch.int64.
    right (bool, optional): if False, return the first suitable location that is found. If True, return the
                            last such index. If no suitable index found, return 0 for non-numerical value
                            (eg. nan, inf) or the size of :attr:`boundaries` (one pass the last index).
                            In other words, if False, gets the lower bound index for each value in :attr:`input`
                            from :attr:`boundaries`. If True, gets the upper bound index instead.
                            Default value is False.
    out (Tensor, optional): the output tensor, must be the same size as :attr:`input` if provided.


Example::

    >>> boundaries = torch.tensor([1, 3, 5, 7, 9])
    >>> boundaries
    tensor([1, 3, 5, 7, 9])
    >>> v = torch.tensor([[3, 6, 9], [3, 6, 9]])
    >>> v
    tensor([[3, 6, 9],
            [3, 6, 9]])
    >>> torch.bucketize(v, boundaries)
    tensor([[1, 3, 4],
            [1, 3, 4]])
    >>> torch.bucketize(v, boundaries, right=True)
    tensor([[2, 3, 5],
            [2, 3, 5]])
""")<|MERGE_RESOLUTION|>--- conflicted
+++ resolved
@@ -5108,17 +5108,10 @@
     >>> torch.matrix_rank(b)
     tensor(9)
 """.format(**common_args))
-<<<<<<< HEAD
 
 add_docstr(torch.matrix_power, r"""
 matrix_power(input, n, *, out=None) -> Tensor
 
-=======
-
-add_docstr(torch.matrix_power, r"""
-matrix_power(input, n, *, out=None) -> Tensor
-
->>>>>>> 98fcdb80
 .. note:: :func:`torch.matrix_power` is deprecated, use :func:`torch.linalg.matrix_power` instead.
 
 Alias for :func:`torch.linalg.matrix_power`
@@ -5711,35 +5704,6 @@
     >>> b = torch.tensor((3, 0, 4))
     >>> torch.minimum(a, b)
     tensor([1, 0, -1])
-""".format(**common_args))
-
-add_docstr(torch.fmin, r"""
-fmin(input, other, *, out=None) -> Tensor
-
-Computes the element-wise minimum of :attr:`input` and :attr:`other`.
-
-This is like :func:`torch.minimum` except it handles NaNs differently:
-if exactly one of the two elements being compared is a NaN then the non-NaN element is taken as the minimum.
-Only if both elements are NaN is NaN propagated.
-
-This function is a wrapper around C++'s ``std::fmin`` and is similar to NumPy's ``fmin`` function.
-
-Supports :ref:`broadcasting to a common shape <broadcasting-semantics>`,
-:ref:`type promotion <type-promotion-doc>`, and integer and floating-point inputs.
-
-Args:
-    {input}
-    other (Tensor): the second input tensor
-
-Keyword args:
-    {out}
-
-Example::
-
-    >>> a = torch.tensor([2.2, float('nan'), 2.1, float('nan')])
-    >>> b = torch.tensor([-9.3, 0.1, float('nan'), float('nan')])
-    >>> torch.fmin(a, b)
-    tensor([-9.3000, 0.1000, 2.1000,    nan])
 """.format(**common_args))
 
 add_docstr(torch.fmin, r"""
@@ -6725,10 +6689,6 @@
 add_docstr(torch.orgqr,
            r"""
 orgqr(input, tau) -> Tensor
-<<<<<<< HEAD
-
-Alias for :func:`torch.linalg.householder_product`.
-=======
 
 Alias for :func:`torch.linalg.householder_product`.
 """)
@@ -6769,7 +6729,6 @@
 
 .. _Representation of Orthogonal or Unitary Matrices:
     https://www.netlib.org/lapack/lug/node128.html
->>>>>>> 98fcdb80
 """)
 
 add_docstr(torch.permute,
